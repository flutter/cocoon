Cocoon is a Dart App Engine custom runtime (backend) with a frontend of Flutter
apps (build and repository dashboard) and Angular 2 Dart (performance dashboard)
apps. Cocoon coordinates and aggregates the results of [flutter/flutter](https://github.com/flutter/flutter) 
builds. It is not designed to help developers build Flutter apps. More 
importantly, *Cocoon is not a Google product*.

# Developing cocoon

* Install Google Cloud SDK
* Install Flutter
* Learn [App Engine for Dart](https://github.com/dart-lang/appengine_samples)
* Learn [Flutter](https://flutter.dev/docs/get-started/codelab)
* Learn [Angular 2 for Dart](https://angular.io/docs/dart/latest/quickstart.html) - *Only for performance dashboard*

# Running local dev server

This is useful for developing backend functionality locally. This local dev
server can be connected to the frontend applications by running `dart dev/deploy.dart --project test --version test`
and answer `N` to deploying to AppEngine. This will build the frontend files
and copy them to the directory the server will serve them out of.

<<<<<<< HEAD
Set the environment variables `GCLOUD_PROJECT` and `GCLOUD_KEY`. Running the
following command will give more explaination on what these values should be.

[Make sure to create a service account in the GCP dashboard](https://pantheon.corp.google.com/iam-admin/serviceaccounts?project=flutter-dashboard&supportedpurview=project)

`cd app_dart && dart bin/server.dart`

If you see `Serving requests at 0.0.0.0:8080` the dev server is working.

=======
>>>>>>> 4cd03fad
# Building Cocoon for deployment

The following command will run tests and build the app, and provide instructions
for deploying to Google App Engine.

```sh
cd app_dart
dart dev/deploy.dart --project {PROJECT} --version {VERSION}
```

You can test the new version by accessing `{VERSION}-dot-flutter-dashboard.appspot.com` in your
browser. If the result is satisfactory, the new version can be activated by using the Cloud Console
UI: https://pantheon.corp.google.com/appengine/versions?project=flutter-dashboard&serviceId=default

## Optional flags

`--profile`: Deploy a profile mode of `app_flutter` application for debugging purposes.

# Design

Cocoon creates a _checklist_ for each Flutter commit. A checklist is made of
multiple _tasks_. Tasks are _performed_ by _agents_. An agent is a computer
_capable_ of running a subset of tasks in the checklist. To perform a task an
agent _reserves_ it in Cocoon. Cocoon issues tasks according to agents'
_capabilities_. Each task has a list of _required capabilities_. For example,
a task might require that a physical Android device is attached to an agent. It
then lists "has-physical-android-phone" capability as required. Multiple agents
may share the same capability. Cocoon will distribute tasks amongst agents.
That's how Cocoon scales.

# Infra Tools

[Infra Agent Dashboard](https://flutter-dashboard.appspot.com/#/agents)

## Creating an agent

To create an agent in the dashboard, it needs an `agentId` and a list of
capabilities (comma delimited). Clicking the floating action button will show
a create agent dialog.

An example of a valid agent would be `agentId`=`bot-with-devices` and 
`capabilities`=`has-android-phone,has-iphone`.

*IMPORTANT*: This returns an authentication token, and prints it to the console. 
Cocoon does not store the token, so copy it immediately and add it to the 
agent's configuration file. If the token is lost or compromised, authorize the
agent to generate a new token.

## Authorizing an agent

Click on the dropdown for the agent, and click authorize agent. This will
print a new generated token to the console.

*IMPORTANT*: See the *IMPORTANT* note in "Creating an agent". Also, note that
this command invalidates any previously issued authentication tokens for the
given agent. Only one authentication token is valid at any given moment in time.
Therefore, if the agent is currently using a previously issued token its API
requests will be rejected until it switches to using the newly created token.

## Forcing a refresh from GitHub

Cocoon is driven by commits made to https://github.com/flutter/flutter repo. It
periodically syncs new commits. If you need to manually force a refresh, query
`https://flutter-dashboard.appspot.com/api/refresh-github-commits`.<|MERGE_RESOLUTION|>--- conflicted
+++ resolved
@@ -19,7 +19,6 @@
 and answer `N` to deploying to AppEngine. This will build the frontend files
 and copy them to the directory the server will serve them out of.
 
-<<<<<<< HEAD
 Set the environment variables `GCLOUD_PROJECT` and `GCLOUD_KEY`. Running the
 following command will give more explaination on what these values should be.
 
@@ -29,8 +28,6 @@
 
 If you see `Serving requests at 0.0.0.0:8080` the dev server is working.
 
-=======
->>>>>>> 4cd03fad
 # Building Cocoon for deployment
 
 The following command will run tests and build the app, and provide instructions
