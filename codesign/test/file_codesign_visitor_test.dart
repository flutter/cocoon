// Copyright 2019 The Flutter Authors. All rights reserved.
// Use of this source code is governed by a BSD-style license that can be
// found in the LICENSE file.

import 'dart:convert';

import 'package:codesign/codesign.dart' as cs;
import 'package:codesign/src/log.dart';
import 'package:codesign/src/utils.dart';
import 'package:file/file.dart';
import 'package:file/memory.dart';
import 'package:logging/logging.dart';
import 'package:test/test.dart';

import './src/fake_process_manager.dart';

void main() {
  const String randomString = 'abcd1234';
  const String appSpecificPasswordFilePath = '/tmp/passwords.txt';
  const String codesignAppstoreIDFilePath = '/tmp/appID.txt';
  const String codesignTeamIDFilePath = '/tmp/teamID.txt';
  const String inputZipPath = '/tmp/input.zip';
  const String outputZipPath = '/tmp/output.zip';
  final MemoryFileSystem fileSystem = MemoryFileSystem.test();
  final List<LogRecord> records = <LogRecord>[];

  late FakeProcessManager processManager;
  late cs.FileCodesignVisitor codesignVisitor;

  Directory rootDirectory = fileSystem.systemTempDirectory.createTempSync('conductor_codesign');

  group('test reading in passwords: ', () {
    setUp(() {
      processManager = FakeProcessManager.list(<FakeCommand>[]);
      codesignVisitor = cs.FileCodesignVisitor(
        codesignCertName: randomString,
        fileSystem: fileSystem,
        appSpecificPasswordFilePath: appSpecificPasswordFilePath,
        codesignAppstoreIDFilePath: codesignAppstoreIDFilePath,
        codesignTeamIDFilePath: codesignTeamIDFilePath,
        processManager: processManager,
        rootDirectory: rootDirectory,
        inputZipPath: randomString,
        outputZipPath: randomString,
        notarizationTimerDuration: const Duration(seconds: 0),
        dryrun: false,
      );
      codesignVisitor.directoriesVisited.clear();
      records.clear();
      log.onRecord.listen((LogRecord record) => records.add(record));
    });

    test('incorrectly formatted password file throws exception', () async {
      fileSystem.file(appSpecificPasswordFilePath)
        ..createSync(recursive: true)
        ..writeAsStringSync(
          'file_a',
          mode: FileMode.write,
          encoding: utf8,
        );

      expect(
        () async {
          await codesignVisitor.readPassword(appSpecificPasswordFilePath);
          fileSystem.file(appSpecificPasswordFilePath).deleteSync();
        },
        throwsA(
          isA<CodesignException>(),
        ),
      );
    });

    test('unknown password name throws an exception', () async {
      fileSystem.file(codesignTeamIDFilePath)
        ..createSync(recursive: true, exclusive: true)
        ..writeAsStringSync(
          'dart:dart',
          mode: FileMode.write,
          encoding: utf8,
        );

      expect(
        () async {
          await codesignVisitor.readPassword(codesignTeamIDFilePath);
          await fileSystem.file(codesignTeamIDFilePath).delete();
        },
        throwsA(
          isA<CodesignException>(),
        ),
      );
    });

    test('lacking required passwords throws exception', () async {
      codesignVisitor.availablePasswords = {
        'CODESIGN_APPSTORE_ID': '',
        'CODESIGN_TEAM_ID': '',
        'APP-SPECIFIC-PASSWORD': ''
      };
      fileSystem.file(codesignAppstoreIDFilePath)
        ..createSync(recursive: true)
        ..writeAsStringSync(
          'CODESIGN_APPSTORE_ID:123',
          mode: FileMode.write,
          encoding: utf8,
        );

      expect(
        () async {
          await codesignVisitor.validateAll();
          await fileSystem.file(codesignAppstoreIDFilePath).delete();
        },
        throwsA(
          isA<CodesignException>(),
        ),
      );
    });

    test('providing correctly formatted password returns normally', () async {
      fileSystem.file(appSpecificPasswordFilePath)
        ..createSync(recursive: true, exclusive: true)
        ..writeAsStringSync(
          'APP_SPECIFIC_PASSWORD:123',
          mode: FileMode.write,
          encoding: utf8,
        );

      expect(
        () async {
          await codesignVisitor.readPassword(appSpecificPasswordFilePath);
          await fileSystem.file(appSpecificPasswordFilePath).delete();
        },
        returnsNormally,
      );
    });
  });

  group('test utils function to join virtual entitlement path: ', () {
    test('omits slash for the first path', () async {
      expect(joinEntitlementPaths("", randomString), randomString);
    });

    test('concat with slash', () async {
      expect(joinEntitlementPaths(randomString, randomString), '$randomString/$randomString');
    });
  });

  group('test google cloud storage and processRemoteZip workflow', () {
    setUp(() {
      processManager = FakeProcessManager.list(<FakeCommand>[]);
      codesignVisitor = cs.FileCodesignVisitor(
        codesignCertName: randomString,
        fileSystem: fileSystem,
        appSpecificPasswordFilePath: appSpecificPasswordFilePath,
        codesignAppstoreIDFilePath: codesignAppstoreIDFilePath,
        codesignTeamIDFilePath: codesignTeamIDFilePath,
        processManager: processManager,
        rootDirectory: rootDirectory,
        notarizationTimerDuration: const Duration(seconds: 0),
        dryrun: false,
        inputZipPath: inputZipPath,
        outputZipPath: outputZipPath,
      );
      codesignVisitor.appSpecificPassword = randomString;
      codesignVisitor.codesignAppstoreId = randomString;
      codesignVisitor.codesignTeamId = randomString;
      codesignVisitor.directoriesVisited.clear();
      records.clear();
      log.onRecord.listen((LogRecord record) => records.add(record));
    });

    test('procesRemotezip triggers correct workflow', () async {
      final String zipFileName = '${rootDirectory.path}/remote_zip_4/folder_1/zip_1';
      fileSystem.file(zipFileName).createSync(recursive: true);
      processManager.addCommands(<FakeCommand>[
        FakeCommand(
          command: <String>[
            'unzip',
            codesignVisitor.inputZipPath,
            '-d',
            '${rootDirectory.absolute.path}/single_artifact',
          ],
          onRun: () => fileSystem
            ..file('${rootDirectory.path}/single_artifact/entitlements.txt').createSync(recursive: true)
            ..file('${rootDirectory.path}/single_artifact/without_entitlements.txt').createSync(recursive: true),
        ),
        FakeCommand(
          command: <String>[
            'zip',
            '--symlinks',
            '--recurse-paths',
            codesignVisitor.outputZipPath,
            '.',
            '--include',
            '*',
          ],
        ),
        FakeCommand(
          command: <String>[
            'xcrun',
            'notarytool',
            'submit',
            codesignVisitor.outputZipPath,
            '--apple-id',
            randomString,
            '--password',
            randomString,
            '--team-id',
            randomString,
          ],
          stdout: 'id: $randomString',
        ),
        const FakeCommand(
          command: <String>[
            'xcrun',
            'notarytool',
            'info',
            randomString,
            '--password',
            randomString,
            '--apple-id',
            randomString,
            '--team-id',
            randomString,
          ],
          stdout: 'status: Accepted',
        ),
      ]);

      await codesignVisitor.processRemoteZip();
      final Set<String> messages = records
          .where((LogRecord record) => record.level == Level.INFO)
          .map((LogRecord record) => record.message)
          .toSet();
      expect(
        messages,
        contains(
<<<<<<< HEAD
            'The downloaded file is unzipped from ${codesignVisitor.inputZipPath} to ${rootDirectory.path}/single_artifact'),
=======
          'The downloaded file is unzipped from ${rootDirectory.absolute.path}/downloads/remote_artifact.zip to ${rootDirectory.path}/single_artifact',
        ),
>>>>>>> fa3d7c16
      );
      expect(
        messages,
        contains('Visiting directory ${rootDirectory.absolute.path}/single_artifact'),
      );
      expect(
        messages,
        contains('parsed binaries with entitlements are {}'),
      );
      expect(
        messages,
        contains('parsed binaries without entitlements are {}'),
      );
      expect(
        messages,
        contains(
<<<<<<< HEAD
            'uploading xcrun notarytool submit ${codesignVisitor.outputZipPath} --apple-id $randomString --password $randomString --team-id $randomString'),
      );
      expect(
        messages,
        contains('RequestUUID for ${codesignVisitor.outputZipPath} is: $randomString'),
=======
          'uploading xcrun notarytool submit ${rootDirectory.absolute.path}/codesigned_zips/remote_artifact.zip --apple-id $randomString --password $randomString --team-id $randomString',
        ),
      );
      expect(
        messages,
        contains(
          'RequestUUID for ${rootDirectory.absolute.path}/codesigned_zips/remote_artifact.zip is: $randomString',
        ),
>>>>>>> fa3d7c16
      );
      expect(
        messages,
        contains(
          'checking notary status with xcrun notarytool info $randomString --password $randomString --apple-id $randomString --team-id $randomString',
        ),
      );
      expect(
        messages,
        contains('successfully notarized ${codesignVisitor.outputZipPath}'),
      );
    });
  });

  group('visit directory/zip api calls: ', () {
    setUp(() {
      processManager = FakeProcessManager.list(<FakeCommand>[]);
      codesignVisitor = cs.FileCodesignVisitor(
        codesignCertName: randomString,
        fileSystem: fileSystem,
        appSpecificPasswordFilePath: appSpecificPasswordFilePath,
        codesignAppstoreIDFilePath: codesignAppstoreIDFilePath,
        codesignTeamIDFilePath: codesignTeamIDFilePath,
        processManager: processManager,
        rootDirectory: rootDirectory,
        inputZipPath: inputZipPath,
        outputZipPath: outputZipPath,
        notarizationTimerDuration: Duration.zero,
      );
      codesignVisitor.appSpecificPassword = randomString;
      codesignVisitor.codesignAppstoreId = randomString;
      codesignVisitor.codesignTeamId = randomString;
      codesignVisitor.directoriesVisited.clear();
      records.clear();
      log.onRecord.listen((LogRecord record) => records.add(record));
    });

    test('visitDirectory correctly list files', () async {
      fileSystem
        ..file('${rootDirectory.path}/remote_zip_0/file_a').createSync(recursive: true)
        ..file('${rootDirectory.path}/remote_zip_0/file_b').createSync(recursive: true)
        ..file('${rootDirectory.path}/remote_zip_0/file_c').createSync(recursive: true);
      processManager.addCommands(<FakeCommand>[
        FakeCommand(
          command: <String>[
            'file',
            '--mime-type',
            '-b',
            '${rootDirectory.absolute.path}/remote_zip_0/file_a',
          ],
          stdout: 'other_files',
        ),
        FakeCommand(
          command: <String>[
            'file',
            '--mime-type',
            '-b',
            '${rootDirectory.absolute.path}/remote_zip_0/file_b',
          ],
          stdout: 'other_files',
        ),
        FakeCommand(
          command: <String>[
            'file',
            '--mime-type',
            '-b',
            '${rootDirectory.absolute.path}/remote_zip_0/file_c',
          ],
          stdout: 'other_files',
        ),
      ]);
      final Directory testDirectory = fileSystem.directory('${rootDirectory.path}/remote_zip_0');
      await codesignVisitor.visitDirectory(
        directory: testDirectory,
        parentVirtualPath: 'a.zip',
      );
      final List<String> messages = records
          .where((LogRecord record) => record.level == Level.INFO)
          .map((LogRecord record) => record.message)
          .toList();
      expect(messages, contains('Visiting directory ${rootDirectory.path}/remote_zip_0'));
      expect(messages, contains('Child file of directory remote_zip_0 is file_a'));
      expect(messages, contains('Child file of directory remote_zip_0 is file_b'));
      expect(messages, contains('Child file of directory remote_zip_0 is file_c'));
    });

    test('visitDirectory recursively visits directory', () async {
      fileSystem
        ..file('${rootDirectory.path}/remote_zip_1/file_a').createSync(recursive: true)
        ..file('${rootDirectory.path}/remote_zip_1/folder_a/file_b').createSync(recursive: true);
      final Directory testDirectory = fileSystem.directory('${rootDirectory.path}/remote_zip_1');
      processManager.addCommands(<FakeCommand>[
        FakeCommand(
          command: <String>[
            'file',
            '--mime-type',
            '-b',
            '${rootDirectory.absolute.path}/remote_zip_1/file_a',
          ],
          stdout: 'other_files',
        ),
        FakeCommand(
          command: <String>[
            'file',
            '--mime-type',
            '-b',
            '${rootDirectory.absolute.path}/remote_zip_1/folder_a/file_b',
          ],
          stdout: 'other_files',
        ),
      ]);
      await codesignVisitor.visitDirectory(
        directory: testDirectory,
        parentVirtualPath: '',
      );
      final List<String> messages = records
          .where((LogRecord record) => record.level == Level.INFO)
          .map((LogRecord record) => record.message)
          .toList();
      expect(messages, contains('Visiting directory ${rootDirectory.path}/remote_zip_1'));
      expect(messages, contains('Visiting directory ${rootDirectory.path}/remote_zip_1/folder_a'));
      expect(messages, contains('Child file of directory remote_zip_1 is file_a'));
      expect(messages, contains('Child file of directory folder_a is file_b'));
    });

    test('visit directory inside a zip', () async {
      final String zipFileName = '${rootDirectory.path}/remote_zip_2/zip_1';
      fileSystem.file(zipFileName).createSync(recursive: true);
      processManager.addCommands(<FakeCommand>[
        FakeCommand(
          command: <String>[
            'unzip',
            '${rootDirectory.absolute.path}/remote_zip_2/zip_1',
            '-d',
            '${rootDirectory.absolute.path}/embedded_zip_${zipFileName.hashCode}',
          ],
          onRun: () => fileSystem
            ..file('${rootDirectory.path}/embedded_zip_${zipFileName.hashCode}/file_1').createSync(recursive: true)
            ..file('${rootDirectory.path}/embedded_zip_${zipFileName.hashCode}/file_2').createSync(recursive: true),
        ),
        FakeCommand(
          command: <String>[
            'file',
            '--mime-type',
            '-b',
            '${rootDirectory.absolute.path}/embedded_zip_${zipFileName.hashCode}/file_1',
          ],
          stdout: 'other_files',
        ),
        FakeCommand(
          command: <String>[
            'file',
            '--mime-type',
            '-b',
            '${rootDirectory.absolute.path}/embedded_zip_${zipFileName.hashCode}/file_2',
          ],
          stdout: 'other_files',
        ),
        FakeCommand(
          command: <String>[
            'zip',
            '--symlinks',
            '--recurse-paths',
            '${rootDirectory.absolute.path}/remote_zip_2/zip_1',
            '.',
            '--include',
            '*'
          ],
          onRun: () => fileSystem.file('${rootDirectory.path}/remote_zip_2/zip_1').createSync(recursive: true),
        ),
      ]);

      await codesignVisitor.visitEmbeddedZip(
        zipEntity: fileSystem.file('${rootDirectory.path}/remote_zip_2/zip_1'),
        parentVirtualPath: 'a.zip',
      );
      final List<String> messages = records
          .where((LogRecord record) => record.level == Level.INFO)
          .map((LogRecord record) => record.message)
          .toList();
      expect(
        messages,
        contains(
          'The downloaded file is unzipped from ${rootDirectory.path}/remote_zip_2/zip_1 to ${rootDirectory.path}/embedded_zip_${zipFileName.hashCode}',
        ),
      );
      expect(messages, contains('Visiting directory ${rootDirectory.path}/embedded_zip_${zipFileName.hashCode}'));
      expect(messages, contains('Child file of directory embedded_zip_${zipFileName.hashCode} is file_1'));
      expect(messages, contains('Child file of directory embedded_zip_${zipFileName.hashCode} is file_2'));
    });

    test('visit zip inside a directory', () async {
      final String zipFileName = '${rootDirectory.path}/remote_zip_4/folder_1/zip_1';
      fileSystem.file(zipFileName).createSync(recursive: true);
      processManager.addCommands(<FakeCommand>[
        FakeCommand(
          command: <String>[
            'file',
            '--mime-type',
            '-b',
            '${rootDirectory.absolute.path}/remote_zip_4/folder_1/zip_1',
          ],
          stdout: 'application/zip',
        ),
        FakeCommand(
          command: <String>[
            'unzip',
            '${rootDirectory.absolute.path}/remote_zip_4/folder_1/zip_1',
            '-d',
            '${rootDirectory.absolute.path}/embedded_zip_${zipFileName.hashCode}',
          ],
          onRun: () => fileSystem
              .directory('${rootDirectory.path}/embedded_zip_${zipFileName.hashCode}')
              .createSync(recursive: true),
        ),
        FakeCommand(
          command: <String>[
            'zip',
            '--symlinks',
            '--recurse-paths',
            '${rootDirectory.absolute.path}/remote_zip_4/folder_1/zip_1',
            '.',
            '--include',
            '*'
          ],
        ),
      ]);

      await codesignVisitor.visitDirectory(
        directory: fileSystem.directory('${rootDirectory.path}/remote_zip_4'),
        parentVirtualPath: 'a.zip',
      );
      final List<String> messages = records
          .where((LogRecord record) => record.level == Level.INFO)
          .map((LogRecord record) => record.message)
          .toList();
      expect(messages, contains('Visiting directory ${rootDirectory.absolute.path}/remote_zip_4'));
      expect(messages, contains('Visiting directory ${rootDirectory.absolute.path}/remote_zip_4/folder_1'));
      expect(
        messages,
        contains(
          'The downloaded file is unzipped from ${rootDirectory.path}/remote_zip_4/folder_1/zip_1 to ${rootDirectory.path}/embedded_zip_${zipFileName.hashCode}',
        ),
      );
      expect(
        messages,
        contains('Visiting directory ${rootDirectory.absolute.path}/embedded_zip_${zipFileName.hashCode}'),
      );
    });

    test('throw exception when the same directory is visited', () async {
      fileSystem.file('${rootDirectory.path}/parent_1/child_1/file_1').createSync(recursive: true);
      processManager.addCommands(<FakeCommand>[
        FakeCommand(
          command: <String>[
            'file',
            '--mime-type',
            '-b',
            '${rootDirectory.absolute.path}/parent_1/child_1/file_1',
          ],
          stdout: 'other_files',
        ),
        FakeCommand(
          command: <String>[
            'file',
            '--mime-type',
            '-b',
            '${rootDirectory.absolute.path}/parent_1/child_1/file_1',
          ],
          stdout: 'other_files',
        ),
      ]);

      await codesignVisitor.visitDirectory(
        directory: fileSystem.directory('${rootDirectory.path}/parent_1/child_1'),
        parentVirtualPath: 'a.zip',
      );
      List<String> warnings = records
          .where((LogRecord record) => record.level == Level.WARNING)
          .map((LogRecord record) => record.message)
          .toList();
      expect(warnings, isEmpty);

      await codesignVisitor.visitDirectory(
        directory: fileSystem.directory('${rootDirectory.path}/parent_1'),
        parentVirtualPath: 'a.zip',
      );
      warnings = records
          .where((LogRecord record) => record.level == Level.WARNING)
          .map((LogRecord record) => record.message)
          .toList();
      expect(
        warnings,
        contains(
          'Warning! You are visiting a directory that has been visited before, the directory is ${rootDirectory.path}/parent_1/child_1',
        ),
      );
    });

    test('visitBinary codesigns binary with / without entitlement', () async {
      codesignVisitor = cs.FileCodesignVisitor(
        codesignCertName: randomString,
        fileSystem: fileSystem,
        appSpecificPasswordFilePath: appSpecificPasswordFilePath,
        codesignAppstoreIDFilePath: codesignAppstoreIDFilePath,
        codesignTeamIDFilePath: codesignTeamIDFilePath,
        processManager: processManager,
        rootDirectory: rootDirectory,
        inputZipPath: inputZipPath,
        outputZipPath: outputZipPath,
        dryrun: false,
        notarizationTimerDuration: const Duration(seconds: 0),
      );
      codesignVisitor.appSpecificPassword = randomString;
      codesignVisitor.codesignAppstoreId = randomString;
      codesignVisitor.codesignTeamId = randomString;
      codesignVisitor.fileWithEntitlements = <String>{'root/folder_a/file_a'};
      codesignVisitor.fileWithoutEntitlements = <String>{'root/folder_b/file_b'};
      fileSystem
        ..file('${rootDirectory.path}/remote_zip_5/folder_a/file_a').createSync(recursive: true)
        ..file('${rootDirectory.path}/remote_zip_5/folder_b/file_b').createSync(recursive: true);
      final Directory testDirectory = fileSystem.directory('${rootDirectory.path}/remote_zip_5');
      processManager.addCommands(<FakeCommand>[
        FakeCommand(
          command: <String>[
            'file',
            '--mime-type',
            '-b',
            '${rootDirectory.absolute.path}/remote_zip_5/folder_a/file_a',
          ],
          stdout: 'application/x-mach-binary',
        ),
        FakeCommand(
          command: <String>[
            'codesign',
            '-f',
            '-s',
            randomString,
            '${rootDirectory.absolute.path}/remote_zip_5/folder_a/file_a',
            '--timestamp',
            '--options=runtime',
            '--entitlements',
            '${rootDirectory.absolute.path}/Entitlements.plist'
          ],
        ),
        FakeCommand(
          command: <String>[
            'file',
            '--mime-type',
            '-b',
            '${rootDirectory.absolute.path}/remote_zip_5/folder_b/file_b',
          ],
          stdout: 'application/x-mach-binary',
        ),
        FakeCommand(
          command: <String>[
            'codesign',
            '-f',
            '-s',
            randomString,
            '${rootDirectory.absolute.path}/remote_zip_5/folder_b/file_b',
            '--timestamp',
            '--options=runtime',
          ],
        ),
      ]);
      await codesignVisitor.visitDirectory(
        directory: testDirectory,
        parentVirtualPath: 'root',
      );
      final List<String> messages = records
          .where((LogRecord record) => record.level == Level.INFO)
          .map((LogRecord record) => record.message)
          .toList();
      expect(messages, contains('signing file at path ${rootDirectory.absolute.path}/remote_zip_5/folder_a/file_a'));
      expect(messages, contains('the virtual entitlement path associated with file is root/folder_a/file_a'));
      expect(messages, contains('the decision to sign with entitlement is true'));

      expect(messages, contains('signing file at path ${rootDirectory.absolute.path}/remote_zip_5/folder_b/file_b'));
      expect(messages, contains('the virtual entitlement path associated with file is root/folder_b/file_b'));
      expect(messages, contains('the decision to sign with entitlement is false'));
    });
  });

  group('parse entitlement configs: ', () {
    setUp(() {
      processManager = FakeProcessManager.list(<FakeCommand>[]);
      codesignVisitor = cs.FileCodesignVisitor(
        codesignCertName: randomString,
        inputZipPath: inputZipPath,
        outputZipPath: outputZipPath,
        fileSystem: fileSystem,
        appSpecificPasswordFilePath: appSpecificPasswordFilePath,
        codesignAppstoreIDFilePath: codesignAppstoreIDFilePath,
        codesignTeamIDFilePath: codesignTeamIDFilePath,
        processManager: processManager,
        rootDirectory: rootDirectory,
      );
      codesignVisitor.appSpecificPassword = randomString;
      codesignVisitor.codesignAppstoreId = randomString;
      codesignVisitor.codesignTeamId = randomString;
      codesignVisitor.directoriesVisited.clear();
      records.clear();
      log.onRecord.listen((LogRecord record) => records.add(record));
    });

    test('correctly store file paths', () async {
      fileSystem.file('${rootDirectory.absolute.path}/test_entitlement/entitlements.txt')
        ..createSync(recursive: true)
        ..writeAsStringSync(
          '''file_a
file_b
file_c''',
          mode: FileMode.append,
          encoding: utf8,
        );

      fileSystem.file('${rootDirectory.absolute.path}/test_entitlement/without_entitlements.txt')
        ..createSync(recursive: true)
        ..writeAsStringSync(
          '''file_d
file_e''',
          mode: FileMode.append,
          encoding: utf8,
        );
      final Set<String> fileWithEntitlements = await codesignVisitor.parseEntitlements(
        fileSystem.directory('${rootDirectory.absolute.path}/test_entitlement'),
        true,
      );
      final Set<String> fileWithoutEntitlements = await codesignVisitor.parseEntitlements(
        fileSystem.directory('${rootDirectory.absolute.path}/test_entitlement'),
        false,
      );
      expect(fileWithEntitlements.length, 3);
      expect(
        fileWithEntitlements,
        containsAll(<String>[
          'file_a',
          'file_b',
          'file_c',
        ]),
      );
      expect(fileWithoutEntitlements.length, 2);
      expect(
        fileWithoutEntitlements,
        containsAll(<String>[
          'file_d',
          'file_e',
        ]),
      );
    });

    test('throw exception when configuration file is missing', () async {
      fileSystem.file('${rootDirectory.absolute.path}/test_entitlement_2/entitlements.txt')
        ..createSync(recursive: true)
        ..writeAsStringSync(
          '''file_a
file_b
file_c''',
          mode: FileMode.append,
          encoding: utf8,
        );

      final Set<String> fileWithEntitlements = await codesignVisitor.parseEntitlements(
        fileSystem.directory('${rootDirectory.absolute.path}/test_entitlement_2'),
        true,
      );
      expect(fileWithEntitlements.length, 3);
      expect(
        fileWithEntitlements,
        containsAll(<String>[
          'file_a',
          'file_b',
          'file_c',
        ]),
      );
      expect(
        () => codesignVisitor.parseEntitlements(
          fileSystem.directory('/Users/xilaizhang/Desktop/test_entitlement_2'),
          false,
        ),
        throwsA(
          isA<CodesignException>(),
        ),
      );
    });
  });

  group('notarization tests: ', () {
    setUp(() {
      processManager = FakeProcessManager.list(<FakeCommand>[]);
      codesignVisitor = cs.FileCodesignVisitor(
        codesignCertName: randomString,
        inputZipPath: inputZipPath,
        outputZipPath: outputZipPath,
        fileSystem: fileSystem,
        appSpecificPasswordFilePath: appSpecificPasswordFilePath,
        codesignAppstoreIDFilePath: codesignAppstoreIDFilePath,
        codesignTeamIDFilePath: codesignTeamIDFilePath,
        processManager: processManager,
        rootDirectory: rootDirectory,
      );
      codesignVisitor.appSpecificPassword = randomString;
      codesignVisitor.codesignAppstoreId = randomString;
      codesignVisitor.codesignTeamId = randomString;
      codesignVisitor.directoriesVisited.clear();
      records.clear();
      log.onRecord.listen((LogRecord record) => records.add(record));
    });

    test('successful notarization check returns true', () async {
      processManager.addCommands(<FakeCommand>[
        const FakeCommand(
          command: <String>[
            'xcrun',
            'notarytool',
            'info',
            randomString,
            '--password',
            randomString,
            '--apple-id',
            randomString,
            '--team-id',
            randomString,
          ],
          stdout: '''createdDate: 2021-04-29T01:38:09.498Z
id: 2efe2717-52ef-43a5-96dc-0797e4ca1041
name: OvernightTextEditor_11.6.8.zip
status: Accepted''',
        ),
      ]);

      expect(
        codesignVisitor.checkNotaryJobFinished(randomString),
        true,
      );
    });

    test('wrong format (such as altool) check throws exception', () async {
      processManager.addCommands(<FakeCommand>[
        const FakeCommand(
          command: <String>[
            'xcrun',
            'notarytool',
            'info',
            randomString,
            '--password',
            randomString,
            '--apple-id',
            randomString,
            '--team-id',
            randomString,
          ],
          stdout: '''RequestUUID: 2EFE2717-52EF-43A5-96DC-0797E4CA1041
Date: 2021-07-02 20:32:01 +0000
Status: invalid
LogFileURL: https://osxapps.itunes.apple.com/...
Status Code: 2
Status Message: Package Invalid''',
        ),
      ]);

      expect(
        () => codesignVisitor.checkNotaryJobFinished(randomString),
        throwsA(
          isA<CodesignException>(),
        ),
      );
    });

    test('in progress notarization check returns false', () async {
      processManager.addCommands(<FakeCommand>[
        const FakeCommand(
          command: <String>[
            'xcrun',
            'notarytool',
            'info',
            randomString,
            '--password',
            randomString,
            '--apple-id',
            randomString,
            '--team-id',
            randomString,
          ],
          stdout: '''createdDate: 2021-04-29T01:38:09.498Z
id: 2efe2717-52ef-43a5-96dc-0797e4ca1041
name: OvernightTextEditor_11.6.8.zip
status: In Progress''',
        ),
      ]);

      expect(
        codesignVisitor.checkNotaryJobFinished(randomString),
        false,
      );
    });

    test('invalid status check throws exception', () async {
      processManager.addCommands(<FakeCommand>[
        const FakeCommand(
          command: <String>[
            'xcrun',
            'notarytool',
            'info',
            randomString,
            '--password',
            randomString,
            '--apple-id',
            randomString,
            '--team-id',
            randomString,
          ],
          stdout: '''createdDate: 2021-04-29T01:38:09.498Z
id: 2efe2717-52ef-43a5-96dc-0797e4ca1041
name: OvernightTextEditor_11.6.8.zip
status: Invalid''',
        ),
      ]);

      expect(
        () => codesignVisitor.checkNotaryJobFinished(randomString),
        throwsA(
          isA<CodesignException>(),
        ),
      );
    });

    test('upload notary retries upon failure', () async {
      fileSystem.file('${rootDirectory.absolute.path}/temp').createSync();
      processManager.addCommands(<FakeCommand>[
        FakeCommand(
          command: <String>[
            'xcrun',
            'notarytool',
            'submit',
            '${rootDirectory.absolute.path}/temp',
            '--apple-id',
            randomString,
            '--password',
            randomString,
            '--team-id',
            randomString,
          ],
          stdout: '''Error uploading file.
 Id: something that causes failure
 path: /Users/flutter/Desktop/OvernightTextEditor_11.6.8.zip''',
        ),
        FakeCommand(
          command: <String>[
            'xcrun',
            'notarytool',
            'submit',
            '${rootDirectory.absolute.path}/temp',
            '--apple-id',
            randomString,
            '--password',
            randomString,
            '--team-id',
            randomString,
          ],
          stdout: '''Successfully uploaded file.
 id: 2efe2717-52ef-43a5-96dc-0797e4ca1041
 path: /Users/flutter/Desktop/OvernightTextEditor_11.6.8.zip''',
        ),
      ]);

      final String uuid = codesignVisitor.uploadZipToNotary(
        fileSystem.file('${rootDirectory.absolute.path}/temp'),
        3,
        0,
      );
      expect(uuid, '2efe2717-52ef-43a5-96dc-0797e4ca1041');
      final List<String> messages = records
          .where((LogRecord record) => record.level == Level.WARNING)
          .map((LogRecord record) => record.message)
          .toList();
      expect(
        messages,
        contains('Failed to upload to the notary service with args: '
            'xcrun notarytool submit ${rootDirectory.absolute.path}/temp '
            '--apple-id abcd1234 --password abcd1234 --team-id abcd1234'),
      );
      expect(
        messages,
        contains('Trying again 2 more times...'),
      );
    });

    test('upload notary throws exception if exit code is unnormal', () async {
      fileSystem.file('${rootDirectory.absolute.path}/temp').createSync();
      processManager.addCommands(<FakeCommand>[
        FakeCommand(
          command: <String>[
            'xcrun',
            'notarytool',
            'submit',
            '${rootDirectory.absolute.path}/temp',
            '--apple-id',
            randomString,
            '--password',
            randomString,
            '--team-id',
            randomString,
          ],
          stdout: '''Error uploading file.
 Id: something that causes failure
 path: /Users/flutter/Desktop/OvernightTextEditor_11.6.8.zip''',
          exitCode: -1,
        ),
      ]);

      expect(
        () => codesignVisitor.uploadZipToNotary(
          fileSystem.file('${rootDirectory.absolute.path}/temp'),
          1,
          0,
        ),
        throwsA(
          isA<CodesignException>(),
        ),
      );
    });

    test('upload notary throws exception after 3 default tries', () async {
      fileSystem.file('${rootDirectory.absolute.path}/temp').createSync();
      processManager.addCommands(<FakeCommand>[
        FakeCommand(
          command: <String>[
            'xcrun',
            'notarytool',
            'submit',
            '${rootDirectory.absolute.path}/temp',
            '--apple-id',
            randomString,
            '--password',
            randomString,
            '--team-id',
            randomString,
          ],
          stdout: '''Error uploading file.
 Id: something that causes failure
 path: /Users/flutter/Desktop/OvernightTextEditor_11.6.8.zip''',
        ),
        FakeCommand(
          command: <String>[
            'xcrun',
            'notarytool',
            'submit',
            '${rootDirectory.absolute.path}/temp',
            '--apple-id',
            randomString,
            '--password',
            randomString,
            '--team-id',
            randomString,
          ],
          stdout: '''Error uploading file.
 Id: something that causes failure
 path: /Users/flutter/Desktop/OvernightTextEditor_11.6.8.zip''',
        ),
        FakeCommand(
          command: <String>[
            'xcrun',
            'notarytool',
            'submit',
            '${rootDirectory.absolute.path}/temp',
            '--apple-id',
            randomString,
            '--password',
            randomString,
            '--team-id',
            randomString,
          ],
          stdout: '''Error uploading file.
 Id: something that causes failure
 path: /Users/flutter/Desktop/OvernightTextEditor_11.6.8.zip''',
        ),
      ]);

      expect(
        () => codesignVisitor.uploadZipToNotary(
          fileSystem.file('${rootDirectory.absolute.path}/temp'),
          3,
          0,
        ),
        throwsA(
          isA<CodesignException>(),
        ),
      );
      final List<String> messages = records
          .where((LogRecord record) => record.level == Level.WARNING)
          .map((LogRecord record) => record.message)
          .toList();
      expect(
        messages,
        contains('The upload to notary service failed after retries, and'
            '  the output format does not match the current notary tool version.'
            ' If after inspecting the output, you believe the process finished '
            'successfully but was not detected, please contact flutter release engineers'),
      );
    });
  });

  group('support optional switches and dryrun :', () {
    setUp(() {
      rootDirectory = fileSystem.systemTempDirectory.createTempSync('conductor_codesign');
      processManager = FakeProcessManager.list(<FakeCommand>[]);
      codesignVisitor = cs.FileCodesignVisitor(
        codesignCertName: randomString,
        inputZipPath: inputZipPath,
        outputZipPath: outputZipPath,
        fileSystem: fileSystem,
        appSpecificPasswordFilePath: appSpecificPasswordFilePath,
        codesignAppstoreIDFilePath: codesignAppstoreIDFilePath,
        codesignTeamIDFilePath: codesignTeamIDFilePath,
        processManager: processManager,
        rootDirectory: rootDirectory,
        notarizationTimerDuration: const Duration(seconds: 0),
      );
      codesignVisitor.appSpecificPassword = randomString;
      codesignVisitor.codesignAppstoreId = randomString;
      codesignVisitor.codesignTeamId = randomString;
      codesignVisitor.directoriesVisited.clear();
      records.clear();
      log.onRecord.listen((LogRecord record) => records.add(record));
      fileSystem.file(codesignAppstoreIDFilePath)
        ..createSync(recursive: true)
        ..writeAsStringSync('CODESIGN_APPSTORE_ID:$randomString');
      fileSystem.file(codesignTeamIDFilePath)
        ..createSync(recursive: true)
        ..writeAsStringSync('CODESIGN_TEAM_ID:$randomString');
      fileSystem.file(appSpecificPasswordFilePath)
        ..createSync(recursive: true)
        ..writeAsStringSync('APP_SPECIFIC_PASSWORD:$randomString');
    });

    test('codesign optional switches artifacts when dryrun is true', () async {
      processManager.addCommands(<FakeCommand>[
        FakeCommand(
          command: <String>[
            'unzip',
            codesignVisitor.inputZipPath,
            '-d',
            '${rootDirectory.absolute.path}/single_artifact'
          ],
          onRun: () => fileSystem
            ..file('${rootDirectory.path}/single_artifact/entitlements.txt').createSync(recursive: true)
            ..file('${rootDirectory.path}/single_artifact/without_entitlements.txt').createSync(recursive: true),
        ),
        FakeCommand(
          command: <String>[
            'zip',
            '--symlinks',
            '--recurse-paths',
            codesignVisitor.outputZipPath,
            '.',
            '--include',
            '*'
          ],
        ),
        FakeCommand(
          command: <String>[
            'xcrun',
            'notarytool',
            'submit',
            codesignVisitor.outputZipPath,
            '--apple-id',
            randomString,
            '--password',
            randomString,
            '--team-id',
            randomString,
          ],
          stdout: 'id: $randomString',
        ),
        const FakeCommand(
          command: <String>[
            'xcrun',
            'notarytool',
            'info',
            randomString,
            '--password',
            randomString,
            '--apple-id',
            randomString,
            '--team-id',
            randomString,
          ],
          stdout: 'status: Accepted',
        ),
      ]);
      await codesignVisitor.validateAll();
      final List<String> messages = records
          .where((LogRecord record) => record.level == Level.INFO)
          .map((LogRecord record) => record.message)
          .toList();
      expect(
        messages,
        isNot(contains('code signing dry run has completed, If you have uploaded the artifacts back to'
            ' google cloud storage, please delete the folder ${codesignVisitor.outputZipPath} and ${codesignVisitor.inputZipPath}')),
      );
      rootDirectory = fileSystem.systemTempDirectory.createTempSync('conductor_codesign');
    });

    test('upload optional switch artifacts when dryrun is false', () async {
      processManager.addCommands(<FakeCommand>[
        FakeCommand(
          command: <String>[
            'unzip',
            codesignVisitor.inputZipPath,
            '-d',
            '${rootDirectory.absolute.path}/single_artifact'
          ],
          onRun: () => fileSystem
            ..file('${rootDirectory.path}/single_artifact/entitlements.txt').createSync(recursive: true)
            ..file('${rootDirectory.path}/single_artifact/without_entitlements.txt').createSync(recursive: true),
        ),
        FakeCommand(
          command: <String>[
            'zip',
            '--symlinks',
            '--recurse-paths',
            codesignVisitor.outputZipPath,
            '.',
            '--include',
            '*'
          ],
        ),
        FakeCommand(
          command: <String>[
            'xcrun',
            'notarytool',
            'submit',
            codesignVisitor.outputZipPath,
            '--apple-id',
            randomString,
            '--password',
            randomString,
            '--team-id',
            randomString,
          ],
          stdout: 'id: $randomString',
        ),
        const FakeCommand(
          command: <String>[
            'xcrun',
            'notarytool',
            'info',
            randomString,
            '--password',
            randomString,
            '--apple-id',
            randomString,
            '--team-id',
            randomString,
          ],
          stdout: 'status: Accepted',
        ),
      ]);
      codesignVisitor = cs.FileCodesignVisitor(
        codesignCertName: randomString,
        inputZipPath: inputZipPath,
        outputZipPath: outputZipPath,
        fileSystem: fileSystem,
        appSpecificPasswordFilePath: appSpecificPasswordFilePath,
        codesignAppstoreIDFilePath: codesignAppstoreIDFilePath,
        codesignTeamIDFilePath: codesignTeamIDFilePath,
        processManager: processManager,
        rootDirectory: rootDirectory,
        notarizationTimerDuration: const Duration(seconds: 0),
        dryrun: false,
      );
      codesignVisitor.appSpecificPassword = randomString;
      codesignVisitor.codesignAppstoreId = randomString;
      codesignVisitor.codesignTeamId = randomString;
      codesignVisitor.directoriesVisited.clear();
      await codesignVisitor.validateAll();
      final Set<String> messages = records
          .where((LogRecord record) => record.level == Level.INFO)
          .map((LogRecord record) => record.message)
          .toSet();
      expect(
        messages,
<<<<<<< HEAD
        contains('code signing dry run has completed, If you have uploaded the artifacts back to'
            ' google cloud storage, please delete the folder ${codesignVisitor.outputZipPath} and ${codesignVisitor.inputZipPath}'),
=======
        isNot(
          contains('code signing dry run has completed, If you intend to upload the artifacts back to'
              ' google cloud storage, please use the --dryrun=false flag to run code signing script.'),
        ),
>>>>>>> fa3d7c16
      );
      expect(
        messages,
        contains('Codesign completed. Codesigned zip is located at ${rootDirectory.path}'),
      );
      rootDirectory = fileSystem.systemTempDirectory.createTempSync('conductor_codesign');
    });
  });
}<|MERGE_RESOLUTION|>--- conflicted
+++ resolved
@@ -234,12 +234,8 @@
       expect(
         messages,
         contains(
-<<<<<<< HEAD
-            'The downloaded file is unzipped from ${codesignVisitor.inputZipPath} to ${rootDirectory.path}/single_artifact'),
-=======
-          'The downloaded file is unzipped from ${rootDirectory.absolute.path}/downloads/remote_artifact.zip to ${rootDirectory.path}/single_artifact',
-        ),
->>>>>>> fa3d7c16
+          'The downloaded file is unzipped from ${codesignVisitor.inputZipPath} to ${rootDirectory.path}/single_artifact',
+        ),
       );
       expect(
         messages,
@@ -256,22 +252,12 @@
       expect(
         messages,
         contains(
-<<<<<<< HEAD
-            'uploading xcrun notarytool submit ${codesignVisitor.outputZipPath} --apple-id $randomString --password $randomString --team-id $randomString'),
+          'uploading xcrun notarytool submit ${codesignVisitor.outputZipPath} --apple-id $randomString --password $randomString --team-id $randomString',
+        ),
       );
       expect(
         messages,
         contains('RequestUUID for ${codesignVisitor.outputZipPath} is: $randomString'),
-=======
-          'uploading xcrun notarytool submit ${rootDirectory.absolute.path}/codesigned_zips/remote_artifact.zip --apple-id $randomString --password $randomString --team-id $randomString',
-        ),
-      );
-      expect(
-        messages,
-        contains(
-          'RequestUUID for ${rootDirectory.absolute.path}/codesigned_zips/remote_artifact.zip is: $randomString',
-        ),
->>>>>>> fa3d7c16
       );
       expect(
         messages,
@@ -1171,8 +1157,10 @@
           .toList();
       expect(
         messages,
-        isNot(contains('code signing dry run has completed, If you have uploaded the artifacts back to'
-            ' google cloud storage, please delete the folder ${codesignVisitor.outputZipPath} and ${codesignVisitor.inputZipPath}')),
+        isNot(
+          contains('code signing dry run has completed, If you have uploaded the artifacts back to'
+              ' google cloud storage, please delete the folder ${codesignVisitor.outputZipPath} and ${codesignVisitor.inputZipPath}'),
+        ),
       );
       rootDirectory = fileSystem.systemTempDirectory.createTempSync('conductor_codesign');
     });
@@ -1256,15 +1244,8 @@
           .toSet();
       expect(
         messages,
-<<<<<<< HEAD
         contains('code signing dry run has completed, If you have uploaded the artifacts back to'
             ' google cloud storage, please delete the folder ${codesignVisitor.outputZipPath} and ${codesignVisitor.inputZipPath}'),
-=======
-        isNot(
-          contains('code signing dry run has completed, If you intend to upload the artifacts back to'
-              ' google cloud storage, please use the --dryrun=false flag to run code signing script.'),
-        ),
->>>>>>> fa3d7c16
       );
       expect(
         messages,
