name: codesign
description: A standalone app to codesign Mac engine binaries.
version: 1.0.0
homepage: https://github.com/flutter/cocoon

environment:
  sdk: '>=2.18.0 <4.0.0'

dev_dependencies:
  lints: 3.0.0
  test: 1.25.0
dependencies:
  archive: 3.4.10
  args: 2.4.2
  crypto: 3.0.3
  fake_async: 1.3.1
  file: 7.0.0
  flutter_lints: 3.0.1
  logging: 1.2.0
  meta: 1.11.0
  platform: 3.1.3
<<<<<<< HEAD
  process: 5.0.1
  retry: 3.1.2
=======
  process: 5.0.2
>>>>>>> beb07688
<|MERGE_RESOLUTION|>--- conflicted
+++ resolved
@@ -19,9 +19,5 @@
   logging: 1.2.0
   meta: 1.11.0
   platform: 3.1.3
-<<<<<<< HEAD
-  process: 5.0.1
-  retry: 3.1.2
-=======
   process: 5.0.2
->>>>>>> beb07688
+  retry: 3.1.2