--- conflicted
+++ resolved
@@ -59,36 +59,7 @@
       '/api/public/get-timeseries-history': GetTimeSeriesHistory(config),
     };
 
-<<<<<<< HEAD
-    final ProxyRequestHandler legacyBackendProxyHandler = ProxyRequestHandler(
-      config: config,
-      scheme: await config.forwardScheme,
-      host: await config.forwardHost,
-      port: await config.forwardPort,
-    );
-
-    /// Check if the requested URI is for the Flutter Application
-    ///
-    /// Currently the Flutter application will run at
-    /// https://flutter-dashboard.appspot.com/v2/
-    bool isRequestForFlutterApplicationBeta(HttpRequest request) {
-      return request.uri.path.startsWith(flutterBetaUrlPrefix);
-    }
-
     return await runAppEngine((HttpRequest request) async {
-      if (isRequestForFlutterApplicationBeta(request)) {
-        String filePath = request.uri.toFilePath();
-        // TODO(chillers): Remove this when deployed for production use. https://github.com/flutter/cocoon/issues/472
-        filePath = filePath.replaceFirst(flutterBetaUrlPrefix, '');
-
-        await StaticFileHandler(filePath, config: config).service(request);
-
-        return;
-      }
-
-=======
-    return await runAppEngine((HttpRequest request) async {
->>>>>>> 254ec5f2
       final RequestHandler<dynamic> handler = handlers[request.uri.path];
       if (handler != null) {
         await handler.service(request);
