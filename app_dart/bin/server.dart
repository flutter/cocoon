--- conflicted
+++ resolved
@@ -71,14 +71,11 @@
       ),
       '/api/github-webhook-pullrequest': GithubWebhook(
         config: config,
-<<<<<<< HEAD
         pubsub: const PubSub(),
       ),
       '/api/github/webhook-subscription': GithubWebhookSubscription(
         config: config,
         cache: cache,
-=======
->>>>>>> bdad2446
         branchService: branchService,
         githubChecksService: githubChecksService,
         scheduler: scheduler,
