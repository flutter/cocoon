--- conflicted
+++ resolved
@@ -36,11 +36,8 @@
   fake_async: ^1.2.0
   json_serializable: ^6.0.0
   mockito: ^5.0.14
-<<<<<<< HEAD
+  pedantic: ^1.11.1
   process: ^4.2.4
-=======
-  pedantic: ^1.11.1
->>>>>>> 718cf549
   test: ^1.17.11
 
 builders:
