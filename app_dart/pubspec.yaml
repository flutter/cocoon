# Copyright 2019 The Flutter Authors. All rights reserved.
# Use of this source code is governed by a BSD-style license that can be
# found in the LICENSE file.

name: cocoon_service
description: AppEngine service for managing Flutter CI
homepage: https://github.com/flutter/cocoon
publish_to: none

environment:
  sdk: '>=3.0.0-0 <4.0.0'

dependencies:
  appengine: 0.13.7
<<<<<<< HEAD
  args: 2.4.2
  buildbucket: 1.0.10
=======
  args: 2.5.0
>>>>>>> 7ac2613a
  collection: 1.18.0
  corsac_jwt: 1.0.0-nullsafety.1
  crypto: 3.0.3
  dbcrypt: 2.0.0
  file: 7.0.0
  fixnum: 1.1.0
  gcloud: 0.8.12
  github: 9.24.0
  googleapis: 12.0.0
  googleapis_auth: 1.6.0
  gql: 1.0.1-alpha+1696717343881
  graphql: 5.2.0-beta.7
  grpc: 3.2.4
  http: 1.2.1
  json_annotation: 4.8.1
  logging: 1.2.0
  meta: 1.14.0
  mime: 1.0.5
  mutex: 3.1.0
  neat_cache: 2.0.4
  path: 1.9.0
  process: 5.0.2
  process_runner: 4.2.0
  protobuf: 2.1.0
  retry: ^3.1.2
  truncate: 3.0.1
  yaml: 3.1.2

dependency_overrides:
  protobuf: 3.1.0

dev_dependencies:
  analyzer: 6.4.1
  build_runner: 2.4.9
  fake_async: 1.3.1
  flutter_lints: 3.0.2
  json_serializable: 6.7.1
  mockito: 5.4.4
  platform: 3.1.4
  test: 1.25.3

builders:
  json_serializable: 3.3.0<|MERGE_RESOLUTION|>--- conflicted
+++ resolved
@@ -12,12 +12,8 @@
 
 dependencies:
   appengine: 0.13.7
-<<<<<<< HEAD
-  args: 2.4.2
   buildbucket: 1.0.10
-=======
   args: 2.5.0
->>>>>>> 7ac2613a
   collection: 1.18.0
   corsac_jwt: 1.0.0-nullsafety.1
   crypto: 3.0.3
