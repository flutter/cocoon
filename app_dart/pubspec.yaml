--- conflicted
+++ resolved
@@ -19,11 +19,8 @@
   gcloud: ^0.6.3
   github: ^5.1.0
   googleapis_auth: ^0.2.10
-<<<<<<< HEAD
+  googleapis: ^0.54.0
   graphql: ^2.1.0
-=======
-  googleapis: ^0.54.0
->>>>>>> e105ef98
   http: ^0.12.0
   json_annotation: ^3.0.0
   meta: ^1.1.7
