--- conflicted
+++ resolved
@@ -6,22 +6,23 @@
 - description: refresh chromebot build status (cocoon)
   url: /api/refresh-chromebot-status?repo=cocoon
   schedule: every 15 minutes
+
 - description: refresh chromebot build status (engine)
   url: /api/refresh-chromebot-status?repo=engine
   schedule: every 3 minutes
-<<<<<<< HEAD
 
-=======
 - description: refresh chromebot build status (flutter)
   url: /api/refresh-chromebot-status?repo=flutter
   schedule: every 3 minutes
+
 - description: refresh chromebot build status (packages)
   url: /api/refresh-chromebot-status?repo=packages
   schedule: every 15 minutes
+
 - description: refresh chromebot build status (plugins)
   url: /api/refresh-chromebot-status?repo=plugins
   schedule: every 15 minutes
->>>>>>> 13ffa08a
+
 - description: retrieve missing commits
   url: /api/vacuum-github-commits
   schedule: every 1 hours
