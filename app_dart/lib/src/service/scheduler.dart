// Copyright 2021 The Flutter Authors. All rights reserved.
// Use of this source code is governed by a BSD-style license that can be
// found in the LICENSE file.

import 'dart:convert';
import 'dart:math';

import 'package:cocoon_server/logging.dart';
import 'package:collection/collection.dart';
import 'package:github/github.dart';
import 'package:github/hooks.dart';
import 'package:googleapis/bigquery/v2.dart';
import 'package:meta/meta.dart';
import 'package:retry/retry.dart';

import '../foundation/utils.dart';
import '../model/ci_yaml/ci_yaml.dart';
import '../model/ci_yaml/target.dart';
import '../model/firestore/ci_staging.dart';
import '../model/firestore/commit.dart' as fs;
import '../model/firestore/pr_check_runs.dart';
import '../model/firestore/task.dart' as fs;
import '../model/github/checks.dart' as cocoon_checks;
import '../model/github/checks.dart' show MergeGroup;
import '../model/github/workflow_job.dart';
import '../model/proto/internal/scheduler.pb.dart' as pb;
import 'cache_service.dart';
import 'config.dart';
import 'content_aware_hash_service.dart';
import 'exceptions.dart';
import 'firestore.dart';
import 'get_files_changed.dart';
import 'github_checks_service.dart';
import 'luci_build_service.dart';
import 'luci_build_service/commit_task_ref.dart';
import 'luci_build_service/engine_artifacts.dart';
import 'luci_build_service/pending_task.dart';
import 'scheduler/ci_yaml_fetcher.dart';
import 'scheduler/files_changed_optimization.dart';
import 'scheduler/policy.dart';
import 'scheduler/process_check_run_result.dart';

/// Scheduler service to validate all commits to supported Flutter repositories.
///
/// Scheduler responsibilties include:
///   1. Tracking commits in Cocoon
///   2. Ensuring commits are validated (via scheduling tasks against commits)
///   3. Retry mechanisms for tasks
class Scheduler {
  Scheduler({
    required CacheService cache,
    required Config config,
    required GithubChecksService githubChecksService,
    required LuciBuildService luciBuildService,
    required GetFilesChanged getFilesChanged,
    required CiYamlFetcher ciYamlFetcher,
    required ContentAwareHashService contentAwareHash,
    required FirestoreService firestore,
    @visibleForTesting this.markCheckRunConclusion = CiStaging.markConclusion,
  }) : _luciBuildService = luciBuildService,
       _githubChecksService = githubChecksService,
       _config = config,
       _getFilesChanged = getFilesChanged,
       _ciYamlFetcher = ciYamlFetcher,
       _contentAwareHash = contentAwareHash,
       _firestore = firestore,
       _filesChangedOptimizer = FilesChangedOptimizer(
         getFilesChanged: getFilesChanged,
         ciYamlFetcher: ciYamlFetcher,
         config: config,
       );

  final GetFilesChanged _getFilesChanged;
  final Config _config;
  final GithubChecksService _githubChecksService;
  final CiYamlFetcher _ciYamlFetcher;
  final ContentAwareHashService _contentAwareHash;
  final LuciBuildService _luciBuildService;
  final FilesChangedOptimizer _filesChangedOptimizer;
  final FirestoreService _firestore;

  Future<StagingConclusion> Function({
    required String checkRun,
    required TaskConclusion conclusion,
    required FirestoreService firestoreService,
    required String sha,
    required RepositorySlug slug,
    required CiStage stage,
  })
  markCheckRunConclusion;

  /// Name of the subcache to store scheduler related values in redis.
  static const String subcacheName = 'scheduler';

  /// List of check runs that do not need to be tracked or looked up in
  /// any staging logic.
  static const kCheckRunsToIgnore = [
    Config.kMergeQueueLockName,
    Config.kCiYamlCheckName,
  ];

  /// Briefly describes what the "Merge Queue Guard" check is for.
  ///
  /// Find more details about this check at [kMergeQueueLockName].
  ///
  /// This description appears next to the Github check run in the pull request
  /// and merge queue UI.
  static const String kMergeQueueLockDescription =
      'The merge queue guard is a GitHub check that prevents a PR from being '
      'merged or enqueued before it is ready. It becomes green automatically '
      'when all tests pass. No manual action is required. If you suspect that '
      'this check is not working correctly, contact #hackers-infra on Discord. '
      'If you need to merge your PR without tests (a rare situation, typically '
      'an emergency), then you can use the `emergency` label.';

  /// Ensure [commits] exist in Cocoon.
  ///
  /// If the commit already exists, it is ignored.
  ///
  /// Otherwise it is stored in Firestore, and scheduled, if appropriate.
  Future<void> addCommits(List<fs.Commit> commits) async {
    final newCommits = await _getMissingCommits(commits);
    log.debug('Found ${newCommits.length} new commits on GitHub');
    for (final commit in newCommits) {
      await _addCommit(commit);
    }
  }

  /// Schedule tasks against [PullRequest].
  ///
  /// If [PullRequest] was merged, schedule prod tasks against it.
  /// Otherwise if it is presubmit, schedule try tasks against it.
  Future<void> addPullRequest(PullRequest pr) async {
    // TODO(chillers): Support triggering on presubmit. https://github.com/flutter/flutter/issues/77858
    if (!pr.merged!) {
      log.warn(
        'Only pull requests that were closed and merged should have tasks scheduled',
      );
      return;
    }

    final branch = pr.base!.ref;
    final sha = pr.mergeCommitSha!;

    // TODO(matanlurey): Expand to every release candidate branch instead of a test branch.
    // See https://github.com/flutter/flutter/issues/163896.
    var markAllTasksSkipped = false;
    if (branch == 'flutter-0.42-candidate.0' ||
        branch == 'flutter-3.32-candidate.0') {
      markAllTasksSkipped = true;
      log.info(
        '[release-candidate-postsubmit-skip] For merged PR ${pr.number}, SHA=$sha, skipping all post-submit tasks',
      );
    }

    final mergedCommit = fs.Commit.fromGithubPullRequest(pr);
    if (await _commitExistsInFirestore(sha: mergedCommit.sha)) {
      log.debug('$sha already exists in Firestore. Scheduling skipped.');
      return;
    }

    log.debug('Scheduling $sha via GitHub webhook');
    await _addCommit(mergedCommit, skipAllTasks: markAllTasksSkipped);
  }

  /// Processes postsubmit tasks.
  Future<void> _addCommit(fs.Commit commit, {bool skipAllTasks = false}) async {
    if (!_config.supportedRepos.contains(commit.slug)) {
      log.debug('Skipping ${commit.sha} as repo is not supported');
      return;
    }

    final ciYaml = await _ciYamlFetcher.getCiYamlByFirestoreCommit(commit);
    final targets = ciYaml.getInitialTargets(ciYaml.postsubmitTargets());
    final isFusion = commit.slug == Config.flutterSlug;
    if (isFusion) {
      final fusionPostTargets = ciYaml.postsubmitTargets(
        type: CiType.fusionEngine,
      );
      final fusionInitialTargets = ciYaml.getInitialTargets(
        fusionPostTargets,
        type: CiType.fusionEngine,
      );
      targets.addAll(fusionInitialTargets);
      // Note on post submit targets: CiYaml filters out release_true for release branches and fusion trees
    }

    final tasks = [
      ...targets.map((t) => fs.Task.initialFromTarget(t, commit: commit)),
    ];
    final toBeScheduled = <PendingTask>[];
    for (var target in targets) {
      final task = tasks.singleWhere((task) => task.taskName == target.name);
      var policy = target.schedulerPolicy;

      // TODO(matanlurey): Clean up the logic below, we actually do *not* want
      // release branches to run every task automatically, and instead defer to
      // manual scheduling.
      //
      // See https://github.com/flutter/flutter/issues/163896.
      if (skipAllTasks) {
        task.setStatus(fs.Task.statusSkipped);
        continue;
      }

      // Release branches should run every task
      if (Config.defaultBranch(commit.slug) != commit.branch) {
        policy = const GuaranteedPolicy();
      }
      final priority = await policy.triggerPriority(
        taskName: task.taskName,
        commitSha: commit.sha,
        recentTasks: await _firestore.queryRecentTasks(name: task.taskName),
      );
      if (priority != null) {
        // Mark task as in progress to ensure it isn't scheduled over
        task.setStatus(fs.Task.statusInProgress);
        toBeScheduled.add(
          PendingTask(
            target: target,
            taskName: task.taskName,
            priority: priority,
          ),
        );
      }
    }

    log.info(
      'Initial targets created for $commit: '
      '${targets.map((t) => '"${t.name}"').join(', ')}',
    );
    await _addCommitFirestore(commit, tasks);

    log.info(
      'Immediately scheduled tasks for $commit: '
      '${toBeScheduled.map((t) => '"${t.taskName}"').join(', ')}',
    );
    await _batchScheduleBuilds(CommitRef.fromFirestore(commit), toBeScheduled);
    await _uploadToBigQuery(commit);
  }

  Future<void> _addCommitFirestore(
    fs.Commit commit,
    List<fs.Task> tasks,
  ) async {
    await _firestore.writeViaTransaction(
      documentsToWrites([...tasks, commit], exists: false),
    );
  }

  /// Schedule all builds in batch requests instead of a single request.
  ///
  /// Each batch request contains [Config.batchSize] builds to be scheduled.
  Future<void> _batchScheduleBuilds(
    CommitRef commit,
    List<PendingTask> toBeScheduled,
  ) async {
    final batchLog = StringBuffer(
      'Scheduling ${toBeScheduled.length} tasks in batches for ${commit.sha} as follows:\n',
    );
    final futures = <Future<void>>[];
    for (var i = 0; i < toBeScheduled.length; i += _config.batchSize) {
      final batch = toBeScheduled.sublist(
        i,
        min(i + _config.batchSize, toBeScheduled.length),
      );
      batchLog.writeln('  - ${batch.map((t) => '"${t.taskName}"').join(', ')}');
      futures.add(
        _luciBuildService.schedulePostsubmitBuilds(
          commit: commit,
          toBeScheduled: batch,
        ),
      );
    }
    log.info('$batchLog');
    await Future.wait<void>(futures);
  }

  /// Return subset of [commits] not stored in Firestore.
  Future<List<fs.Commit>> _getMissingCommits(List<fs.Commit> commits) async {
    final newCommits = <fs.Commit>[];
    // Ensure commits are sorted from newest to oldest (descending order)
    commits.sort((a, b) => b.createTimestamp.compareTo(a.createTimestamp));
    for (final commit in commits) {
      // Cocoon may randomly drop commits, so check the entire list.
      if (!await _commitExistsInFirestore(sha: commit.sha)) {
        newCommits.add(commit);
      }
    }

    // Reverses commits to be in order of oldest to newest.
    return newCommits;
  }

  /// Whether [Commit] already exists in Firestore.
  ///
  /// Firestore is Cocoon's source of truth for what commits have been
  /// scheduled. Since webhooks or cron jobs can schedule commits, we must
  /// verify a commit has not already been scheduled.
  Future<bool> _commitExistsInFirestore({required String sha}) async {
    final commit = await fs.Commit.tryFromFirestoreBySha(_firestore, sha: sha);
    return commit != null;
  }

  /// Cancel all incomplete targets against a pull request.
  Future<void> cancelPreSubmitTargets({
    required PullRequest pullRequest,
    String reason = 'Newer commit available',
  }) async {
    log.info('Cancelling presubmit targets with buildbucket v2.');
    await _luciBuildService.cancelBuilds(
      pullRequest: pullRequest,
      reason: reason,
    );
  }

  /// Schedule presubmit targets against a pull request.
  ///
  /// Cancels all existing targets then schedules the targets.
  ///
  /// Schedules a [kCiYamlCheckName] to validate [CiYamlSet] is valid and all builds were able to be triggered.
  /// If [builderTriggerList] is specified, then trigger only those targets.
  Future<void> triggerPresubmitTargets({
    required PullRequest pullRequest,
    String reason = 'Newer commit available',
    List<String>? builderTriggerList,
  }) async {
    // Always cancel running builds so we don't ever schedule duplicates.
    log.info(
      'Attempting to cancel existing presubmit targets for ${pullRequest.number}',
    );
    await cancelPreSubmitTargets(pullRequest: pullRequest, reason: reason);

    final slug = pullRequest.base!.repo!.slug();

    // The MQ only waits for "required status checks" before deciding whether to
    // merge the PR into the target branch. This required check added to both
    // the PR and to the merge group, and so it must be completed in both cases.
    final lock = await lockMergeGroupChecks(slug, pullRequest.head!.sha!);

    // Track if we should unlock the merge group lock in case of non-fusion or
    // revert bots.
    var unlockMergeGroup = false;

    final ciValidationCheckRun = await _createCiYamlCheckRun(pullRequest, slug);

    log.info('Creating presubmit targets for ${pullRequest.number}');
    Object? exception;
    final isFusion = slug == Config.flutterSlug;
    do {
      try {
        final sha = pullRequest.head!.sha!;
        if (!isFusion) {
          unlockMergeGroup = true;
        }

        // Both the author and label should be checked to make sure that no one is
        // attempting to get a pull request without check through.
        if (pullRequest.user!.login == _config.autosubmitBot &&
            pullRequest.labels!.any(
              (element) => element.name == Config.revertOfLabel,
            )) {
          log.info(
            'Skipping generating the full set of checks for revert request.',
          );
          unlockMergeGroup = true;
          break;
        }
        // Feature request: skip engine builds and tests in monorepo if the PR only contains framework related
        // files.
        // NOTE: This creates an empty staging doc for the engine builds as staging is handled on check_run completion
        //       events from GitHub. Engine Tests are also skipped, and the base.sha is passed to LUCI to use prod
        //       binaries.
        if (await _filesChangedOptimizer.checkPullRequest(pullRequest)
            case final opt when opt.shouldUsePrebuiltEngine) {
          final logCrumb =
              'triggerPresubmitTargets($slug, $sha){frameworkOnly}';
          log.info('$logCrumb: FRAMEWORK_ONLY_TESTING_PR');

<<<<<<< HEAD
          await initializeCiStagingDocument(
            firestoreService: _firestore,
=======
          await CiStaging.initializeDocument(
            firestoreService: await _config.createFirestoreService(),
>>>>>>> 4d1cf344
            slug: slug,
            sha: sha,
            stage: CiStage.fusionEngineBuild,
            tasks: [],
            checkRunGuard: '',
          );

          await _runCiTestingStage(
            pullRequest: pullRequest,
            checkRunGuard: '$lock',
            logCrumb: logCrumb,

            // The if-branch already skips the engine build phase.
            testsToRun: switch (opt) {
              FilesChangedOptimization.skipPresubmitAllExceptFlutterAnalyze =>
                _FlutterRepoTestsToRun.frameworkFlutterAnalyzeOnly,
              FilesChangedOptimization.skipPresubmitEngine =>
                _FlutterRepoTestsToRun.frameworkTestsOnly,
              FilesChangedOptimization.none => throw StateError('Unreachable'),
            },
          );
          break;
        }
        final presubmitTargets =
            isFusion
                ? await _getTestsForStage(
                  pullRequest,
                  CiStage.fusionEngineBuild,
                )
                : await getPresubmitTargets(pullRequest);
        final presubmitTriggerTargets = filterTargets(
          presubmitTargets,
          builderTriggerList,
        );

        // When running presubmits for a fusion PR; create a new staging document to track tasks needed
        // to complete before we can schedule more tests (i.e. build engine artifacts before testing against them).
        final EngineArtifacts engineArtifacts;
        if (isFusion) {
<<<<<<< HEAD
          await initializeCiStagingDocument(
            firestoreService: _firestore,
=======
          await CiStaging.initializeDocument(
            firestoreService: await _config.createFirestoreService(),
>>>>>>> 4d1cf344
            slug: slug,
            sha: sha,
            stage: CiStage.fusionEngineBuild,
            tasks: [...presubmitTriggerTargets.map((t) => t.name)],
            checkRunGuard: '$lock',
          );

          // Even though this appears to be an engine build, it could be a
          // release candidate build, where the engine artifacts are built
          // via the dart-internal builder.
          //
          // In either case, providing FLUTTER_PREBUILT_ENGINE_VERSION has no
          // consequences for engine builds, as it just won't be used (it is
          // only understood by the Flutter CLI).
          //
          // See https://github.com/flutter/flutter/issues/165810.
          engineArtifacts = EngineArtifacts.usingExistingEngine(commitSha: sha);
        } else {
          engineArtifacts = const EngineArtifacts.noFrameworkTests(
            reason: 'This is not the flutter/flutter repository',
          );
        }
        await _luciBuildService.scheduleTryBuilds(
          targets: presubmitTriggerTargets,
          pullRequest: pullRequest,
          engineArtifacts: engineArtifacts,
        );
      } on FormatException catch (e, s) {
        log.warn(
          'FormatException encountered when scheduling presubmit targets for '
          '${pullRequest.number}',
          e,
          s,
        );
        exception = e;
      } catch (e, s) {
        log.warn(
          'Exception encountered when scheduling presubmit targets for '
          '${pullRequest.number}',
          e,
          s,
        );
        exception = e;
      }
    } while (false);

    // Update validate ci.yaml check
    await closeCiYamlCheckRun(
      'PR ${pullRequest.number}',
      exception,
      slug,
      ciValidationCheckRun,
    );

    // Normally the lock stays pending until the PR is ready to be enqueued, but
    // there are situations (see code above) when it needs to be unlocked
    // immediately.
    if (unlockMergeGroup) {
      await unlockMergeQueueGuard(slug, pullRequest.head!.sha!, lock);
    }
    log.info(
      'Finished triggering builds for: pr ${pullRequest.number}, commit ${pullRequest.base!.sha}, branch ${pullRequest.head!.ref} and slug $slug}',
    );
  }

  Future<void> closeCiYamlCheckRun(
    String description,
    Object? exception,
    RepositorySlug slug,
    CheckRun ciValidationCheckRun,
  ) async {
    log.info('Updating ci.yaml validation check for $description');
    if (exception == null) {
      // Success in validating ci.yaml
      log.info('ci.yaml validation check was successful for $description');
      await _githubChecksService.githubChecksUtil.updateCheckRun(
        _config,
        slug,
        ciValidationCheckRun,
        status: CheckRunStatus.completed,
        conclusion: CheckRunConclusion.success,
      );
    } else {
      log.warn('Marking $description ${Config.kCiYamlCheckName} as failed', e);
      // Failure when validating ci.yaml
      await _githubChecksService.githubChecksUtil.updateCheckRun(
        _config,
        slug,
        ciValidationCheckRun,
        status: CheckRunStatus.completed,
        conclusion: CheckRunConclusion.failure,
        output: CheckRunOutput(
          title: Config.kCiYamlCheckName,
          summary: '.ci.yaml has failures',
          text: exception.toString(),
        ),
      );
    }
  }

  Future<CheckRun> _createCiYamlCheckRun(
    PullRequest pullRequest,
    RepositorySlug slug,
  ) async {
    log.info('Creating ciYaml validation check run for ${pullRequest.number}');
    final ciValidationCheckRun = await _githubChecksService.githubChecksUtil
        .createCheckRun(
          _config,
          slug,
          pullRequest.head!.sha!,
          Config.kCiYamlCheckName,
          output: const CheckRunOutput(
            title: Config.kCiYamlCheckName,
            summary:
                'If this check is stuck pending, push an empty commit to retrigger the checks',
          ),
        );
    return ciValidationCheckRun;
  }

  static Duration debugCheckPretendDelay = const Duration(minutes: 1);

  Future<void> triggerMergeGroupTargets({
    required cocoon_checks.MergeGroupEvent mergeGroupEvent,
  }) async {
    // Behave similar to addPullRequest, except we're not yet merged into master.
    //   - We are mirrored in to GoB
    //   - We want PROD builds
    //   - We want check_runs as well
    //   - We want updates on check_runs to the presubmit pubsub.
    // We do not want "Task" objects because these are for flutter-dashboard tracking (post submit)
    // final mergeGroup = mergeGroupEvent.mergeGroup;
    final MergeGroup(:headSha, :headRef, :baseRef) = mergeGroupEvent.mergeGroup;
    final slug = mergeGroupEvent.repository!.slug();
    final isFusion = slug == Config.flutterSlug;

    final logCrumb =
        'triggerMergeGroupTargets($slug, $headSha, ${isFusion ? 'real' : 'simulated'})';

    // Temporarily trigger content-aware-hash for merge groups.
    // We will not actually wait for the results yet.
    try {
      await _contentAwareHash.triggerWorkflow(headRef);
    } catch (e, s) {
      log.warn('contentAwareHash unexpectedly threw', e, s);
    }
    log.info('$logCrumb: scheduling merge group checks');

    final lock = await lockMergeGroupChecks(slug, headSha);

    // If the repo is not fusion, it doesn't run anything in the MQ, so just
    // close the merge group guard.
    if (!isFusion) {
      await unlockMergeQueueGuard(slug, headSha, lock);
      return;
    }

    final mergeGroupTargets = {
      ...await getMergeGroupTargetsForStage(
        baseRef,
        slug,
        headSha,
        CiStage.fusionEngineBuild,
      ),
    };

    try {
      // Filter out targets missing builders - we cannot wait to complete the merge group if we will never complete.
      final availableBuilders = await _luciBuildService.getAvailableBuilderSet(
        project: 'flutter',
        bucket: 'prod',
      );
      final availableTargets = {
        ...mergeGroupTargets.where(
          (target) => availableBuilders.contains(target.name),
        ),
      };
      if (availableTargets.length != mergeGroupTargets.length) {
        log.warn(
          '$logCrumb: missing builders for targtets: '
          '${mergeGroupTargets.difference(availableTargets)}',
        );
      }

      // Create the staging doc that will track our engine progress and allow us to unlock
      // the merge group lock later.
<<<<<<< HEAD
      await initializeCiStagingDocument(
        firestoreService: _firestore,
=======
      await CiStaging.initializeDocument(
        firestoreService: await _config.createFirestoreService(),
>>>>>>> 4d1cf344
        slug: slug,
        sha: headSha,
        stage: CiStage.fusionEngineBuild,
        tasks: [...availableTargets.map((t) => t.name)],
        checkRunGuard: '$lock',
      );

      // Create the minimal Commit needed to pass the next stage.
      // Note: headRef encodes refs/heads/... and what we want is the branch
      await _luciBuildService.scheduleMergeGroupBuilds(
        targets: [...availableTargets],
        commit: CommitRef(
          branch: headRef.substring('refs/heads/'.length),
          slug: slug,
          sha: headSha,
        ),
      );

      // Do not unlock the merge group guard in successful case - that will be done by staging checks.
      log.info('$logCrumb: successfully scheduled merge group checks');
    } catch (e, s) {
      log.warn(
        '$logCrumb: error encountered when scheduling merge group checks',
        e,
        s,
      );
      // If Cocoon/LUCI failed to schedule targets, the PR should be kicked out
      // of the queue. To do that, the merge queue guard must fail as it's the
      // only required GitHub check.
      await failGuardForMergeGroup(
        slug,
        headSha,
        'Failed to schedule checks for merge group',
        '''
$logCrumb

ERROR: $e
$s
''',
        lock,
      );
    }
  }

  // Work in progress - Content Aware hash retrieval.
  Future<void> processWorkflowJob(WorkflowJobEvent job) async {
    try {
      final hash = await _contentAwareHash.hashFromWorkflowJobEvent(job);
      log.debug(
        'scheduler.processWorkflowJob(): Content-Aware-Hash = $hash for $job',
      );
    } catch (e) {
      log.debug('scheduler.processWorkflowJob($job) failed (no-op)', e);
    }
  }

  Future<List<Target>> getMergeGroupTargetsForStage(
    String baseRef,
    RepositorySlug slug,
    String headSha,
    CiStage stage,
  ) async {
    final mergeGroupTargets = [
      ...await getMergeGroupTargets(baseRef, slug, headSha),
      ...await getMergeGroupTargets(
        baseRef,
        slug,
        headSha,
        type: CiType.fusionEngine,
      ),
    ].where(
      (Target target) => switch (stage) {
        CiStage.fusionEngineBuild => target.isReleaseBuild,
        CiStage.fusionTests => !target.isReleaseBuild,
      },
    );

    return [...mergeGroupTargets];
  }

  Future<List<Target>> getMergeGroupTargets(
    String baseRef,
    RepositorySlug slug,
    String headSha, {
    CiType type = CiType.any,
  }) async {
    log.info(
      'Attempting to read merge group targets from ci.yaml for $headSha',
    );

    final branch = baseRef.substring('refs/heads/'.length);
    final ciYaml = await _ciYamlFetcher.getCiYaml(
      slug: slug,
      commitBranch: branch,
      commitSha: headSha,
      validate: branch == Config.defaultBranch(slug),
    );
    log.info(
      'ci.yaml loaded successfully; collecting merge group targets for $headSha',
    );

    final inner = ciYaml.ciYamlFor(type);

    // Filter out targets with schedulers different than luci or cocoon.
    bool filter(Target target) =>
        target.scheduler == pb.SchedulerSystem.luci ||
        target.scheduler == pb.SchedulerSystem.cocoon;
    return [...inner.presubmitTargets.where(filter)];
  }

  /// Cancels builds for a destroyed merge group.
  Future<void> cancelDestroyedMergeGroupTargets({
    required String headSha,
  }) async {
    log.info('Cancelling merge group targets for $headSha');
    await _luciBuildService.cancelBuildsBySha(
      sha: headSha,
      reason: 'Merge group was destroyed',
    );
  }

  /// Pushes the required "Merge Queue Guard" check to the merge queue, which
  /// serves as a "lock".
  ///
  /// While this check is still in progress, the merge queue will not merge the
  /// respective PR onto the target branch (e.g. main or master), because this
  /// check is "required".
  Future<CheckRun> lockMergeGroupChecks(
    RepositorySlug slug,
    String headSha,
  ) async {
    return _githubChecksService.githubChecksUtil.createCheckRun(
      _config,
      slug,
      headSha,
      Config.kMergeQueueLockName,
      output: const CheckRunOutput(
        title: Config.kMergeQueueLockName,
        summary: kMergeQueueLockDescription,
      ),
    );
  }

  /// Completes the "Merge Queue Guard" check run.
  ///
  /// If the guard is guarding a merge group, this immediately makes the merge
  /// group eligible for landing onto the target branch (e.g. master), depending
  /// on the success of the merge groups queued in front of this one.
  ///
  /// If the guard is guarding a pull request, this immediately makes the pull
  /// request eligible for enqueuing into the merge queue.
  Future<void> unlockMergeQueueGuard(
    RepositorySlug slug,
    String headSha,
    CheckRun lock,
  ) async {
    log.info('Unlocking Merge Queue Guard for $slug/$headSha');
    await _githubChecksService.githubChecksUtil.updateCheckRun(
      _config,
      slug,
      lock,
      status: CheckRunStatus.completed,
      conclusion: CheckRunConclusion.success,
    );
  }

  /// Fails the "Merge Queue Guard" check for a merge group.
  ///
  /// This removes the merge group from the merge queue without landing it. The
  /// corresponding pull request will have to be fixed and re-enqueued again.
  Future<void> failGuardForMergeGroup(
    RepositorySlug slug,
    String headSha,
    String summary,
    String details,
    CheckRun lock,
  ) async {
    log.info('Failing merge group guard for merge group $headSha in $slug');
    await _githubChecksService.githubChecksUtil.updateCheckRun(
      _config,
      slug,
      lock,
      status: CheckRunStatus.completed,
      conclusion: CheckRunConclusion.failure,
      output: CheckRunOutput(
        title: Config.kCiYamlCheckName,
        summary: summary,
        text: details,
      ),
    );
  }

  /// If [builderTriggerList] is specificed, return only builders that are contained in [presubmitTarget].
  /// Otherwise, return [presubmitTarget].
  List<Target> filterTargets(
    List<Target> presubmitTarget,
    List<String>? builderTriggerList,
  ) {
    if (builderTriggerList != null && builderTriggerList.isNotEmpty) {
      return presubmitTarget
          .where((Target target) => builderTriggerList.contains(target.name))
          .toList();
    }
    return presubmitTarget;
  }

  /// Get LUCI presubmit builders from .ci.yaml.
  ///
  /// Filters targets with runIf, matching them to the diff of [pullRequest].
  ///
  /// In the case there is an issue getting the diff from GitHub, all targets are returned.
  @visibleForTesting
  Future<List<Target>> getPresubmitTargets(
    PullRequest pullRequest, {
    CiType type = CiType.any,
  }) async {
    log.info(
      'Attempting to read presubmit targets from ci.yaml for ${pullRequest.number}',
    );

    final branch = pullRequest.base!.ref!;
    final slug = pullRequest.base!.repo!.slug();
    final ciYaml = await _ciYamlFetcher.getCiYaml(
      commitBranch: branch,
      commitSha: pullRequest.head!.sha!,
      slug: slug,
      validate: branch == Config.defaultBranch(slug),
    );

    log.info('ci.yaml loaded successfully.');
    log.info('Collecting presubmit targets for ${pullRequest.number}');

    final inner = ciYaml.ciYamlFor(type);

    // Filter out schedulers targets with schedulers different than luci or cocoon.
    final presubmitTargets =
        inner.presubmitTargets
            .where(
              (Target target) =>
                  target.scheduler == pb.SchedulerSystem.luci ||
                  target.scheduler == pb.SchedulerSystem.cocoon,
            )
            .toList();

    // See https://github.com/flutter/flutter/issues/138430.
    final includePostsubmitAsPresubmit = _includePostsubmitAsPresubmit(
      inner,
      pullRequest,
    );
    if (includePostsubmitAsPresubmit) {
      log.info(
        'Including postsubmit targets as presubmit for ${pullRequest.number}',
      );

      for (var target in inner.postsubmitTargets) {
        // We don't want to include a presubmit twice
        // We don't want to run the builder_cache target as a presubmit
        if (!target.presubmit &&
            !target.getProperties().containsKey('cache_name')) {
          presubmitTargets.add(target);
        }
      }
    }

    log.info('Collected ${presubmitTargets.length} presubmit targets.');
    // Release branches should run every test.
    if (pullRequest.base!.ref !=
        Config.defaultBranch(pullRequest.base!.repo!.slug())) {
      log.info(
        'Release branch found, scheduling all targets for ${pullRequest.number}',
      );
      return presubmitTargets;
    }
    if (includePostsubmitAsPresubmit) {
      log.info(
        'Postsubmit targets included as presubmit, scheduling all targets for ${pullRequest.number}',
      );
      return presubmitTargets;
    }

    // Filter builders based on the PR diff
    final filesChanged = await _getFilesChanged.get(
      pullRequest.base!.repo!.slug(),
      pullRequest.number!,
    );
    return getTargetsToRun(presubmitTargets, filesChanged);
  }

  static final _allowTestAll = {Config.flutterSlug};

  /// Returns `true` if [ciYaml.postsubmitTargets] should be ran during presubmit.
  static bool _includePostsubmitAsPresubmit(
    CiYaml ciYaml,
    PullRequest pullRequest,
  ) {
    if (!_allowTestAll.contains(ciYaml.slug)) {
      return false;
    }
    if (pullRequest.labels?.any((label) => label.name.contains('test: all')) ??
        false) {
      return true;
    }
    return false;
  }

  /// Process a completed GitHub `check_run`.
  ///
  /// Handles both fusion engine build and test stages, and both pull requests
  /// and merge groups.
  Future<bool> processCheckRunCompletion(
    cocoon_checks.CheckRunEvent checkRunEvent,
  ) async {
    final checkRun = checkRunEvent.checkRun!;
    final name = checkRun.name;
    final sha = checkRun.headSha;
    final slug = checkRunEvent.repository?.slug();
    final conclusion = TaskConclusion.fromName(checkRun.conclusion);

    if (name == null ||
        sha == null ||
        slug == null ||
        conclusion == TaskConclusion.unknown ||
        kCheckRunsToIgnore.contains(name)) {
      return true;
    }

    final logCrumb = 'checkCompleted($name, $slug, $sha, $conclusion)';

    final isFusion = slug == Config.flutterSlug;
    if (!isFusion) {
      return true;
    }

    final isMergeGroup = detectMergeGroup(checkRun);

    // Check runs are fired at every stage. However, at this point it is unknown
    // if this check run belongs in the engine build stage or in the test stage.
    // So first look for it in the engine stage, and if it's missing, look for
    // it in the test stage.
    var stage = CiStage.fusionEngineBuild;
    var stagingConclusion = await _recordCurrentCiStage(
      slug: slug,
      sha: sha,
      stage: stage,
      name: name,
      conclusion: conclusion,
    );

    if (stagingConclusion.result == StagingConclusionResult.missing) {
      // Check run not found in the engine stage. Look for it in the test stage.
      stage = CiStage.fusionTests;
      stagingConclusion = await _recordCurrentCiStage(
        slug: slug,
        sha: sha,
        stage: stage,
        name: name,
        conclusion: conclusion,
      );
    }

    // First; check if we even recorded anything. This can occur if we've already passed the check_run and
    // have moved on to running more tests (which wouldn't be present in our document).
    if (!stagingConclusion.isOk) {
      return false;
    }

    // If an internal error happened in Cocoon, we need human assistance to
    // figure out next steps.
    if (stagingConclusion.result == StagingConclusionResult.internalError) {
      // If an internal error happened in the merge group, there may be no further
      // signals from GitHub that would cause the merge group to either land or
      // fail. The safest thing to do is to kick the pull request out of the queue
      // and let humans sort it out. If the group is left hanging in the queue, it
      // will hold up all other PRs that are trying to land.
      if (isMergeGroup) {
        final guard = checkRunFromString(stagingConclusion.checkRunGuard!);
        await failGuardForMergeGroup(
          slug,
          sha,
          stagingConclusion.summary,
          stagingConclusion.details,
          guard,
        );
      }
      return false;
    }

    // Are there tests remaining? Keep waiting.
    if (stagingConclusion.isPending) {
      log.info(
        '$logCrumb: not progressing, remaining work count: ${stagingConclusion.remaining}',
      );
      return false;
    }

    if (stagingConclusion.isFailed) {
      // Something failed in the current CI stage:
      //
      // * If this is a pull request: keep the merge guard open and do not proceed
      //   to the next stage. Let the author sort out what's up.
      // * If this is a merge group: kick the pull request out of the queue, and
      //   let the author sort it out.
      if (isMergeGroup) {
        final guard = checkRunFromString(stagingConclusion.checkRunGuard!);
        await failGuardForMergeGroup(
          slug,
          sha,
          stagingConclusion.summary,
          stagingConclusion.details,
          guard,
        );
      }
      return true;
    }

    // The logic for finishing a stage is different between build and test stages:
    //
    // * If this is a build stage, then:
    //    * If this is a pull request presubmit, then start the test stage.
    //    * If this is a merge group (in MQ), then close the MQ guard, letting
    //      GitHub land it.
    // * If this is a test stage, then close the MQ guard (allowing the PR to
    //   enter the MQ).
    switch (stage) {
      case CiStage.fusionEngineBuild:
        await _closeSuccessfulEngineBuildStage(
          checkRun: checkRun,
          mergeQueueGuard: stagingConclusion.checkRunGuard!,
          slug: slug,
          sha: sha,
          logCrumb: logCrumb,
        );
      case CiStage.fusionTests:
        await _closeSuccessfulTestStage(
          mergeQueueGuard: stagingConclusion.checkRunGuard!,
          slug: slug,
          sha: sha,
          logCrumb: logCrumb,
        );
    }
    return true;
  }

  /// Whether the [checkRunEvent] is for a merge group (rather than a pull request).
  bool detectMergeGroup(cocoon_checks.CheckRun checkRun) {
    final headBranch = checkRun.checkSuite?.headBranch;
    if (headBranch == null) {
      return false;
    }
    return tryParseGitHubMergeQueueBranch(headBranch).parsed;
  }

  Future<void> _closeSuccessfulEngineBuildStage({
    required cocoon_checks.CheckRun checkRun,
    required String mergeQueueGuard,
    required RepositorySlug slug,
    required String sha,
    required String logCrumb,
  }) async {
    // We know that we're in a fusion repo; now we need to figure out if we are
    //   1) in a presubmit test or
    //   2) in the merge queue
    if (detectMergeGroup(checkRun)) {
      await _closeMergeQueue(
        mergeQueueGuard: mergeQueueGuard,
        slug: slug,
        sha: sha,
        stage: CiStage.fusionEngineBuild,
        logCrumb: logCrumb,
      );
      return;
    }

    log.info(
      '$logCrumb: Stage completed successfully: ${CiStage.fusionEngineBuild}',
    );

    await proceedToCiTestingStage(
      checkRun: checkRun,
      mergeQueueGuard: mergeQueueGuard,
      slug: slug,
      sha: sha,
      logCrumb: logCrumb,
    );
  }

  Future<void> _closeSuccessfulTestStage({
    required String mergeQueueGuard,
    required RepositorySlug slug,
    required String sha,
    required String logCrumb,
  }) async {
    log.info('$logCrumb: Stage completed: ${CiStage.fusionTests}');
    await unlockMergeQueueGuard(slug, sha, checkRunFromString(mergeQueueGuard));
  }

  /// Returns the presubmit targets for the fusion repo [pullRequest] that should run for the given [stage].
  Future<List<Target>> _getTestsForStage(
    PullRequest pullRequest,
    CiStage stage, {
    bool skipEngine = false,
  }) async {
    final presubmitTargets = [
      ...await getPresubmitTargets(pullRequest),
      if (!skipEngine)
        ...await getPresubmitTargets(pullRequest, type: CiType.fusionEngine),
    ].where(
      (Target target) => switch (stage) {
        CiStage.fusionEngineBuild => target.isReleaseBuild,
        CiStage.fusionTests => !target.isReleaseBuild,
      },
    );
    return [...presubmitTargets];
  }

  Future<void> _closeMergeQueue({
    required String mergeQueueGuard,
    required RepositorySlug slug,
    required String sha,
    required CiStage stage,
    required String logCrumb,
  }) async {
    log.info('$logCrumb: Merge Queue finished successfully');

    // Unlock the guarding check_run.
    final checkRunGuard = checkRunFromString(mergeQueueGuard);
    await unlockMergeQueueGuard(slug, sha, checkRunGuard);
  }

  /// Schedules post-engine build tests (i.e. engine tests, and framework tests).
  Future<void> _runCiTestingStage({
    required PullRequest pullRequest,
    required String checkRunGuard,
    required String logCrumb,
    required _FlutterRepoTestsToRun testsToRun,
  }) async {
    try {
      // Both the author and label should be checked to make sure that no one is
      // attempting to get a pull request without check through.
      if (pullRequest.user!.login == _config.autosubmitBot &&
          pullRequest.labels!.any(
            (element) => element.name == Config.revertOfLabel,
          )) {
        log.info(
          '$logCrumb: skipping generating the full set of checks for revert request.',
        );
      } else {
        // Schedule the tests that would have run in a call to triggerPresubmitTargets - but for both the
        // engine and the framework.
        var presubmitTargets = await _getTestsForStage(
          pullRequest,
          CiStage.fusionTests,
          skipEngine:
              testsToRun != _FlutterRepoTestsToRun.engineTestsAndFrameworkTests,
        );

        // Create the document for tracking test check runs.
        final List<String> tasks;
        if (testsToRun == _FlutterRepoTestsToRun.frameworkFlutterAnalyzeOnly) {
          const linuxAnalyze = 'Linux analyze';
          final singleTarget = presubmitTargets.firstWhereOrNull(
            (t) => t.name == linuxAnalyze,
          );
          if (singleTarget == null) {
            log.warn('No target found named "$linuxAnalyze"');
            tasks = [];
            presubmitTargets = [];
          } else {
            log.info('Only running target "$linuxAnalyze"');
            tasks = [linuxAnalyze];
            presubmitTargets = [singleTarget];
          }
        } else {
          tasks = [...presubmitTargets.map((t) => t.name)];
        }

<<<<<<< HEAD
        await initializeCiStagingDocument(
          firestoreService: _firestore,
=======
        await CiStaging.initializeDocument(
          firestoreService: await _config.createFirestoreService(),
>>>>>>> 4d1cf344
          slug: pullRequest.base!.repo!.slug(),
          sha: pullRequest.head!.sha!,
          stage: CiStage.fusionTests,
          tasks: tasks,
          checkRunGuard: checkRunGuard,
        );

        // Here is where it gets fun: how do framework tests* know what engine
        // artifacts to fetch and use on CI? For presubmits on flutter/flutter;
        // see https://github.com/flutter/flutter/issues/164031.
        //
        // *In theory, also engine tests, but engine tests build from the engine
        // from source and rely on remote-build execution (RBE) for builds to
        // fast and cached.
        final EngineArtifacts engineArtifacts;
        if (testsToRun != _FlutterRepoTestsToRun.engineTestsAndFrameworkTests) {
          // Use the engine that this PR was branched off of.
          engineArtifacts = EngineArtifacts.usingExistingEngine(
            commitSha: pullRequest.base!.sha!,
          );
        } else {
          // Use the engine that was built from source *for* this PR.
          engineArtifacts = EngineArtifacts.builtFromSource(
            commitSha: pullRequest.head!.sha!,
          );
        }

        await _luciBuildService.scheduleTryBuilds(
          targets: presubmitTargets,
          pullRequest: pullRequest,
          engineArtifacts: engineArtifacts,
        );
      }
    } on FormatException catch (e, s) {
      log.warn(
        '$logCrumb: FormatException encountered when scheduling presubmit '
        'targets for ${pullRequest.number}',
        e,
        s,
      );
      rethrow;
    } catch (e, s) {
      log.warn(
        '$logCrumb: Exception encountered when scheduling presubmit targets '
        'for ${pullRequest.number}',
        e,
        s,
      );
      rethrow;
    }
  }

  @visibleForTesting
  Future<void> proceedToCiTestingStage({
    required cocoon_checks.CheckRun checkRun,
    required RepositorySlug slug,
    required String sha,
    required String mergeQueueGuard,
    required String logCrumb,
  }) async {
    final checkRunGuard = checkRunFromString(mergeQueueGuard);

    // Look up the PR in our cache first. This reduces github quota and requires less calls.
    PullRequest? pullRequest;
    final id = checkRun.id!;
    final name = checkRun.name!;
    try {
      pullRequest = await PrCheckRuns.findPullRequestFor(_firestore, id, name);
    } catch (e, s) {
      log.warn('$logCrumb: unable to find PR in PrCheckRuns', e, s);
    }

    // We've failed to find the pull request; try a reverse look it from the check suite.
    if (pullRequest == null) {
      final checkSuiteId = checkRun.checkSuite!.id!;
      pullRequest = await _githubChecksService.findMatchingPullRequest(
        slug,
        sha,
        checkSuiteId,
      );
    }

    // We cannot make any forward progress. Abandon all hope, Check runs who enter here.
    if (pullRequest == null) {
      throw 'No PR found matching this check_run($id, $name)';
    }

    try {
      await _runCiTestingStage(
        pullRequest: pullRequest,
        checkRunGuard: '$checkRunGuard',
        logCrumb: logCrumb,
        testsToRun: _FlutterRepoTestsToRun.engineTestsAndFrameworkTests,
      );
    } catch (error, stacktrace) {
      final githubService = await _config.createDefaultGitHubService();
      await githubService.createComment(
        slug,
        issueNumber: pullRequest.number!,
        body: '''
CI had a failure that stopped further tests from running.  We need to investigate to determine the root cause.

SHA at time of execution: $sha.

Possible causes:
* **Configuration Changes:** The `.ci.yaml` file might have been modified between the creation of this pull request and the start of this test run. This can lead to ci yaml validation errors.
* **Infrastructure Issues:** Problems with the CI environment itself (e.g., quota) could have caused the failure.

A blank commit, or merging to head, will be required to resume running CI for this PR.

**Error Details:**

```
$error
```

Stack trace:

```
$stacktrace
```
''',
      );
    }
  }

  Future<StagingConclusion> _recordCurrentCiStage({
    required RepositorySlug slug,
    required String sha,
    required CiStage stage,
    required String name,
    required TaskConclusion conclusion,
  }) async {
    final logCrumb = 'checkCompleted($name, $slug, $sha, $conclusion)';
    final documentName = CiStaging.documentNameFor(
      slug: slug,
      sha: sha,
      stage: stage,
    );
    log.info('$logCrumb: $documentName');

    // We're doing a transactional update, which could fail if multiple tasks are running at the same time; so retry
    // a sane amount of times before giving up.
    const r = RetryOptions(maxAttempts: 3, delayFactor: Duration(seconds: 2));

    return r.retry(() {
      return markCheckRunConclusion(
        firestoreService: _firestore,
        slug: slug,
        sha: sha,
        stage: stage,
        checkRun: name,
        conclusion: conclusion,
      );
    });
  }

  /// Reschedules a failed build using a [CheckRunEvent]. The CheckRunEvent is
  /// generated when someone clicks the re-run button from a failed build from
  /// the Github UI.
  ///
  /// If the rerequested check is for [Config.kCiYamlCheckName], all presubmit jobs are retried.
  /// Otherwise, the specific check will be retried.
  ///
  /// Relevant APIs:
  ///   https://developer.github.com/v3/checks/runs/#check-runs-and-requested-actions
  @useResult
  Future<ProcessCheckRunResult> processCheckRun(
    cocoon_checks.CheckRunEvent checkRunEvent,
  ) async {
    switch (checkRunEvent.action) {
      case 'completed':
        await processCheckRunCompletion(checkRunEvent);
        return const ProcessCheckRunResult.success();

      case 'rerequested':
        log.debug(
          'Rerun requested by GitHub user: ${checkRunEvent.sender?.login}',
        );
        final name = checkRunEvent.checkRun!.name;
        var success = false;
        if (name == Config.kMergeQueueLockName) {
          final slug = checkRunEvent.repository!.slug();
          final checkSuiteId = checkRunEvent.checkRun!.checkSuite!.id!;
          log.debug(
            'Requested re-run of "${Config.kMergeQueueLockName}" for '
            '$slug / $checkSuiteId - ignoring',
          );
          success = true;
        } else if (name == Config.kCiYamlCheckName) {
          // The CheckRunEvent.checkRun.pullRequests array is empty for this
          // event, so we need to find the matching pull request.
          final slug = checkRunEvent.repository!.slug();
          final headSha = checkRunEvent.checkRun!.headSha!;
          final checkSuiteId = checkRunEvent.checkRun!.checkSuite!.id!;
          final pullRequest = await _githubChecksService
              .findMatchingPullRequest(slug, headSha, checkSuiteId);
          if (pullRequest != null) {
            log.debug(
              'Matched PR: ${pullRequest.number} Repo: ${slug.fullName}',
            );
            await triggerPresubmitTargets(pullRequest: pullRequest);
            success = true;
          } else {
            log.warn('No matching PR found for head_sha in check run event.');
          }
        } else {
          try {
            final slug = checkRunEvent.repository!.slug();
            final sha = checkRunEvent.checkRun!.headSha!;

            // Only merged commits are added to the Database.
            // If a commit is found, this must be a postsubmit checkrun.
            final fsCommit = await fs.Commit.tryFromFirestoreBySha(
              _firestore,
              sha: sha,
            );

            // TODO(matanlurey): Refactor into its own branch.
            // https://github.com/flutter/flutter/issues/167211.
            final isPresubmit = fsCommit == null;
            if (isPresubmit) {
              log.debug(
                'Rescheduling presubmit build for ${checkRunEvent.checkRun?.name}',
              );
              final pullRequest = await PrCheckRuns.findPullRequestForSha(
                _firestore,
                checkRunEvent.checkRun!.headSha!,
              );
              if (pullRequest == null) {
                return ProcessCheckRunResult.userError(
                  'Asked to reschedule presubmits for unknown sha/PR: ${checkRunEvent.checkRun!.headSha!}',
                );
              }

              final isFusion = slug == Config.flutterSlug;
              final List<Target> presubmitTargets;
              final EngineArtifacts engineArtifacts;
              if (isFusion) {
                // Fusion repos have presubmits split across two .ci.yaml files.
                // /ci.yaml
                // /engine/src/flutter/.ci.yaml
                presubmitTargets = [
                  ...await getPresubmitTargets(pullRequest),
                  ...await getPresubmitTargets(
                    pullRequest,
                    type: CiType.fusionEngine,
                  ),
                ];
                final opt = await _filesChangedOptimizer.checkPullRequest(
                  pullRequest,
                );
                if (opt.shouldUsePrebuiltEngine) {
                  engineArtifacts = EngineArtifacts.usingExistingEngine(
                    commitSha: pullRequest.base!.sha!,
                  );
                } else {
                  engineArtifacts = EngineArtifacts.builtFromSource(
                    commitSha: pullRequest.head!.sha!,
                  );
                }
              } else {
                presubmitTargets = await getPresubmitTargets(pullRequest);
                engineArtifacts = const EngineArtifacts.noFrameworkTests(
                  reason: 'Not flutter/flutter',
                );
              }

              final target = presubmitTargets.firstWhereOrNull(
                (target) => checkRunEvent.checkRun!.name == target.name,
              );
              if (target == null) {
                return ProcessCheckRunResult.missingEntity(
                  'Could not reschedule checkRun "${checkRunEvent.checkRun!.name}", '
                  'not found in list of presubmit targets: ${presubmitTargets.map((t) => t.name).toList()}',
                );
              }
              await _luciBuildService.scheduleTryBuilds(
                targets: [target],
                pullRequest: pullRequest,
                engineArtifacts: engineArtifacts,
              );
            } else {
              log.debug('Rescheduling postsubmit build.');

              final checkName = checkRunEvent.checkRun!.name!;
              final fs.Task fsTask;
              {
                // Query the lastest run of the `checkName` againt commit `sha`.
                final fsTasks = await _firestore.queryRecentTasks(
                  limit: 1,
                  commitSha: fsCommit.sha,
                  name: checkName,
                );
                if (fsTasks.isEmpty) {
                  throw StateError('Expected 1+ tasks for $checkName');
                }
                fsTask = fsTasks.first;
              }
              log.debug('Latest firestore task is $fsTask');
              final ciYaml = await _ciYamlFetcher.getCiYamlByFirestoreCommit(
                fsCommit,
              );
              final target = ciYaml.postsubmitTargets().singleWhere(
                (target) => target.name == fsTask.taskName,
              );
              await _luciBuildService
                  .reschedulePostsubmitBuildUsingCheckRunEvent(
                    checkRunEvent,
                    commit: CommitRef.fromFirestore(fsCommit),
                    task: fsTask,
                    target: target,
                  );
            }

            success = true;
          } on NoBuildFoundException {
            log.warn('No build found to reschedule.');
          } on FormatException catch (e) {
            // See https://github.com/flutter/flutter/issues/165018.
            log.info('CheckName: $name failed due to user error: $e');
            return ProcessCheckRunResult.userError('$e');
          }
        }

        log.debug('CheckName: $name State: $success');

        // TODO(matanlurey): It would be better to early return above where it is not a success.
        if (!success) {
          return const ProcessCheckRunResult.unexpectedError(
            'Not successful. See previous log messages',
          );
        }
    }

    return const ProcessCheckRunResult.success();
  }

  /// Push [Commit] to BigQuery as part of the infra metrics dashboards.
  Future<void> _uploadToBigQuery(fs.Commit commit) async {
    const projectId = 'flutter-dashboard';
    const dataset = 'cocoon';
    const table = 'Checklist';

    log.info('Uploading commit ${commit.sha} info to bigquery.');

    final bigquery = await _config.createBigQueryService();
    final tabledataResource = bigquery.tabledata;
    final tableDataInsertAllRequestRows = <Map<String, Object>>[];

    /// Consolidate [commits] together
    ///
    /// Prepare for bigquery [insertAll]
    tableDataInsertAllRequestRows.add(<String, Object>{
      'json': <String, Object?>{
        'CreateTimestamp': commit.createTimestamp,
        'FlutterRepositoryPath': commit.repositoryPath,
        'CommitSha': commit.sha,
        'CommitAuthorLogin': commit.author,
        'CommitAuthorAvatarURL': commit.avatar,
        'CommitMessage': commit.message,
        'Branch': commit.branch,
      },
    });

    /// Final [rows] to be inserted to [BigQuery]
    final rows = TableDataInsertAllRequest.fromJson(<String, Object>{
      'rows': tableDataInsertAllRequestRows,
    });

    /// Insert [commits] to [BigQuery]
    try {
      if (rows.rows == null) {
        log.warn('Rows to be inserted is null');
      } else {
        log.info(
          'Inserting ${rows.rows!.length} into big query for ${commit.sha}',
        );
      }
      await tabledataResource.insertAll(rows, projectId, dataset, table);
    } on ApiRequestError catch (e) {
      log.warn('Failed to add commits to BigQuery', e);
    }
  }

  /// Parses CheckRun from a previously json string encode
  CheckRun checkRunFromString(String input) {
    final checkRunJson = json.decode(input) as Map<String, dynamic>;
    // Workaround for https://github.com/SpinlockLabs/github.dart/issues/412
    if (checkRunJson['conclusion'] == 'null') {
      checkRunJson.remove('conclusion');
    }
    return CheckRun.fromJson(checkRunJson);
  }
}

/// Describes in `flutter/flutter` which tests to schedule.
enum _FlutterRepoTestsToRun {
  /// Run tests _of_ the engine, and tests in the framework (that use an engine).
  engineTestsAndFrameworkTests,

  /// Run only tests in the framework (that use an engine), skpping engine tests.
  frameworkTestsOnly,

  /// No tests.
  frameworkFlutterAnalyzeOnly,
}<|MERGE_RESOLUTION|>--- conflicted
+++ resolved
@@ -377,13 +377,8 @@
               'triggerPresubmitTargets($slug, $sha){frameworkOnly}';
           log.info('$logCrumb: FRAMEWORK_ONLY_TESTING_PR');
 
-<<<<<<< HEAD
-          await initializeCiStagingDocument(
+          await CiStaging.initializeDocument(
             firestoreService: _firestore,
-=======
-          await CiStaging.initializeDocument(
-            firestoreService: await _config.createFirestoreService(),
->>>>>>> 4d1cf344
             slug: slug,
             sha: sha,
             stage: CiStage.fusionEngineBuild,
@@ -423,13 +418,8 @@
         // to complete before we can schedule more tests (i.e. build engine artifacts before testing against them).
         final EngineArtifacts engineArtifacts;
         if (isFusion) {
-<<<<<<< HEAD
-          await initializeCiStagingDocument(
+          await CiStaging.initializeDocument(
             firestoreService: _firestore,
-=======
-          await CiStaging.initializeDocument(
-            firestoreService: await _config.createFirestoreService(),
->>>>>>> 4d1cf344
             slug: slug,
             sha: sha,
             stage: CiStage.fusionEngineBuild,
@@ -616,13 +606,8 @@
 
       // Create the staging doc that will track our engine progress and allow us to unlock
       // the merge group lock later.
-<<<<<<< HEAD
-      await initializeCiStagingDocument(
+      await CiStaging.initializeDocument(
         firestoreService: _firestore,
-=======
-      await CiStaging.initializeDocument(
-        firestoreService: await _config.createFirestoreService(),
->>>>>>> 4d1cf344
         slug: slug,
         sha: headSha,
         stage: CiStage.fusionEngineBuild,
@@ -1199,13 +1184,8 @@
           tasks = [...presubmitTargets.map((t) => t.name)];
         }
 
-<<<<<<< HEAD
-        await initializeCiStagingDocument(
+        await CiStaging.initializeDocument(
           firestoreService: _firestore,
-=======
-        await CiStaging.initializeDocument(
-          firestoreService: await _config.createFirestoreService(),
->>>>>>> 4d1cf344
           slug: pullRequest.base!.repo!.slug(),
           sha: pullRequest.head!.sha!,
           stage: CiStage.fusionTests,
