// Copyright 2021 The Flutter Authors. All rights reserved.
// Use of this source code is governed by a BSD-style license that can be
// found in the LICENSE file.

import 'dart:convert';
import 'dart:math';

import 'package:cocoon_server/logging.dart';
import 'package:collection/collection.dart';
import 'package:github/github.dart';
import 'package:github/hooks.dart';
import 'package:googleapis/bigquery/v2.dart';
import 'package:googleapis/firestore/v1.dart';
import 'package:meta/meta.dart';
import 'package:retry/retry.dart';

import '../foundation/utils.dart';
import '../model/ci_yaml/ci_yaml.dart';
import '../model/ci_yaml/target.dart';
import '../model/firestore/ci_staging.dart';
import '../model/firestore/commit.dart' as fs;
import '../model/firestore/pr_check_runs.dart';
import '../model/firestore/task.dart' as fs;
import '../model/github/checks.dart' as cocoon_checks;
import '../model/github/checks.dart' show MergeGroup;
import '../model/github/workflow_job.dart';
import '../model/proto/internal/scheduler.pb.dart' as pb;
import 'cache_service.dart';
import 'config.dart';
import 'content_aware_hash_service.dart';
import 'exceptions.dart';
import 'firestore.dart';
import 'get_files_changed.dart';
import 'github_checks_service.dart';
import 'luci_build_service.dart';
import 'luci_build_service/commit_task_ref.dart';
import 'luci_build_service/engine_artifacts.dart';
import 'luci_build_service/pending_task.dart';
import 'scheduler/ci_yaml_fetcher.dart';
import 'scheduler/files_changed_optimization.dart';
import 'scheduler/policy.dart';
import 'scheduler/process_check_run_result.dart';

/// Scheduler service to validate all commits to supported Flutter repositories.
///
/// Scheduler responsibilties include:
///   1. Tracking commits in Cocoon
///   2. Ensuring commits are validated (via scheduling tasks against commits)
///   3. Retry mechanisms for tasks
class Scheduler {
  Scheduler({
    required CacheService cache,
    required Config config,
    required GithubChecksService githubChecksService,
    required LuciBuildService luciBuildService,
    required GetFilesChanged getFilesChanged,
    required CiYamlFetcher ciYamlFetcher,
    required ContentAwareHashService contentAwareHash,
    required FirestoreService firestore,
    @visibleForTesting this.markCheckRunConclusion = CiStaging.markConclusion,
    @visibleForTesting
    this.initializeCiStagingDocument = CiStaging.initializeDocument,
  }) : _luciBuildService = luciBuildService,
       _githubChecksService = githubChecksService,
       _config = config,
       _getFilesChanged = getFilesChanged,
       _ciYamlFetcher = ciYamlFetcher,
       _contentAwareHash = contentAwareHash,
       _firestore = firestore,
       _filesChangedOptimizer = FilesChangedOptimizer(
         getFilesChanged: getFilesChanged,
         ciYamlFetcher: ciYamlFetcher,
         config: config,
       );

  final GetFilesChanged _getFilesChanged;
  final Config _config;
  final GithubChecksService _githubChecksService;
  final CiYamlFetcher _ciYamlFetcher;
  final ContentAwareHashService _contentAwareHash;
  final LuciBuildService _luciBuildService;
  final FilesChangedOptimizer _filesChangedOptimizer;
  final FirestoreService _firestore;

  Future<StagingConclusion> Function({
    required String checkRun,
    required TaskConclusion conclusion,
    required FirestoreService firestoreService,
    required String sha,
    required RepositorySlug slug,
    required CiStage stage,
  })
  markCheckRunConclusion;

  Future<Document> Function({
    required FirestoreService firestoreService,
    required RepositorySlug slug,
    required String sha,
    required CiStage stage,
    required List<String> tasks,
    required String checkRunGuard,
  })
  initializeCiStagingDocument;

  /// Name of the subcache to store scheduler related values in redis.
  static const String subcacheName = 'scheduler';

  /// List of check runs that do not need to be tracked or looked up in
  /// any staging logic.
  static const kCheckRunsToIgnore = [
    Config.kMergeQueueLockName,
    Config.kCiYamlCheckName,
  ];

  /// Briefly describes what the "Merge Queue Guard" check is for.
  ///
  /// Find more details about this check at [kMergeQueueLockName].
  ///
  /// This description appears next to the Github check run in the pull request
  /// and merge queue UI.
  static const String kMergeQueueLockDescription =
      'The merge queue guard is a GitHub check that prevents a PR from being '
      'merged or enqueued before it is ready. It becomes green automatically '
      'when all tests pass. No manual action is required. If you suspect that '
      'this check is not working correctly, contact #hackers-infra on Discord. '
      'If you need to merge your PR without tests (a rare situation, typically '
      'an emergency), then you can use the `emergency` label.';

  /// Ensure [commits] exist in Cocoon.
  ///
  /// If the commit already exists, it is ignored.
  ///
  /// Otherwise it is stored in Firestore, and scheduled, if appropriate.
  Future<void> addCommits(List<fs.Commit> commits) async {
    final newCommits = await _getMissingCommits(commits);
    log.debug('Found ${newCommits.length} new commits on GitHub');
    for (final commit in newCommits) {
      await _addCommit(commit);
    }
  }

  /// Schedule tasks against [PullRequest].
  ///
  /// If [PullRequest] was merged, schedule prod tasks against it.
  /// Otherwise if it is presubmit, schedule try tasks against it.
  Future<void> addPullRequest(PullRequest pr) async {
    // TODO(chillers): Support triggering on presubmit. https://github.com/flutter/flutter/issues/77858
    if (!pr.merged!) {
      log.warn(
        'Only pull requests that were closed and merged should have tasks scheduled',
      );
      return;
    }

    final branch = pr.base!.ref;
    final sha = pr.mergeCommitSha!;

    // TODO(matanlurey): Expand to every release candidate branch instead of a test branch.
    // See https://github.com/flutter/flutter/issues/163896.
    var markAllTasksSkipped = false;
    if (branch == 'flutter-0.42-candidate.0' ||
        branch == 'flutter-3.32-candidate.0') {
      markAllTasksSkipped = true;
      log.info(
        '[release-candidate-postsubmit-skip] For merged PR ${pr.number}, SHA=$sha, skipping all post-submit tasks',
      );
    }

    final mergedCommit = fs.Commit.fromGithubPullRequest(pr);
    if (await _commitExistsInFirestore(sha: mergedCommit.sha)) {
      log.debug('$sha already exists in Firestore. Scheduling skipped.');
      return;
    }

    log.debug('Scheduling $sha via GitHub webhook');
    await _addCommit(mergedCommit, skipAllTasks: markAllTasksSkipped);
  }

  /// Processes postsubmit tasks.
  Future<void> _addCommit(fs.Commit commit, {bool skipAllTasks = false}) async {
    if (!_config.supportedRepos.contains(commit.slug)) {
      log.debug('Skipping ${commit.sha} as repo is not supported');
      return;
    }

    final ciYaml = await _ciYamlFetcher.getCiYamlByFirestoreCommit(commit);
    final targets = ciYaml.getInitialTargets(ciYaml.postsubmitTargets());
    final isFusion = commit.slug == Config.flutterSlug;
    if (isFusion) {
      final fusionPostTargets = ciYaml.postsubmitTargets(
        type: CiType.fusionEngine,
      );
      final fusionInitialTargets = ciYaml.getInitialTargets(
        fusionPostTargets,
        type: CiType.fusionEngine,
      );
      targets.addAll(fusionInitialTargets);
      // Note on post submit targets: CiYaml filters out release_true for release branches and fusion trees
    }

    final tasks = [
      ...targets.map((t) => fs.Task.initialFromTarget(t, commit: commit)),
    ];
    final toBeScheduled = <PendingTask>[];
    for (var target in targets) {
      final task = tasks.singleWhere((task) => task.taskName == target.name);
      var policy = target.schedulerPolicy;

      // TODO(matanlurey): Clean up the logic below, we actually do *not* want
      // release branches to run every task automatically, and instead defer to
      // manual scheduling.
      //
      // See https://github.com/flutter/flutter/issues/163896.
      if (skipAllTasks) {
        task.setStatus(fs.Task.statusSkipped);
        continue;
      }

      // Release branches should run every task
      if (Config.defaultBranch(commit.slug) != commit.branch) {
        policy = const GuaranteedPolicy();
      }
      final priority = await policy.triggerPriority(
        taskName: task.taskName,
        commitSha: commit.sha,
        recentTasks: await _firestore.queryRecentTasks(name: task.taskName),
      );
      if (priority != null) {
        // Mark task as in progress to ensure it isn't scheduled over
        task.setStatus(fs.Task.statusInProgress);
        toBeScheduled.add(
          PendingTask(
            target: target,
            taskName: task.taskName,
            priority: priority,
          ),
        );
      }
    }

    log.info(
      'Initial targets created for $commit: '
      '${targets.map((t) => '"${t.name}"').join(', ')}',
    );
    await _addCommitFirestore(commit, tasks);

    log.info(
      'Immediately scheduled tasks for $commit: '
      '${toBeScheduled.map((t) => '"${t.taskName}"').join(', ')}',
    );
    await _batchScheduleBuilds(CommitRef.fromFirestore(commit), toBeScheduled);
    await _uploadToBigQuery(commit);
  }

  Future<void> _addCommitFirestore(
    fs.Commit commit,
    List<fs.Task> tasks,
  ) async {
    await _firestore.writeViaTransaction(
      documentsToWrites([...tasks, commit], exists: false),
    );
  }

  /// Schedule all builds in batch requests instead of a single request.
  ///
  /// Each batch request contains [Config.batchSize] builds to be scheduled.
  Future<void> _batchScheduleBuilds(
    CommitRef commit,
    List<PendingTask> toBeScheduled,
  ) async {
    final batchLog = StringBuffer(
      'Scheduling ${toBeScheduled.length} tasks in batches for ${commit.sha} as follows:\n',
    );
    final futures = <Future<void>>[];
    for (var i = 0; i < toBeScheduled.length; i += _config.batchSize) {
      final batch = toBeScheduled.sublist(
        i,
        min(i + _config.batchSize, toBeScheduled.length),
      );
      batchLog.writeln('  - ${batch.map((t) => '"${t.taskName}"').join(', ')}');
      futures.add(
        _luciBuildService.schedulePostsubmitBuilds(
          commit: commit,
          toBeScheduled: batch,
        ),
      );
    }
    log.info('$batchLog');
    await Future.wait<void>(futures);
  }

  /// Return subset of [commits] not stored in Firestore.
  Future<List<fs.Commit>> _getMissingCommits(List<fs.Commit> commits) async {
    final newCommits = <fs.Commit>[];
    // Ensure commits are sorted from newest to oldest (descending order)
    commits.sort((a, b) => b.createTimestamp.compareTo(a.createTimestamp));
    for (final commit in commits) {
      // Cocoon may randomly drop commits, so check the entire list.
      if (!await _commitExistsInFirestore(sha: commit.sha)) {
        newCommits.add(commit);
      }
    }

    // Reverses commits to be in order of oldest to newest.
    return newCommits;
  }

  /// Whether [Commit] already exists in Firestore.
  ///
  /// Firestore is Cocoon's source of truth for what commits have been
  /// scheduled. Since webhooks or cron jobs can schedule commits, we must
  /// verify a commit has not already been scheduled.
  Future<bool> _commitExistsInFirestore({required String sha}) async {
    final commit = await fs.Commit.tryFromFirestoreBySha(_firestore, sha: sha);
    return commit != null;
  }

  /// Cancel all incomplete targets against a pull request.
  Future<void> cancelPreSubmitTargets({
    required PullRequest pullRequest,
    String reason = 'Newer commit available',
  }) async {
    log.info('Cancelling presubmit targets with buildbucket v2.');
    await _luciBuildService.cancelBuilds(
      pullRequest: pullRequest,
      reason: reason,
    );
  }

  /// Schedule presubmit targets against a pull request.
  ///
  /// Cancels all existing targets then schedules the targets.
  ///
  /// Schedules a [kCiYamlCheckName] to validate [CiYamlSet] is valid and all builds were able to be triggered.
  /// If [builderTriggerList] is specified, then trigger only those targets.
  Future<void> triggerPresubmitTargets({
    required PullRequest pullRequest,
    String reason = 'Newer commit available',
    List<String>? builderTriggerList,
  }) async {
    // Always cancel running builds so we don't ever schedule duplicates.
    log.info(
      'Attempting to cancel existing presubmit targets for ${pullRequest.number}',
    );
    await cancelPreSubmitTargets(pullRequest: pullRequest, reason: reason);

    final slug = pullRequest.base!.repo!.slug();

    // The MQ only waits for "required status checks" before deciding whether to
    // merge the PR into the target branch. This required check added to both
    // the PR and to the merge group, and so it must be completed in both cases.
    final lock = await lockMergeGroupChecks(slug, pullRequest.head!.sha!);

    // Track if we should unlock the merge group lock in case of non-fusion or
    // revert bots.
    var unlockMergeGroup = false;

    final ciValidationCheckRun = await _createCiYamlCheckRun(pullRequest, slug);

    log.info('Creating presubmit targets for ${pullRequest.number}');
    Object? exception;
    final isFusion = slug == Config.flutterSlug;
    do {
      try {
        final sha = pullRequest.head!.sha!;
        if (!isFusion) {
          unlockMergeGroup = true;
        }

        // Both the author and label should be checked to make sure that no one is
        // attempting to get a pull request without check through.
        if (pullRequest.user!.login == _config.autosubmitBot &&
            pullRequest.labels!.any(
              (element) => element.name == Config.revertOfLabel,
            )) {
          log.info(
            'Skipping generating the full set of checks for revert request.',
          );
          unlockMergeGroup = true;
          break;
        }
        // Feature request: skip engine builds and tests in monorepo if the PR only contains framework related
        // files.
        // NOTE: This creates an empty staging doc for the engine builds as staging is handled on check_run completion
        //       events from GitHub. Engine Tests are also skipped, and the base.sha is passed to LUCI to use prod
        //       binaries.
        if (await _filesChangedOptimizer.checkPullRequest(pullRequest)
            case final opt when opt.shouldUsePrebuiltEngine) {
          final logCrumb =
              'triggerPresubmitTargets($slug, $sha){frameworkOnly}';
          log.info('$logCrumb: FRAMEWORK_ONLY_TESTING_PR');

          await initializeCiStagingDocument(
            firestoreService: _firestore,
            slug: slug,
            sha: sha,
            stage: CiStage.fusionEngineBuild,
            tasks: [],
            checkRunGuard: '',
          );

          await _runCiTestingStage(
            pullRequest: pullRequest,
            checkRunGuard: '$lock',
            logCrumb: logCrumb,

            // The if-branch already skips the engine build phase.
            testsToRun: switch (opt) {
              FilesChangedOptimization.skipPresubmitAllExceptFlutterAnalyze =>
                _FlutterRepoTestsToRun.frameworkFlutterAnalyzeOnly,
              FilesChangedOptimization.skipPresubmitEngine =>
                _FlutterRepoTestsToRun.frameworkTestsOnly,
              FilesChangedOptimization.none => throw StateError('Unreachable'),
            },
          );
          break;
        }
        final presubmitTargets =
            isFusion
                ? await _getTestsForStage(
                  pullRequest,
                  CiStage.fusionEngineBuild,
                )
                : await getPresubmitTargets(pullRequest);
        final presubmitTriggerTargets = filterTargets(
          presubmitTargets,
          builderTriggerList,
        );

        // When running presubmits for a fusion PR; create a new staging document to track tasks needed
        // to complete before we can schedule more tests (i.e. build engine artifacts before testing against them).
        final EngineArtifacts engineArtifacts;
        if (isFusion) {
          await initializeCiStagingDocument(
            firestoreService: _firestore,
            slug: slug,
            sha: sha,
            stage: CiStage.fusionEngineBuild,
            tasks: [...presubmitTriggerTargets.map((t) => t.name)],
            checkRunGuard: '$lock',
          );

          // Even though this appears to be an engine build, it could be a
          // release candidate build, where the engine artifacts are built
          // via the dart-internal builder.
          //
          // In either case, providing FLUTTER_PREBUILT_ENGINE_VERSION has no
          // consequences for engine builds, as it just won't be used (it is
          // only understood by the Flutter CLI).
          //
          // See https://github.com/flutter/flutter/issues/165810.
          engineArtifacts = EngineArtifacts.usingExistingEngine(commitSha: sha);
        } else {
          engineArtifacts = const EngineArtifacts.noFrameworkTests(
            reason: 'This is not the flutter/flutter repository',
          );
        }
        await _luciBuildService.scheduleTryBuilds(
          targets: presubmitTriggerTargets,
          pullRequest: pullRequest,
          engineArtifacts: engineArtifacts,
        );
      } on FormatException catch (e, s) {
        log.warn(
          'FormatException encountered when scheduling presubmit targets for '
          '${pullRequest.number}',
          e,
          s,
        );
        exception = e;
      } catch (e, s) {
        log.warn(
          'Exception encountered when scheduling presubmit targets for '
          '${pullRequest.number}',
          e,
          s,
        );
        exception = e;
      }
    } while (false);

    // Update validate ci.yaml check
    await closeCiYamlCheckRun(
      'PR ${pullRequest.number}',
      exception,
      slug,
      ciValidationCheckRun,
    );

    // Normally the lock stays pending until the PR is ready to be enqueued, but
    // there are situations (see code above) when it needs to be unlocked
    // immediately.
    if (unlockMergeGroup) {
      await unlockMergeQueueGuard(slug, pullRequest.head!.sha!, lock);
    }
    log.info(
      'Finished triggering builds for: pr ${pullRequest.number}, commit ${pullRequest.base!.sha}, branch ${pullRequest.head!.ref} and slug $slug}',
    );
  }

  Future<void> closeCiYamlCheckRun(
    String description,
    Object? exception,
    RepositorySlug slug,
    CheckRun ciValidationCheckRun,
  ) async {
    log.info('Updating ci.yaml validation check for $description');
    if (exception == null) {
      // Success in validating ci.yaml
      log.info('ci.yaml validation check was successful for $description');
      await _githubChecksService.githubChecksUtil.updateCheckRun(
        _config,
        slug,
        ciValidationCheckRun,
        status: CheckRunStatus.completed,
        conclusion: CheckRunConclusion.success,
      );
    } else {
      log.warn('Marking $description ${Config.kCiYamlCheckName} as failed', e);
      // Failure when validating ci.yaml
      await _githubChecksService.githubChecksUtil.updateCheckRun(
        _config,
        slug,
        ciValidationCheckRun,
        status: CheckRunStatus.completed,
        conclusion: CheckRunConclusion.failure,
        output: CheckRunOutput(
          title: Config.kCiYamlCheckName,
          summary: '.ci.yaml has failures',
          text: exception.toString(),
        ),
      );
    }
  }

  Future<CheckRun> _createCiYamlCheckRun(
    PullRequest pullRequest,
    RepositorySlug slug,
  ) async {
    log.info('Creating ciYaml validation check run for ${pullRequest.number}');
    final ciValidationCheckRun = await _githubChecksService.githubChecksUtil
        .createCheckRun(
          _config,
          slug,
          pullRequest.head!.sha!,
          Config.kCiYamlCheckName,
          output: const CheckRunOutput(
            title: Config.kCiYamlCheckName,
            summary:
                'If this check is stuck pending, push an empty commit to retrigger the checks',
          ),
        );
    return ciValidationCheckRun;
  }

  static Duration debugCheckPretendDelay = const Duration(minutes: 1);

  Future<void> triggerMergeGroupTargets({
    required cocoon_checks.MergeGroupEvent mergeGroupEvent,
  }) async {
    // Behave similar to addPullRequest, except we're not yet merged into master.
    //   - We are mirrored in to GoB
    //   - We want PROD builds
    //   - We want check_runs as well
    //   - We want updates on check_runs to the presubmit pubsub.
    // We do not want "Task" objects because these are for flutter-dashboard tracking (post submit)
    // final mergeGroup = mergeGroupEvent.mergeGroup;
    final MergeGroup(:headSha, :headRef, :baseRef) = mergeGroupEvent.mergeGroup;
    final slug = mergeGroupEvent.repository!.slug();
    final isFusion = slug == Config.flutterSlug;

    final logCrumb =
        'triggerMergeGroupTargets($slug, $headSha, ${isFusion ? 'real' : 'simulated'})';

    // Temporarily trigger content-aware-hash for merge groups.
    // We will not actually wait for the results yet.
    try {
      await _contentAwareHash.triggerWorkflow(headRef);
    } catch (e, s) {
      log.warn('contentAwareHash unexpectedly threw', e, s);
    }
    log.info('$logCrumb: scheduling merge group checks');

    final lock = await lockMergeGroupChecks(slug, headSha);

    // If the repo is not fusion, it doesn't run anything in the MQ, so just
    // close the merge group guard.
    if (!isFusion) {
      await unlockMergeQueueGuard(slug, headSha, lock);
      return;
    }

    final mergeGroupTargets = {
      ...await getMergeGroupTargetsForStage(
        baseRef,
        slug,
        headSha,
        CiStage.fusionEngineBuild,
      ),
    };

    try {
      // Filter out targets missing builders - we cannot wait to complete the merge group if we will never complete.
      final availableBuilders = await _luciBuildService.getAvailableBuilderSet(
        project: 'flutter',
        bucket: 'prod',
      );
      final availableTargets = {
        ...mergeGroupTargets.where(
          (target) => availableBuilders.contains(target.name),
        ),
      };
      if (availableTargets.length != mergeGroupTargets.length) {
        log.warn(
          '$logCrumb: missing builders for targtets: '
          '${mergeGroupTargets.difference(availableTargets)}',
        );
      }

      // Create the staging doc that will track our engine progress and allow us to unlock
      // the merge group lock later.
      await initializeCiStagingDocument(
        firestoreService: _firestore,
        slug: slug,
        sha: headSha,
        stage: CiStage.fusionEngineBuild,
        tasks: [...availableTargets.map((t) => t.name)],
        checkRunGuard: '$lock',
      );

      // Create the minimal Commit needed to pass the next stage.
      // Note: headRef encodes refs/heads/... and what we want is the branch
      await _luciBuildService.scheduleMergeGroupBuilds(
        targets: [...availableTargets],
        commit: CommitRef(
          branch: headRef.substring('refs/heads/'.length),
          slug: slug,
          sha: headSha,
        ),
      );

      // Do not unlock the merge group guard in successful case - that will be done by staging checks.
      log.info('$logCrumb: successfully scheduled merge group checks');
    } catch (e, s) {
      log.warn(
        '$logCrumb: error encountered when scheduling merge group checks',
        e,
        s,
      );
      // If Cocoon/LUCI failed to schedule targets, the PR should be kicked out
      // of the queue. To do that, the merge queue guard must fail as it's the
      // only required GitHub check.
      await failGuardForMergeGroup(
        slug,
        headSha,
        'Failed to schedule checks for merge group',
        '''
$logCrumb

ERROR: $e
$s
''',
        lock,
      );
    }
  }

  // Work in progress - Content Aware hash retrieval.
  Future<void> processWorkflowJob(WorkflowJobEvent job) async {
    try {
      final hash = await _contentAwareHash.hashFromWorkflowJobEvent(job);
      log.debug(
        'scheduler.processWorkflowJob(): Content-Aware-Hash = $hash for $job',
      );
    } catch (e) {
      log.debug('scheduler.processWorkflowJob($job) failed (no-op)', e);
    }
  }

  Future<List<Target>> getMergeGroupTargetsForStage(
    String baseRef,
    RepositorySlug slug,
    String headSha,
    CiStage stage,
  ) async {
    final mergeGroupTargets = [
      ...await getMergeGroupTargets(baseRef, slug, headSha),
      ...await getMergeGroupTargets(
        baseRef,
        slug,
        headSha,
        type: CiType.fusionEngine,
      ),
    ].where(
      (Target target) => switch (stage) {
        CiStage.fusionEngineBuild => target.isReleaseBuild,
        CiStage.fusionTests => !target.isReleaseBuild,
      },
    );

    return [...mergeGroupTargets];
  }

  Future<List<Target>> getMergeGroupTargets(
    String baseRef,
    RepositorySlug slug,
    String headSha, {
    CiType type = CiType.any,
  }) async {
    log.info(
      'Attempting to read merge group targets from ci.yaml for $headSha',
    );

    final branch = baseRef.substring('refs/heads/'.length);
    final ciYaml = await _ciYamlFetcher.getCiYaml(
      slug: slug,
      commitBranch: branch,
      commitSha: headSha,
      validate: branch == Config.defaultBranch(slug),
    );
    log.info(
      'ci.yaml loaded successfully; collecting merge group targets for $headSha',
    );

    final inner = ciYaml.ciYamlFor(type);

    // Filter out targets with schedulers different than luci or cocoon.
    bool filter(Target target) =>
        target.scheduler == pb.SchedulerSystem.luci ||
        target.scheduler == pb.SchedulerSystem.cocoon;
    return [...inner.presubmitTargets.where(filter)];
  }

  /// Cancels builds for a destroyed merge group.
  Future<void> cancelDestroyedMergeGroupTargets({
    required String headSha,
  }) async {
    log.info('Cancelling merge group targets for $headSha');
    await _luciBuildService.cancelBuildsBySha(
      sha: headSha,
      reason: 'Merge group was destroyed',
    );
  }

  /// Pushes the required "Merge Queue Guard" check to the merge queue, which
  /// serves as a "lock".
  ///
  /// While this check is still in progress, the merge queue will not merge the
  /// respective PR onto the target branch (e.g. main or master), because this
  /// check is "required".
  Future<CheckRun> lockMergeGroupChecks(
    RepositorySlug slug,
    String headSha,
  ) async {
    return _githubChecksService.githubChecksUtil.createCheckRun(
      _config,
      slug,
      headSha,
      Config.kMergeQueueLockName,
      output: const CheckRunOutput(
        title: Config.kMergeQueueLockName,
        summary: kMergeQueueLockDescription,
      ),
    );
  }

  /// Completes the "Merge Queue Guard" check run.
  ///
  /// If the guard is guarding a merge group, this immediately makes the merge
  /// group eligible for landing onto the target branch (e.g. master), depending
  /// on the success of the merge groups queued in front of this one.
  ///
  /// If the guard is guarding a pull request, this immediately makes the pull
  /// request eligible for enqueuing into the merge queue.
  Future<void> unlockMergeQueueGuard(
    RepositorySlug slug,
    String headSha,
    CheckRun lock,
  ) async {
    log.info('Unlocking Merge Queue Guard for $slug/$headSha');
    await _githubChecksService.githubChecksUtil.updateCheckRun(
      _config,
      slug,
      lock,
      status: CheckRunStatus.completed,
      conclusion: CheckRunConclusion.success,
    );
  }

  /// Fails the "Merge Queue Guard" check for a merge group.
  ///
  /// This removes the merge group from the merge queue without landing it. The
  /// corresponding pull request will have to be fixed and re-enqueued again.
  Future<void> failGuardForMergeGroup(
    RepositorySlug slug,
    String headSha,
    String summary,
    String details,
    CheckRun lock,
  ) async {
    log.info('Failing merge group guard for merge group $headSha in $slug');
    await _githubChecksService.githubChecksUtil.updateCheckRun(
      _config,
      slug,
      lock,
      status: CheckRunStatus.completed,
      conclusion: CheckRunConclusion.failure,
      output: CheckRunOutput(
        title: Config.kCiYamlCheckName,
        summary: summary,
        text: details,
      ),
    );
  }

  /// If [builderTriggerList] is specificed, return only builders that are contained in [presubmitTarget].
  /// Otherwise, return [presubmitTarget].
  List<Target> filterTargets(
    List<Target> presubmitTarget,
    List<String>? builderTriggerList,
  ) {
    if (builderTriggerList != null && builderTriggerList.isNotEmpty) {
      return presubmitTarget
          .where((Target target) => builderTriggerList.contains(target.name))
          .toList();
    }
    return presubmitTarget;
  }

  /// Get LUCI presubmit builders from .ci.yaml.
  ///
  /// Filters targets with runIf, matching them to the diff of [pullRequest].
  ///
  /// In the case there is an issue getting the diff from GitHub, all targets are returned.
  @visibleForTesting
  Future<List<Target>> getPresubmitTargets(
    PullRequest pullRequest, {
    CiType type = CiType.any,
  }) async {
    log.info(
      'Attempting to read presubmit targets from ci.yaml for ${pullRequest.number}',
    );

    final branch = pullRequest.base!.ref!;
    final slug = pullRequest.base!.repo!.slug();
    final ciYaml = await _ciYamlFetcher.getCiYaml(
      commitBranch: branch,
      commitSha: pullRequest.head!.sha!,
      slug: slug,
      validate: branch == Config.defaultBranch(slug),
    );

    log.info('ci.yaml loaded successfully.');
    log.info('Collecting presubmit targets for ${pullRequest.number}');

    final inner = ciYaml.ciYamlFor(type);

    // Filter out schedulers targets with schedulers different than luci or cocoon.
    final presubmitTargets =
        inner.presubmitTargets
            .where(
              (Target target) =>
                  target.scheduler == pb.SchedulerSystem.luci ||
                  target.scheduler == pb.SchedulerSystem.cocoon,
            )
            .toList();

    // See https://github.com/flutter/flutter/issues/138430.
    final includePostsubmitAsPresubmit = _includePostsubmitAsPresubmit(
      inner,
      pullRequest,
    );
    if (includePostsubmitAsPresubmit) {
      log.info(
        'Including postsubmit targets as presubmit for ${pullRequest.number}',
      );

      for (var target in inner.postsubmitTargets) {
        // We don't want to include a presubmit twice
        // We don't want to run the builder_cache target as a presubmit
        if (!target.presubmit &&
            !target.getProperties().containsKey('cache_name')) {
          presubmitTargets.add(target);
        }
      }
    }

    log.info('Collected ${presubmitTargets.length} presubmit targets.');
    // Release branches should run every test.
    if (pullRequest.base!.ref !=
        Config.defaultBranch(pullRequest.base!.repo!.slug())) {
      log.info(
        'Release branch found, scheduling all targets for ${pullRequest.number}',
      );
      return presubmitTargets;
    }
    if (includePostsubmitAsPresubmit) {
      log.info(
        'Postsubmit targets included as presubmit, scheduling all targets for ${pullRequest.number}',
      );
      return presubmitTargets;
    }

    // Filter builders based on the PR diff
    final filesChanged = await _getFilesChanged.get(
      pullRequest.base!.repo!.slug(),
      pullRequest.number!,
    );
    return getTargetsToRun(presubmitTargets, filesChanged);
  }

  static final _allowTestAll = {Config.flutterSlug};

  /// Returns `true` if [ciYaml.postsubmitTargets] should be ran during presubmit.
  static bool _includePostsubmitAsPresubmit(
    CiYaml ciYaml,
    PullRequest pullRequest,
  ) {
    if (!_allowTestAll.contains(ciYaml.slug)) {
      return false;
    }
    if (pullRequest.labels?.any((label) => label.name.contains('test: all')) ??
        false) {
      return true;
    }
    return false;
  }

  /// Process a completed GitHub `check_run`.
  ///
  /// Handles both fusion engine build and test stages, and both pull requests
  /// and merge groups.
  Future<bool> processCheckRunCompletion(
    cocoon_checks.CheckRunEvent checkRunEvent,
  ) async {
    final checkRun = checkRunEvent.checkRun!;
    final name = checkRun.name;
    final sha = checkRun.headSha;
    final slug = checkRunEvent.repository?.slug();
    final conclusion = TaskConclusion.fromName(checkRun.conclusion);

    if (name == null ||
        sha == null ||
        slug == null ||
        conclusion == TaskConclusion.unknown ||
        kCheckRunsToIgnore.contains(name)) {
      return true;
    }

    final logCrumb = 'checkCompleted($name, $slug, $sha, $conclusion)';

    final isFusion = slug == Config.flutterSlug;
    if (!isFusion) {
      return true;
    }

    final isMergeGroup = detectMergeGroup(checkRun);

    // Check runs are fired at every stage. However, at this point it is unknown
    // if this check run belongs in the engine build stage or in the test stage.
    // So first look for it in the engine stage, and if it's missing, look for
    // it in the test stage.
    var stage = CiStage.fusionEngineBuild;
    var stagingConclusion = await _recordCurrentCiStage(
      slug: slug,
      sha: sha,
      stage: stage,
      name: name,
      conclusion: conclusion,
    );

    if (stagingConclusion.result == StagingConclusionResult.missing) {
      // Check run not found in the engine stage. Look for it in the test stage.
      stage = CiStage.fusionTests;
      stagingConclusion = await _recordCurrentCiStage(
        slug: slug,
        sha: sha,
        stage: stage,
        name: name,
        conclusion: conclusion,
      );
    }

    // First; check if we even recorded anything. This can occur if we've already passed the check_run and
    // have moved on to running more tests (which wouldn't be present in our document).
    if (!stagingConclusion.isOk) {
      return false;
    }

    // If an internal error happened in Cocoon, we need human assistance to
    // figure out next steps.
    if (stagingConclusion.result == StagingConclusionResult.internalError) {
      // If an internal error happened in the merge group, there may be no further
      // signals from GitHub that would cause the merge group to either land or
      // fail. The safest thing to do is to kick the pull request out of the queue
      // and let humans sort it out. If the group is left hanging in the queue, it
      // will hold up all other PRs that are trying to land.
      if (isMergeGroup) {
        final guard = checkRunFromString(stagingConclusion.checkRunGuard!);
        await failGuardForMergeGroup(
          slug,
          sha,
          stagingConclusion.summary,
          stagingConclusion.details,
          guard,
        );
      }
      return false;
    }

    // Are there tests remaining? Keep waiting.
    if (stagingConclusion.isPending) {
      log.info(
        '$logCrumb: not progressing, remaining work count: ${stagingConclusion.remaining}',
      );
      return false;
    }

    if (stagingConclusion.isFailed) {
      // Something failed in the current CI stage:
      //
      // * If this is a pull request: keep the merge guard open and do not proceed
      //   to the next stage. Let the author sort out what's up.
      // * If this is a merge group: kick the pull request out of the queue, and
      //   let the author sort it out.
      if (isMergeGroup) {
        final guard = checkRunFromString(stagingConclusion.checkRunGuard!);
        await failGuardForMergeGroup(
          slug,
          sha,
          stagingConclusion.summary,
          stagingConclusion.details,
          guard,
        );
      }
      return true;
    }

    // The logic for finishing a stage is different between build and test stages:
    //
    // * If this is a build stage, then:
    //    * If this is a pull request presubmit, then start the test stage.
    //    * If this is a merge group (in MQ), then close the MQ guard, letting
    //      GitHub land it.
    // * If this is a test stage, then close the MQ guard (allowing the PR to
    //   enter the MQ).
    switch (stage) {
      case CiStage.fusionEngineBuild:
        await _closeSuccessfulEngineBuildStage(
          checkRun: checkRun,
          mergeQueueGuard: stagingConclusion.checkRunGuard!,
          slug: slug,
          sha: sha,
          logCrumb: logCrumb,
        );
      case CiStage.fusionTests:
        await _closeSuccessfulTestStage(
          mergeQueueGuard: stagingConclusion.checkRunGuard!,
          slug: slug,
          sha: sha,
          logCrumb: logCrumb,
        );
    }
    return true;
  }

  /// Whether the [checkRunEvent] is for a merge group (rather than a pull request).
  bool detectMergeGroup(cocoon_checks.CheckRun checkRun) {
    final headBranch = checkRun.checkSuite?.headBranch;
    if (headBranch == null) {
      return false;
    }
    return tryParseGitHubMergeQueueBranch(headBranch).parsed;
  }

  Future<void> _closeSuccessfulEngineBuildStage({
    required cocoon_checks.CheckRun checkRun,
    required String mergeQueueGuard,
    required RepositorySlug slug,
    required String sha,
    required String logCrumb,
  }) async {
    // We know that we're in a fusion repo; now we need to figure out if we are
    //   1) in a presubmit test or
    //   2) in the merge queue
    if (detectMergeGroup(checkRun)) {
      await _closeMergeQueue(
        mergeQueueGuard: mergeQueueGuard,
        slug: slug,
        sha: sha,
        stage: CiStage.fusionEngineBuild,
        logCrumb: logCrumb,
      );
      return;
    }

    log.info(
      '$logCrumb: Stage completed successfully: ${CiStage.fusionEngineBuild}',
    );

    await proceedToCiTestingStage(
      checkRun: checkRun,
      mergeQueueGuard: mergeQueueGuard,
      slug: slug,
      sha: sha,
      logCrumb: logCrumb,
    );
  }

  Future<void> _closeSuccessfulTestStage({
    required String mergeQueueGuard,
    required RepositorySlug slug,
    required String sha,
    required String logCrumb,
  }) async {
    log.info('$logCrumb: Stage completed: ${CiStage.fusionTests}');
    await unlockMergeQueueGuard(slug, sha, checkRunFromString(mergeQueueGuard));
  }

  /// Returns the presubmit targets for the fusion repo [pullRequest] that should run for the given [stage].
  Future<List<Target>> _getTestsForStage(
    PullRequest pullRequest,
    CiStage stage, {
    bool skipEngine = false,
  }) async {
    final presubmitTargets = [
      ...await getPresubmitTargets(pullRequest),
      if (!skipEngine)
        ...await getPresubmitTargets(pullRequest, type: CiType.fusionEngine),
    ].where(
      (Target target) => switch (stage) {
        CiStage.fusionEngineBuild => target.isReleaseBuild,
        CiStage.fusionTests => !target.isReleaseBuild,
      },
    );
    return [...presubmitTargets];
  }

  Future<void> _closeMergeQueue({
    required String mergeQueueGuard,
    required RepositorySlug slug,
    required String sha,
    required CiStage stage,
    required String logCrumb,
  }) async {
    log.info('$logCrumb: Merge Queue finished successfully');

    // Unlock the guarding check_run.
    final checkRunGuard = checkRunFromString(mergeQueueGuard);
    await unlockMergeQueueGuard(slug, sha, checkRunGuard);
  }

  /// Schedules post-engine build tests (i.e. engine tests, and framework tests).
  Future<void> _runCiTestingStage({
    required PullRequest pullRequest,
    required String checkRunGuard,
    required String logCrumb,
    required _FlutterRepoTestsToRun testsToRun,
  }) async {
    try {
      // Both the author and label should be checked to make sure that no one is
      // attempting to get a pull request without check through.
      if (pullRequest.user!.login == _config.autosubmitBot &&
          pullRequest.labels!.any(
            (element) => element.name == Config.revertOfLabel,
          )) {
        log.info(
          '$logCrumb: skipping generating the full set of checks for revert request.',
        );
      } else {
        // Schedule the tests that would have run in a call to triggerPresubmitTargets - but for both the
        // engine and the framework.
        var presubmitTargets = await _getTestsForStage(
          pullRequest,
          CiStage.fusionTests,
          skipEngine:
              testsToRun != _FlutterRepoTestsToRun.engineTestsAndFrameworkTests,
        );

        // Create the document for tracking test check runs.
        final List<String> tasks;
        if (testsToRun == _FlutterRepoTestsToRun.frameworkFlutterAnalyzeOnly) {
          const linuxAnalyze = 'Linux analyze';
          final singleTarget = presubmitTargets.firstWhereOrNull(
            (t) => t.name == linuxAnalyze,
          );
          if (singleTarget == null) {
            log.warn('No target found named "$linuxAnalyze"');
            tasks = [];
            presubmitTargets = [];
          } else {
            log.info('Only running target "$linuxAnalyze"');
            tasks = [linuxAnalyze];
            presubmitTargets = [singleTarget];
          }
        } else {
          tasks = [...presubmitTargets.map((t) => t.name)];
        }

        await initializeCiStagingDocument(
          firestoreService: _firestore,
          slug: pullRequest.base!.repo!.slug(),
          sha: pullRequest.head!.sha!,
          stage: CiStage.fusionTests,
          tasks: tasks,
          checkRunGuard: checkRunGuard,
        );

        // Here is where it gets fun: how do framework tests* know what engine
        // artifacts to fetch and use on CI? For presubmits on flutter/flutter;
        // see https://github.com/flutter/flutter/issues/164031.
        //
        // *In theory, also engine tests, but engine tests build from the engine
        // from source and rely on remote-build execution (RBE) for builds to
        // fast and cached.
        final EngineArtifacts engineArtifacts;
        if (testsToRun != _FlutterRepoTestsToRun.engineTestsAndFrameworkTests) {
          // Use the engine that this PR was branched off of.
          engineArtifacts = EngineArtifacts.usingExistingEngine(
            commitSha: pullRequest.base!.sha!,
          );
        } else {
          // Use the engine that was built from source *for* this PR.
          engineArtifacts = EngineArtifacts.builtFromSource(
            commitSha: pullRequest.head!.sha!,
          );
        }

        await _luciBuildService.scheduleTryBuilds(
          targets: presubmitTargets,
          pullRequest: pullRequest,
          engineArtifacts: engineArtifacts,
        );
      }
    } on FormatException catch (e, s) {
      log.warn(
        '$logCrumb: FormatException encountered when scheduling presubmit '
        'targets for ${pullRequest.number}',
        e,
        s,
      );
      rethrow;
    } catch (e, s) {
      log.warn(
        '$logCrumb: Exception encountered when scheduling presubmit targets '
        'for ${pullRequest.number}',
        e,
        s,
      );
      rethrow;
    }
  }

  @visibleForTesting
  Future<void> proceedToCiTestingStage({
    required cocoon_checks.CheckRun checkRun,
    required RepositorySlug slug,
    required String sha,
    required String mergeQueueGuard,
    required String logCrumb,
  }) async {
    final checkRunGuard = checkRunFromString(mergeQueueGuard);

    // Look up the PR in our cache first. This reduces github quota and requires less calls.
    PullRequest? pullRequest;
    final id = checkRun.id!;
    final name = checkRun.name!;
    try {
<<<<<<< HEAD
      pullRequest = await findPullRequestFor(_firestore, id, name);
=======
      pullRequest = await PrCheckRuns.findPullRequestFor(
        await _config.createFirestoreService(),
        id,
        name,
      );
>>>>>>> 5b38488e
    } catch (e, s) {
      log.warn('$logCrumb: unable to find PR in PrCheckRuns', e, s);
    }

    // We've failed to find the pull request; try a reverse look it from the check suite.
    if (pullRequest == null) {
      final checkSuiteId = checkRun.checkSuite!.id!;
      pullRequest = await _githubChecksService.findMatchingPullRequest(
        slug,
        sha,
        checkSuiteId,
      );
    }

    // We cannot make any forward progress. Abandon all hope, Check runs who enter here.
    if (pullRequest == null) {
      throw 'No PR found matching this check_run($id, $name)';
    }

    try {
      await _runCiTestingStage(
        pullRequest: pullRequest,
        checkRunGuard: '$checkRunGuard',
        logCrumb: logCrumb,
        testsToRun: _FlutterRepoTestsToRun.engineTestsAndFrameworkTests,
      );
    } catch (error, stacktrace) {
      final githubService = await _config.createDefaultGitHubService();
      await githubService.createComment(
        slug,
        issueNumber: pullRequest.number!,
        body: '''
CI had a failure that stopped further tests from running.  We need to investigate to determine the root cause.

SHA at time of execution: $sha.

Possible causes:
* **Configuration Changes:** The `.ci.yaml` file might have been modified between the creation of this pull request and the start of this test run. This can lead to ci yaml validation errors.
* **Infrastructure Issues:** Problems with the CI environment itself (e.g., quota) could have caused the failure.

A blank commit, or merging to head, will be required to resume running CI for this PR.

**Error Details:**

```
$error
```

Stack trace:

```
$stacktrace
```
''',
      );
    }
  }

  Future<StagingConclusion> _recordCurrentCiStage({
    required RepositorySlug slug,
    required String sha,
    required CiStage stage,
    required String name,
    required TaskConclusion conclusion,
  }) async {
    final logCrumb = 'checkCompleted($name, $slug, $sha, $conclusion)';
    final documentName = CiStaging.documentNameFor(
      slug: slug,
      sha: sha,
      stage: stage,
    );
    log.info('$logCrumb: $documentName');

    // We're doing a transactional update, which could fail if multiple tasks are running at the same time; so retry
    // a sane amount of times before giving up.
    const r = RetryOptions(maxAttempts: 3, delayFactor: Duration(seconds: 2));

    return r.retry(() {
      return markCheckRunConclusion(
        firestoreService: _firestore,
        slug: slug,
        sha: sha,
        stage: stage,
        checkRun: name,
        conclusion: conclusion,
      );
    });
  }

  /// Reschedules a failed build using a [CheckRunEvent]. The CheckRunEvent is
  /// generated when someone clicks the re-run button from a failed build from
  /// the Github UI.
  ///
  /// If the rerequested check is for [Config.kCiYamlCheckName], all presubmit jobs are retried.
  /// Otherwise, the specific check will be retried.
  ///
  /// Relevant APIs:
  ///   https://developer.github.com/v3/checks/runs/#check-runs-and-requested-actions
  @useResult
  Future<ProcessCheckRunResult> processCheckRun(
    cocoon_checks.CheckRunEvent checkRunEvent,
  ) async {
    switch (checkRunEvent.action) {
      case 'completed':
        await processCheckRunCompletion(checkRunEvent);
        return const ProcessCheckRunResult.success();

      case 'rerequested':
        log.debug(
          'Rerun requested by GitHub user: ${checkRunEvent.sender?.login}',
        );
        final name = checkRunEvent.checkRun!.name;
        var success = false;
        if (name == Config.kMergeQueueLockName) {
          final slug = checkRunEvent.repository!.slug();
          final checkSuiteId = checkRunEvent.checkRun!.checkSuite!.id!;
          log.debug(
            'Requested re-run of "${Config.kMergeQueueLockName}" for '
            '$slug / $checkSuiteId - ignoring',
          );
          success = true;
        } else if (name == Config.kCiYamlCheckName) {
          // The CheckRunEvent.checkRun.pullRequests array is empty for this
          // event, so we need to find the matching pull request.
          final slug = checkRunEvent.repository!.slug();
          final headSha = checkRunEvent.checkRun!.headSha!;
          final checkSuiteId = checkRunEvent.checkRun!.checkSuite!.id!;
          final pullRequest = await _githubChecksService
              .findMatchingPullRequest(slug, headSha, checkSuiteId);
          if (pullRequest != null) {
            log.debug(
              'Matched PR: ${pullRequest.number} Repo: ${slug.fullName}',
            );
            await triggerPresubmitTargets(pullRequest: pullRequest);
            success = true;
          } else {
            log.warn('No matching PR found for head_sha in check run event.');
          }
        } else {
          try {
            final slug = checkRunEvent.repository!.slug();
            final sha = checkRunEvent.checkRun!.headSha!;

            // Only merged commits are added to the Database.
            // If a commit is found, this must be a postsubmit checkrun.
            final fsCommit = await fs.Commit.tryFromFirestoreBySha(
              _firestore,
              sha: sha,
            );

            // TODO(matanlurey): Refactor into its own branch.
            // https://github.com/flutter/flutter/issues/167211.
            final isPresubmit = fsCommit == null;
            if (isPresubmit) {
              log.debug(
                'Rescheduling presubmit build for ${checkRunEvent.checkRun?.name}',
              );
              final pullRequest = await PrCheckRuns.findPullRequestForSha(
                _firestore,
                checkRunEvent.checkRun!.headSha!,
              );
              if (pullRequest == null) {
                return ProcessCheckRunResult.userError(
                  'Asked to reschedule presubmits for unknown sha/PR: ${checkRunEvent.checkRun!.headSha!}',
                );
              }

              final isFusion = slug == Config.flutterSlug;
              final List<Target> presubmitTargets;
              final EngineArtifacts engineArtifacts;
              if (isFusion) {
                // Fusion repos have presubmits split across two .ci.yaml files.
                // /ci.yaml
                // /engine/src/flutter/.ci.yaml
                presubmitTargets = [
                  ...await getPresubmitTargets(pullRequest),
                  ...await getPresubmitTargets(
                    pullRequest,
                    type: CiType.fusionEngine,
                  ),
                ];
                final opt = await _filesChangedOptimizer.checkPullRequest(
                  pullRequest,
                );
                if (opt.shouldUsePrebuiltEngine) {
                  engineArtifacts = EngineArtifacts.usingExistingEngine(
                    commitSha: pullRequest.base!.sha!,
                  );
                } else {
                  engineArtifacts = EngineArtifacts.builtFromSource(
                    commitSha: pullRequest.head!.sha!,
                  );
                }
              } else {
                presubmitTargets = await getPresubmitTargets(pullRequest);
                engineArtifacts = const EngineArtifacts.noFrameworkTests(
                  reason: 'Not flutter/flutter',
                );
              }

              final target = presubmitTargets.firstWhereOrNull(
                (target) => checkRunEvent.checkRun!.name == target.name,
              );
              if (target == null) {
                return ProcessCheckRunResult.missingEntity(
                  'Could not reschedule checkRun "${checkRunEvent.checkRun!.name}", '
                  'not found in list of presubmit targets: ${presubmitTargets.map((t) => t.name).toList()}',
                );
              }
              await _luciBuildService.scheduleTryBuilds(
                targets: [target],
                pullRequest: pullRequest,
                engineArtifacts: engineArtifacts,
              );
            } else {
              log.debug('Rescheduling postsubmit build.');

              final checkName = checkRunEvent.checkRun!.name!;
              final fs.Task fsTask;
              {
                // Query the lastest run of the `checkName` againt commit `sha`.
                final fsTasks = await _firestore.queryRecentTasks(
                  limit: 1,
                  commitSha: fsCommit.sha,
                  name: checkName,
                );
                if (fsTasks.isEmpty) {
                  throw StateError('Expected 1+ tasks for $checkName');
                }
                fsTask = fsTasks.first;
              }
              log.debug('Latest firestore task is $fsTask');
              final ciYaml = await _ciYamlFetcher.getCiYamlByFirestoreCommit(
                fsCommit,
              );
              final target = ciYaml.postsubmitTargets().singleWhere(
                (target) => target.name == fsTask.taskName,
              );
              await _luciBuildService
                  .reschedulePostsubmitBuildUsingCheckRunEvent(
                    checkRunEvent,
                    commit: CommitRef.fromFirestore(fsCommit),
                    task: fsTask,
                    target: target,
                  );
            }

            success = true;
          } on NoBuildFoundException {
            log.warn('No build found to reschedule.');
          } on FormatException catch (e) {
            // See https://github.com/flutter/flutter/issues/165018.
            log.info('CheckName: $name failed due to user error: $e');
            return ProcessCheckRunResult.userError('$e');
          }
        }

        log.debug('CheckName: $name State: $success');

        // TODO(matanlurey): It would be better to early return above where it is not a success.
        if (!success) {
          return const ProcessCheckRunResult.unexpectedError(
            'Not successful. See previous log messages',
          );
        }
    }

    return const ProcessCheckRunResult.success();
  }

  /// Push [Commit] to BigQuery as part of the infra metrics dashboards.
  Future<void> _uploadToBigQuery(fs.Commit commit) async {
    const projectId = 'flutter-dashboard';
    const dataset = 'cocoon';
    const table = 'Checklist';

    log.info('Uploading commit ${commit.sha} info to bigquery.');

    final bigquery = await _config.createBigQueryService();
    final tabledataResource = bigquery.tabledata;
    final tableDataInsertAllRequestRows = <Map<String, Object>>[];

    /// Consolidate [commits] together
    ///
    /// Prepare for bigquery [insertAll]
    tableDataInsertAllRequestRows.add(<String, Object>{
      'json': <String, Object?>{
        'CreateTimestamp': commit.createTimestamp,
        'FlutterRepositoryPath': commit.repositoryPath,
        'CommitSha': commit.sha,
        'CommitAuthorLogin': commit.author,
        'CommitAuthorAvatarURL': commit.avatar,
        'CommitMessage': commit.message,
        'Branch': commit.branch,
      },
    });

    /// Final [rows] to be inserted to [BigQuery]
    final rows = TableDataInsertAllRequest.fromJson(<String, Object>{
      'rows': tableDataInsertAllRequestRows,
    });

    /// Insert [commits] to [BigQuery]
    try {
      if (rows.rows == null) {
        log.warn('Rows to be inserted is null');
      } else {
        log.info(
          'Inserting ${rows.rows!.length} into big query for ${commit.sha}',
        );
      }
      await tabledataResource.insertAll(rows, projectId, dataset, table);
    } on ApiRequestError catch (e) {
      log.warn('Failed to add commits to BigQuery', e);
    }
  }

  /// Parses CheckRun from a previously json string encode
  CheckRun checkRunFromString(String input) {
    final checkRunJson = json.decode(input) as Map<String, dynamic>;
    // Workaround for https://github.com/SpinlockLabs/github.dart/issues/412
    if (checkRunJson['conclusion'] == 'null') {
      checkRunJson.remove('conclusion');
    }
    return CheckRun.fromJson(checkRunJson);
  }
}

/// Describes in `flutter/flutter` which tests to schedule.
enum _FlutterRepoTestsToRun {
  /// Run tests _of_ the engine, and tests in the framework (that use an engine).
  engineTestsAndFrameworkTests,

  /// Run only tests in the framework (that use an engine), skpping engine tests.
  frameworkTestsOnly,

  /// No tests.
  frameworkFlutterAnalyzeOnly,
}<|MERGE_RESOLUTION|>--- conflicted
+++ resolved
@@ -1266,15 +1266,7 @@
     final id = checkRun.id!;
     final name = checkRun.name!;
     try {
-<<<<<<< HEAD
-      pullRequest = await findPullRequestFor(_firestore, id, name);
-=======
-      pullRequest = await PrCheckRuns.findPullRequestFor(
-        await _config.createFirestoreService(),
-        id,
-        name,
-      );
->>>>>>> 5b38488e
+      pullRequest = await PrCheckRuns.findPullRequestFor(_firestore, id, name);
     } catch (e, s) {
       log.warn('$logCrumb: unable to find PR in PrCheckRuns', e, s);
     }
