--- conflicted
+++ resolved
@@ -448,12 +448,6 @@
         final String? name = checkRunEvent.checkRun!.name;
         bool success = false;
         if (name == kCiYamlCheckName) {
-<<<<<<< HEAD
-          // TODO(chillers): This is not rerunning the ci.yaml validation check. https://github.com/flutter/flutter/issues/100081
-          final List<github.PullRequest> pullRequests = checkRunEvent.checkRun!.pullRequests ?? <github.PullRequest>[];
-          for (final pr in pullRequests) {
-            await triggerPresubmitTargets(pullRequest: pr);
-=======
           // The [CheckRunEvent.checkRun.pullRequests] array is empty for this
           // event, so we need to find the matching pull request.
           final RepositorySlug slug = checkRunEvent.repository!.slug();
@@ -464,7 +458,6 @@
           if (pullRequest != null) {
             log.fine('Matched PR: ${pullRequest.number} Repo: ${slug.fullName}');
             await triggerPresubmitTargets(pullRequest: pullRequest);
->>>>>>> 07613fcf
             success = true;
           } else {
             log.warning('No matching PR found for head_sha in check run event.');
