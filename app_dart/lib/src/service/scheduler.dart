--- conflicted
+++ resolved
@@ -204,13 +204,7 @@
     }
 
     final ciYaml = await _ciYamlFetcher.getCiYamlByDatastoreCommit(commit);
-
-<<<<<<< HEAD
-    final initialTargets = ciYaml.getInitialTargets(ciYaml.postsubmitTargets());
-
-=======
     final targets = ciYaml.getInitialTargets(ciYaml.postsubmitTargets());
->>>>>>> bf58e0e6
     final isFusion = await fusionTester.isFusionBasedRef(
       commit.slug,
       commit.sha!,
