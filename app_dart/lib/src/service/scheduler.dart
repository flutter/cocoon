--- conflicted
+++ resolved
@@ -55,11 +55,7 @@
     required GetFilesChanged getFilesChanged,
     required CiYamlFetcher ciYamlFetcher,
     required ContentAwareHashService contentAwareHash,
-<<<<<<< HEAD
-=======
     required FirestoreService firestore,
-    @visibleForTesting this.markCheckRunConclusion = CiStaging.markConclusion,
->>>>>>> 2995f3a4
   }) : _luciBuildService = luciBuildService,
        _githubChecksService = githubChecksService,
        _config = config,
@@ -1325,13 +1321,8 @@
     const r = RetryOptions(maxAttempts: 3, delayFactor: Duration(seconds: 2));
 
     return r.retry(() {
-<<<<<<< HEAD
       return CiStaging.markConclusion(
-        firestoreService: firestoreService,
-=======
-      return markCheckRunConclusion(
         firestoreService: _firestore,
->>>>>>> 2995f3a4
         slug: slug,
         sha: sha,
         stage: stage,
