--- conflicted
+++ resolved
@@ -305,18 +305,8 @@
       final List<Target> presubmitTriggerTargets = getTriggerList(presubmitTargets, builderTriggerList);
       await luciBuildService.scheduleTryBuilds(
         targets: presubmitTriggerTargets,
-        branch: pullRequest.base!.ref!.replaceAll('refs/heads', ''),
-        prNumber: pullRequest.number!,
-        sha: pullRequest.head!.sha!,
-        slug: pullRequest.repo!.slug(),
+        pullRequest: pullRequest,
       );
-<<<<<<< HEAD
-=======
-    } on FormatException catch (error, backtrace) {
-      log.warning('FormatException encountered when scheduling presubmit targets for ${pullRequest.number}');
-      log.warning(backtrace.toString());
-      exception = error;
->>>>>>> fd4020f4
     } catch (error, backtrace) {
       log.warning('Exception encountered when scheduling presubmit targets for ${pullRequest.number}');
       log.warning(backtrace.toString());
@@ -393,10 +383,7 @@
 
       await luciBuildService.scheduleTryBuilds(
         targets: presubmitTargets.where((Target target) => build.builderId.builder == target.value.name).toList(),
-        branch: pullRequest.base!.ref!.replaceAll('refs/heads', ''),
-        prNumber: pullRequest.number!,
-        sha: pullRequest.head!.sha!,
-        slug: pullRequest.repo!.slug(),
+        pullRequest: pullRequest,
       );
     }
   }
@@ -560,17 +547,11 @@
 
   Future<void> triggerPresubmitDependencies({
     required List<Target> dependencies,
-    required String sha,
-    required String branch,
-    required int prNumber,
-    required RepositorySlug slug,
+    required PullRequest pullRequest,
   }) async {
     await luciBuildService.scheduleTryBuilds(
       targets: dependencies,
-      branch: branch,
-      prNumber: prNumber,
-      sha: sha,
-      slug: slug,
+      pullRequest: pullRequest,
     );
   }
 
