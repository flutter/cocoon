// Copyright 2020 The Flutter Authors. All rights reserved.
// Use of this source code is governed by a BSD-style license that can be
// found in the LICENSE file.

import 'dart:async';
import 'dart:convert';
import 'dart:math';

import 'package:github/github.dart' as github;
import 'package:github/hooks.dart';

import '../foundation/github_checks_util.dart';
import '../foundation/utils.dart';
import '../model/appengine/commit.dart';
import '../model/appengine/task.dart';
import '../model/ci_yaml/target.dart';
import '../model/github/checks.dart' as cocoon_checks;
import '../model/luci/buildbucket.dart';
import '../model/luci/push_message.dart' as push_message;
import '../request_handling/exceptions.dart';
import '../request_handling/pubsub.dart';
import '../service/datastore.dart';
import '../service/logging.dart';
import 'buildbucket.dart';
import 'config.dart';
import 'gerrit_service.dart';

const Set<String> taskFailStatusSet = <String>{Task.statusInfraFailure, Task.statusFailed};

/// Class to interact with LUCI buildbucket to get, trigger
/// and cancel builds for github repos. It uses [config.luciTryBuilders] to
/// get the list of available builders.
class LuciBuildService {
  LuciBuildService(
    this.config,
    this.buildBucketClient, {
    GithubChecksUtil? githubChecksUtil,
    GerritService? gerritService,
    this.pubsub = const PubSub(),
  })  : githubChecksUtil = githubChecksUtil ?? const GithubChecksUtil(),
        gerritService = gerritService ?? GerritService();

  BuildBucketClient buildBucketClient;
  Config config;
  GithubChecksUtil githubChecksUtil;
  GerritService gerritService;

  final PubSub pubsub;

  static const Set<Status> failStatusSet = <Status>{Status.canceled, Status.failure, Status.infraFailure};

  static const int kBackfillPriority = 35;
  static const int kDefaultPriority = 30;
  static const int kRerunPriority = 29;

  /// Shards [rows] into several sublists of size [maxEntityGroups].
  Future<List<List<Request>>> shard(List<Request> requests, int max) async {
    final List<List<Request>> shards = <List<Request>>[];
    for (int i = 0; i < requests.length; i += max) {
      shards.add(requests.sublist(i, i + min<int>(requests.length - i, max)));
    }
    return shards;
  }

  /// Returns an Iterable of try BuildBucket build for a given Github [slug], [sha], [builderName].
  Future<Iterable<Build>> getTryBuilds(
    github.RepositorySlug slug,
    String sha,
    String? builderName,
  ) async {
    final Map<String, List<String>> tags = <String, List<String>>{
      'buildset': <String>['sha/git/$sha'],
      'user_agent': const <String>['flutter-cocoon'],
    };
    return getBuilds(slug, sha, builderName, 'try', tags);
  }

  /// Returns an Iterable of prod BuildBucket build for a given Github [slug], [commitSha],
  /// [builderName] and [repo].
  Future<Iterable<Build>> getProdBuilds(
    github.RepositorySlug slug,
    String commitSha,
    String? builderName,
  ) async {
    final Map<String, List<String>> tags = <String, List<String>>{};
    return getBuilds(slug, commitSha, builderName, 'prod', tags);
  }

  /// Returns an iterable of BuildBucket builds for a given Github [slug], [commitSha],
  /// [builderName], [bucket] and [tags].
  Future<Iterable<Build>> getBuilds(
    github.RepositorySlug? slug,
    String? commitSha,
    String? builderName,
    String bucket,
    Map<String, List<String>> tags,
  ) async {
    final BatchResponse batch = await buildBucketClient.batch(BatchRequest(requests: <Request>[
      Request(
        searchBuilds: SearchBuildsRequest(
          predicate: BuildPredicate(
            builderId: BuilderId(
              project: 'flutter',
              bucket: bucket,
              builder: builderName,
            ),
            tags: tags,
          ),
          fields: 'builds.*.id,builds.*.builder,builds.*.tags,builds.*.status,builds.*.input.properties',
        ),
      ),
    ]));
    final Iterable<Build> builds = batch.responses!
        .map((Response response) => response.searchBuilds)
        .expand((SearchBuildsResponse? response) => response!.builds ?? <Build>[]);
    return builds;
  }

  /// Returns a map of the BuildBucket builds for a given Github [PullRequest]
  /// using the [builderName] as key and [Build] as value.
  Future<Map<String?, Build?>> tryBuildsForPullRequest(
    github.PullRequest pullRequest,
  ) async {
    final BatchResponse batch = await buildBucketClient.batch(BatchRequest(requests: <Request>[
      // Builds created by Cocoon
      Request(
        searchBuilds: SearchBuildsRequest(
          predicate: BuildPredicate(
            builderId: const BuilderId(
              project: 'flutter',
              bucket: 'try',
            ),
            createdBy: 'cocoon',
            tags: <String, List<String>>{
              'buildset': <String>['pr/git/${pullRequest.number}'],
              'github_link': <String>[
                'https://github.com/${pullRequest.base!.repo!.fullName}/pull/${pullRequest.number}'
              ],
              'user_agent': const <String>['flutter-cocoon'],
            },
          ),
        ),
      ),
      // Builds created by recipe (via swarming create task)
      Request(
        searchBuilds: SearchBuildsRequest(
          predicate: BuildPredicate(
            builderId: const BuilderId(
              project: 'flutter',
              bucket: 'try',
            ),
            tags: <String, List<String>>{
              'buildset': <String>['pr/git/${pullRequest.number}'],
              'user_agent': const <String>['recipe'],
            },
          ),
        ),
      ),
    ]));
    final Iterable<Build> builds = batch.responses!
        .map((Response response) => response.searchBuilds)
        .expand((SearchBuildsResponse? response) => response?.builds ?? <Build>[]);
    return {for (Build b in builds) b.builderId.builder: b};
  }

  /// Schedules presubmit [targets] on BuildBucket for [pullRequest].
  Future<List<Target>> scheduleTryBuilds({
    required List<Target> targets,
    required github.PullRequest pullRequest,
    CheckSuiteEvent? checkSuiteEvent,
  }) async {
    if (!config.githubPresubmitSupportedRepo(pullRequest.base!.repo!.slug())) {
      throw BadRequestException('${pullRequest.base!.repo!.slug()} is not supported by this service.');
    }
    targets = await _targetsToSchedule(targets, pullRequest);
    await _scheduleTryBuilds(
      targets: targets,
      pullRequest: pullRequest,
      checkSuiteEvent: checkSuiteEvent,
    );

    return targets;
  }

  /// List of targets that should be scheduled.
  ///
  /// If a [Target] has a [Build] that is already scheduled or was successful, it shouldn't be scheduled again.
  ///
  /// Throws [InternalServerError] is [targets] is empty.
  Future<List<Target>> _targetsToSchedule(List<Target> targets, github.PullRequest pullRequest) async {
    if (targets.isEmpty) {
      throw InternalServerError('${pullRequest.base!.repo!.slug()} does not have any targets');
    }

    final Map<String?, Build?> tryBuilds = await tryBuildsForPullRequest(pullRequest);
    final Iterable<Build?> runningOrCompletedBuilds = tryBuilds.values.where((Build? build) =>
        build?.status == Status.scheduled || build?.status == Status.started || build?.status == Status.success);
    final List<Target> targetsToSchedule = <Target>[];
    for (Target target in targets) {
      if (runningOrCompletedBuilds.any((Build? build) => build?.builderId.builder == target.value.name)) {
        log.info('${target.value.name} has already been scheduled for this pull request');
        continue;
      }
      targetsToSchedule.add(target);
    }

    return targetsToSchedule;
  }

  /// Schedules [targets] against [pullRequest].
  Future<void> _scheduleTryBuilds({
    required List<Target> targets,
    required github.PullRequest pullRequest,
    CheckSuiteEvent? checkSuiteEvent,
  }) async {
    final List<Request> requests = <Request>[];
    final List<String> branches =
<<<<<<< HEAD
        await gerritService.branches('flutter-review.googlesource.com', 'recipes', subString: 'flutter-');
=======
        await gerritService.branches('flutter-review.googlesource.com', 'recipes', 'flutter-');

    final String sha = pullRequest.head!.sha!;
    String cipdVersion = 'refs/heads/${pullRequest.base!.ref!}';
    cipdVersion = branches.contains(cipdVersion) ? cipdVersion : config.defaultRecipeBundleRef;

>>>>>>> b6282f25
    for (Target target in targets) {
      final github.CheckRun checkRun = await githubChecksUtil.createCheckRun(
        config,
        target.slug,
        sha,
        target.value.name,
      );

      final github.RepositorySlug slug = pullRequest.base!.repo!.slug();

      final Map<String, dynamic> userData = <String, dynamic>{};
      if (checkSuiteEvent != null || config.githubPresubmitSupportedRepo(slug)) {
        userData['check_run_id'] = checkRun.id;
        userData['commit_sha'] = sha;
        userData['commit_branch'] = pullRequest.base!.ref!.replaceAll('refs/heads/', '');
        userData['builder_name'] = target.value.name;
      }

      Map<String, List<String>> tags = <String, List<String>>{
        'github_checkrun': <String>[checkRun.id.toString()],
      };

      Map<String, Object> properties = target.getProperties();
      properties.putIfAbsent('git_branch', () => pullRequest.base!.ref!.replaceAll('refs/heads/', ''));

      requests.add(Request(
          scheduleBuild: _createPresubmitScheduleBuild(
        slug: slug,
        sha: pullRequest.head!.sha!,
        //Use target.value.name here otherwise tests will die due to null checkRun.name.
        checkName: target.value.name,
        pullRequestNumber: pullRequest.number!,
        cipdVersion: cipdVersion,
        userData: userData,
        properties: properties,
        tags: tags,
        dimensions: target.getDimensions(),
      )));
    }

    final Iterable<List<Request>> requestPartitions = await shard(requests, config.schedulingShardSize);
    for (List<Request> requestPartition in requestPartitions) {
      final BatchRequest batchRequest = BatchRequest(requests: requestPartition);
      await pubsub.publish('scheduler-requests', batchRequest);
    }
  }

  /// Cancels all the current builds on [pullRequest] with [reason].
  ///
  /// Builds are queried based on the [RepositorySlug] and pull request number.
  Future<void> cancelBuilds(github.PullRequest pullRequest, String reason) async {
    if (!config.githubPresubmitSupportedRepo(pullRequest.base!.repo!.slug())) {
      throw BadRequestException('This service does not support ${pullRequest.base!.repo}');
    }
    final Map<String?, Build?> builds = await tryBuildsForPullRequest(pullRequest);
    if (!builds.values.any((Build? build) {
      return build!.status == Status.scheduled || build.status == Status.started;
    })) {
      return;
    }
    final List<Request> requests = <Request>[];
    for (Build? build in builds.values) {
      requests.add(
        Request(
          cancelBuild: CancelBuildRequest(id: build!.id, summaryMarkdown: reason),
        ),
      );
    }
    await buildBucketClient.batch(BatchRequest(requests: requests));
  }

  /// Filters [builders] to only those that failed on [pullRequest].
  Future<List<Build?>> failedBuilds(
    github.PullRequest pullRequest,
    List<Target> targets,
  ) async {
    final Map<String?, Build?> builds = await tryBuildsForPullRequest(pullRequest);
    final Iterable<String> builderNames = targets.map((Target target) => target.value.name);
    // Return only builds that exist in the configuration file.
    final Iterable<Build?> failedBuilds = builds.values.where((Build? build) => failStatusSet.contains(build!.status));
    final Iterable<Build?> expectedFailedBuilds =
        failedBuilds.where((Build? build) => builderNames.contains(build!.builderId.builder));
    return expectedFailedBuilds.toList();
  }

  /// Sends [ScheduleBuildRequest] the buildset, user_agent, and
  /// github_link tags are applied to match the original build. The build
  /// properties from the original build are also preserved.
  Future<bool> rescheduleBuild({
    required String commitSha,
    required String builderName,
    required push_message.BuildPushMessage buildPushMessage,
  }) async {
    // Ensure we are using V2 bucket name istead of V1.
    // V1 bucket name  is "luci.flutter.prod" while the api
    // is expecting just the last part after "."(prod).
    final String bucketName = buildPushMessage.build!.bucket!.split('.').last;
    final Map<String, dynamic>? userData = jsonDecode(buildPushMessage.userData!) as Map<String, dynamic>?;
    await buildBucketClient.scheduleBuild(ScheduleBuildRequest(
      builderId: BuilderId(
        project: buildPushMessage.build!.project,
        bucket: bucketName,
        builder: builderName,
      ),
      tags: <String, List<String>>{
        'buildset': buildPushMessage.build!.tagsByName('buildset'),
        'user_agent': buildPushMessage.build!.tagsByName('user_agent'),
        'github_link': buildPushMessage.build!.tagsByName('github_link'),
      },
      properties:
          (buildPushMessage.build!.buildParameters!['properties'] as Map<String, dynamic>).cast<String, String>(),
      notify: NotificationConfig(
        pubsubTopic: 'projects/flutter-dashboard/topics/luci-builds',
        userData: json.encode(userData),
      ),
    ));
    return true;
  }

  /// Sends [ScheduleBuildRequest] for [pullRequest] using [checkRunEvent].
  ///
  /// Returns true if it is able to send the scheduleBuildRequest. Otherwise, false.
  Future<bool> rescheduleUsingCheckRunEvent(cocoon_checks.CheckRunEvent checkRunEvent) async {
    final github.RepositorySlug slug = checkRunEvent.repository!.slug();

    final String sha = checkRunEvent.checkRun!.headSha!;
    final String checkName = checkRunEvent.checkRun!.name!;

    final github.CheckRun githubCheckRun = await githubChecksUtil.createCheckRun(
      config,
      slug,
      sha,
      checkName,
    );

    final Iterable<Build> builds = await getTryBuilds(slug, sha, checkName);

    final Build build = builds.first;

    final String prString = build.tags!['buildset']!.firstWhere((String? element) => element!.startsWith('pr/git/'))!;
    final String cipdVersion = build.tags!['cipd_version']![0]!;
    final int prNumber = int.parse(prString.split('/')[2]);

    Map<String, dynamic> userData = <String, dynamic>{'check_run_id': githubCheckRun.id};
    Map<String, dynamic>? properties = build.input!.properties;
    log.info('input ${build.input!} properties $properties');

    ScheduleBuildRequest scheduleBuildRequest = _createPresubmitScheduleBuild(
        slug: slug,
        sha: sha,
        checkName: checkName,
        pullRequestNumber: prNumber,
        cipdVersion: cipdVersion,
        properties: properties,
        userData: userData);

    final Build scheduleBuild = await buildBucketClient.scheduleBuild(scheduleBuildRequest);

    final String buildUrl = 'https://ci.chromium.org/ui/b/${scheduleBuild.id}';
    await githubChecksUtil.updateCheckRun(config, slug, githubCheckRun, detailsUrl: buildUrl);
    return true;
  }

  /// Gets [Build] using its [id] and passing the additional
  /// fields to be populated in the response.
  Future<Build> getTryBuildById(String? id, {String? fields}) async {
    final GetBuildRequest request = GetBuildRequest(id: id, fields: fields);
    return buildBucketClient.getBuild(request);
  }

  /// Get builder list whose config is pre-defined in LUCI.
  Future<Set<String>> getAvailableBuilderSet({
    String project = 'flutter',
    String bucket = 'prod',
  }) async {
    Set<String> availableBuilderSet = <String>{};
    String? token;
    do {
      final ListBuildersResponse listBuildersResponse =
          await buildBucketClient.listBuilders(ListBuildersRequest(project: project, bucket: bucket, pageToken: token));
      final List<String> availableBuilderList = listBuildersResponse.builders!.map((e) => e.id!.builder!).toList();
      availableBuilderSet.addAll(<String>{...availableBuilderList});
      token = listBuildersResponse.nextPageToken;
    } while (token != null);
    return availableBuilderSet;
  }

  /// Schedules list of post-submit builds deferring work to [schedulePostsubmitBuild].
  Future<void> schedulePostsubmitBuilds({
    required Commit commit,
    required List<Tuple<Target, Task, int>> toBeScheduled,
  }) async {
    if (toBeScheduled.isEmpty) {
      log.fine('Skipping schedulePostsubmitBuilds as there are no targets to be scheduled by Cocoon');
      return;
    }
    final List<Request> buildRequests = <Request>[];
    final Set<String> availableBuilderSet = await getAvailableBuilderSet(project: 'flutter', bucket: 'prod');
    log.info('Available builder list: $availableBuilderSet');
    for (Tuple<Target, Task, int> tuple in toBeScheduled) {
      // Non-existing builder target will be skipped from scheduling.
      if (!availableBuilderSet.contains(tuple.first.value.name)) {
        continue;
      }
      final ScheduleBuildRequest scheduleBuildRequest = _createPostsubmitScheduleBuild(
        commit: commit,
        target: tuple.first,
        task: tuple.second,
        priority: tuple.third,
      );
      buildRequests.add(Request(scheduleBuild: scheduleBuildRequest));
    }
    final BatchRequest batchRequest = BatchRequest(requests: buildRequests);
    log.fine(batchRequest);
    await pubsub.publish('scheduler-requests', batchRequest);
    log.info('Published a request with ${buildRequests.length} builds');
  }

  /// Create a Presubmit ScheduleBuildRequest using the [slug], [sha], and
  /// [checkName] for the provided [build] with the provided [checkRunId].
  ScheduleBuildRequest _createPresubmitScheduleBuild({
    required github.RepositorySlug slug,
    required String sha,
    required String checkName,
    required int pullRequestNumber,
    required String cipdVersion,
    Map<String, dynamic>? properties,
    Map<String, List<String>>? tags,
    Map<String, dynamic>? userData,
    List<RequestedDimension>? dimensions,
  }) {
    final Map<String, dynamic> processedProperties = <String, dynamic>{};
    processedProperties.addAll(properties ?? <String, dynamic>{});
    processedProperties.addEntries(
      <String, dynamic>{
        'git_url': 'https://github.com/${slug.owner}/${slug.name}',
        'git_ref': 'refs/pull/$pullRequestNumber/head',
        'exe_cipd_version': cipdVersion,
      }.entries,
    );

    final Map<String, dynamic> processedUserData = userData ?? <String, dynamic>{};
    processedUserData['repo_owner'] = slug.owner;
    processedUserData['repo_name'] = slug.name;
    processedUserData['user_agent'] = 'flutter-cocoon';

    final BuilderId builderId = BuilderId(project: 'flutter', bucket: 'try', builder: checkName);

    final Map<String, List<String>> processedTags = tags ?? <String, List<String>>{};
    processedTags['buildset'] = <String>['pr/git/$pullRequestNumber', 'sha/git/$sha'];
    processedTags['user_agent'] = const <String>['flutter-cocoon'];
    processedTags['github_link'] = <String>['https://github.com/${slug.owner}/${slug.name}/pull/$pullRequestNumber'];
    processedTags['cipd_version'] = <String>[cipdVersion];

    final NotificationConfig notificationConfig = NotificationConfig(
        pubsubTopic: 'projects/flutter-dashboard/topics/luci-builds',
        userData: base64Encode(json.encode(processedUserData).codeUnits));

    final Map<String, dynamic> exec = <String, dynamic>{'cipdVersion': cipdVersion};

    return ScheduleBuildRequest(
      builderId: builderId,
      tags: processedTags,
      properties: processedProperties,
      notify: notificationConfig,
      fields: 'id,builder,number,status,tags',
      exe: exec,
      dimensions: dimensions,
    );
  }

  /// Creates a [ScheduleBuildRequest] for [target] and [task] against [commit].
  ///
  /// By default, build [priority] is increased for release branches.
  ScheduleBuildRequest _createPostsubmitScheduleBuild({
    required Commit commit,
    required Target target,
    required Task task,
    Map<String, Object>? properties,
    Map<String, List<String>>? tags,
    int priority = kDefaultPriority,
  }) {
    tags ??= <String, List<String>>{};
    tags.addAll(<String, List<String>>{
      'buildset': <String>[
        'commit/git/${commit.sha}',
        'commit/gitiles/flutter.googlesource.com/mirrors/${commit.slug.name}/+/${commit.sha}',
      ],
    });

    final String commitKey = task.parentKey!.id.toString();
    final String taskKey = task.key.id.toString();
    log.info('Scheduling builder: ${target.value.name}');
    log.info('Task commit_key: $commitKey for task name: ${task.name}');
    log.info('Task task_key: $taskKey for task name: ${task.name}');

    final Map<String, String> rawUserData = <String, String>{
      'commit_key': commitKey,
      'task_key': taskKey,
    };
    tags['user_agent'] = <String>['flutter-cocoon'];
    // Tag `scheduler_job_id` is needed when calling buildbucket search build API.
    tags['scheduler_job_id'] = <String>['flutter/${target.value.name}'];
    final Map<String, Object> processedProperties = target.getProperties();
    processedProperties.addAll(properties ?? <String, Object>{});
    processedProperties['git_branch'] = commit.branch!;
    final String cipdVersion = 'refs/heads/${commit.branch}';
    processedProperties['exe_cipd_version'] = cipdVersion;
    return ScheduleBuildRequest(
      builderId: BuilderId(
        project: 'flutter',
        bucket: target.getBucket(),
        builder: target.value.name,
      ),
      dimensions: target.getDimensions(),
      exe: <String, dynamic>{
        'cipdVersion': cipdVersion,
      },
      gitilesCommit: GitilesCommit(
        project: 'mirrors/${commit.slug.name}',
        host: 'flutter.googlesource.com',
        ref: 'refs/heads/${commit.branch}',
        hash: commit.sha,
      ),
      notify: NotificationConfig(
        pubsubTopic: 'projects/flutter-dashboard/topics/luci-builds-prod',
        userData: base64Encode(json.encode(rawUserData).codeUnits),
      ),
      tags: tags,
      properties: processedProperties,
    );
  }

  /// Check to auto-rerun TOT test failures.
  ///
  /// A builder will be retried if:
  ///   1. It has been tried below the max retry limit
  ///   2. It is for the tip of tree
  ///   3. The last known status is not green
  ///   4. [ignoreChecks] is false. This allows manual reruns to bypass the Cocoon state.
  Future<bool> checkRerunBuilder({
    required Commit commit,
    required Target target,
    required Task task,
    required DatastoreService datastore,
    Map<String, List<String>>? tags,
    bool ignoreChecks = false,
  }) async {
    if (ignoreChecks == false && await _shouldRerunBuilder(task, commit, datastore) == false) {
      return false;
    }
    log.info('Rerun builder: ${target.value.name} for commit ${commit.sha}');
    tags ??= <String, List<String>>{};
    tags['trigger_type'] = <String>['retry'];

    final BatchRequest request = BatchRequest(
      requests: <Request>[
        Request(
          scheduleBuild: _createPostsubmitScheduleBuild(
            commit: commit,
            target: target,
            task: task,
            priority: kRerunPriority,
            properties: commit.slug == Config.engineSlug ? Config.engineDefaultProperties : null,
            tags: tags,
          ),
        ),
      ],
    );
    await pubsub.publish('scheduler-requests', request);

    task.attempts = (task.attempts ?? 0) + 1;
    // Mark task as in progress to ensure it isn't scheduled over
    task.status = Task.statusInProgress;
    await datastore.insert(<Task>[task]);

    return true;
  }

  /// Check if a builder should be rerun.
  ///
  /// A rerun happens when a build fails, the retry number hasn't reached the limit, and the build is on TOT.
  Future<bool> _shouldRerunBuilder(Task task, Commit commit, DatastoreService? datastore) async {
    if (!taskFailStatusSet.contains(task.status)) {
      return false;
    }
    final int retries = task.attempts ?? 1;
    if (retries > config.maxLuciTaskRetries) {
      log.warning('Max retries reached');
      return false;
    }

    final Commit latestCommit = await datastore!
        .queryRecentCommits(
          limit: 1,
          slug: commit.slug,
        )
        .single;
    return latestCommit.sha == commit.sha;
  }
}<|MERGE_RESOLUTION|>--- conflicted
+++ resolved
@@ -214,17 +214,16 @@
     CheckSuiteEvent? checkSuiteEvent,
   }) async {
     final List<Request> requests = <Request>[];
-    final List<String> branches =
-<<<<<<< HEAD
-        await gerritService.branches('flutter-review.googlesource.com', 'recipes', subString: 'flutter-');
-=======
-        await gerritService.branches('flutter-review.googlesource.com', 'recipes', 'flutter-');
+    final List<String> branches = await gerritService.branches(
+      'flutter-review.googlesource.com',
+      'recipes',
+      subString: 'flutter-',
+    );
 
     final String sha = pullRequest.head!.sha!;
     String cipdVersion = 'refs/heads/${pullRequest.base!.ref!}';
     cipdVersion = branches.contains(cipdVersion) ? cipdVersion : config.defaultRecipeBundleRef;
 
->>>>>>> b6282f25
     for (Target target in targets) {
       final github.CheckRun checkRun = await githubChecksUtil.createCheckRun(
         config,
