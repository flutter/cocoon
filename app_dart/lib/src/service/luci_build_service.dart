// Copyright 2020 The Flutter Authors. All rights reserved.
// Use of this source code is governed by a BSD-style license that can be
// found in the LICENSE file.

import 'dart:async';
import 'dart:convert';
import 'dart:math';

<<<<<<< HEAD
import 'package:github/github.dart' as gh;
=======
import 'package:cocoon_service/src/service/NoBuildFoundException.dart';
import 'package:github/github.dart' as github;
import 'package:github/hooks.dart';
>>>>>>> fd4020f4

import '../foundation/github_checks_util.dart';
import '../foundation/utils.dart';
import '../model/appengine/commit.dart';
import '../model/appengine/task.dart';
import '../model/ci_yaml/target.dart';
import '../model/github/checks.dart' as cocoon_checks;
import '../model/luci/buildbucket.dart';
import '../model/luci/push_message.dart' as push_message;
import '../request_handling/pubsub.dart';
import '../service/datastore.dart';
import '../service/logging.dart';
import 'buildbucket.dart';
import 'config.dart';
import 'gerrit_service.dart';

const Set<String> taskFailStatusSet = <String>{Task.statusInfraFailure, Task.statusFailed};

/// Class to interact with LUCI buildbucket to get, trigger
/// and cancel builds for github repos. It uses [config.luciTryBuilders] to
/// get the list of available builders.
class LuciBuildService {
  LuciBuildService({
    required this.config,
    required this.buildBucketClient,
    GithubChecksUtil? githubChecksUtil,
    GerritService? gerritService,
    this.pubsub = const PubSub(),
  })  : githubChecksUtil = githubChecksUtil ?? const GithubChecksUtil(),
        gerritService = gerritService ?? GerritService();

  BuildBucketClient buildBucketClient;
  Config config;
  GithubChecksUtil githubChecksUtil;
  GerritService gerritService;

  final PubSub pubsub;

  static const Set<Status> failStatusSet = <Status>{Status.canceled, Status.failure, Status.infraFailure};

  static const int kBackfillPriority = 35;
  static const int kDefaultPriority = 30;
  static const int kRerunPriority = 29;

  /// Shards [rows] into several sublists of size [maxEntityGroups].
  Future<List<List<Request>>> shard(List<Request> requests, int max) async {
    final List<List<Request>> shards = <List<Request>>[];
    for (int i = 0; i < requests.length; i += max) {
      shards.add(requests.sublist(i, i + min<int>(requests.length - i, max)));
    }
    return shards;
  }

  /// Returns an Iterable of try BuildBucket build for a given Github [slug], [sha], [builderName].
  Future<Iterable<Build>> getTryBuilds(
    gh.RepositorySlug slug,
    String sha,
    String? builderName,
  ) async {
    final Map<String, List<String>> tags = <String, List<String>>{
      'buildset': <String>['sha/git/$sha'],
      'user_agent': const <String>['flutter-cocoon'],
    };
    return getBuilds(slug, sha, builderName, 'try', tags);
  }

  /// Returns an Iterable of prod BuildBucket build for a given Github [slug], [commitSha],
  /// [builderName] and [repo].
  Future<Iterable<Build>> getProdBuilds(
    gh.RepositorySlug slug,
    String commitSha,
    String? builderName,
  ) async {
    final Map<String, List<String>> tags = <String, List<String>>{};
    return getBuilds(slug, commitSha, builderName, 'prod', tags);
  }

  /// Returns an iterable of BuildBucket builds for a given Github [slug], [commitSha],
  /// [builderName], [bucket] and [tags].
  Future<Iterable<Build>> getBuilds(
    gh.RepositorySlug? slug,
    String? commitSha,
    String? builderName,
    String bucket,
    Map<String, List<String>> tags,
  ) async {
    final BatchResponse batch = await buildBucketClient.batch(
      BatchRequest(
        requests: <Request>[
          Request(
            searchBuilds: SearchBuildsRequest(
              predicate: BuildPredicate(
                builderId: BuilderId(
                  project: 'flutter',
                  bucket: bucket,
                  builder: builderName,
                ),
                tags: tags,
              ),
              fields: 'builds.*.id,builds.*.builder,builds.*.tags,builds.*.status,builds.*.input.properties',
            ),
          ),
        ],
      ),
    );
    final Iterable<Build> builds = batch.responses!
        .map((Response response) => response.searchBuilds)
        .expand((SearchBuildsResponse? response) => response!.builds ?? <Build>[]);
    return builds;
  }

  /// Returns a map of the BuildBucket builds for a given Github [PullRequest]
  /// using the [builderName] as key and [Build] as value.
  Future<Map<String?, Build?>> tryBuildsForPullRequest(
    gh.PullRequest pullRequest,
  ) async {
    final BatchResponse batch = await buildBucketClient.batch(
      BatchRequest(
        requests: <Request>[
          // Builds created by Cocoon
          Request(
            searchBuilds: SearchBuildsRequest(
              predicate: BuildPredicate(
                builderId: const BuilderId(
                  project: 'flutter',
                  bucket: 'try',
                ),
                createdBy: 'cocoon',
                tags: <String, List<String>>{
                  'buildset': <String>['pr/git/${pullRequest.number}'],
                  'github_link': <String>[
                    'https://github.com/${pullRequest.base!.repo!.fullName}/pull/${pullRequest.number}'
                  ],
                  'user_agent': const <String>['flutter-cocoon'],
                },
              ),
            ),
          ),
          // Builds created by recipe (via swarming create task)
          Request(
            searchBuilds: SearchBuildsRequest(
              predicate: BuildPredicate(
                builderId: const BuilderId(
                  project: 'flutter',
                  bucket: 'try',
                ),
                tags: <String, List<String>>{
                  'buildset': <String>['pr/git/${pullRequest.number}'],
                  'user_agent': const <String>['recipe'],
                },
              ),
            ),
          ),
        ],
      ),
    );
    final Iterable<Build> builds = batch.responses!
        .map((Response response) => response.searchBuilds)
        .expand((SearchBuildsResponse? response) => response?.builds ?? <Build>[]);
    return {for (Build b in builds) b.builderId.builder: b};
  }

  /// Schedules presubmit [targets] on BuildBucket for [pullRequest].
  Future<void> scheduleTryBuilds({
    required List<Target> targets,
<<<<<<< HEAD
    required String branch,
    required String sha,
    required int prNumber,
    required gh.RepositorySlug slug,
  }) async {
=======
    required github.PullRequest pullRequest,
    CheckSuiteEvent? checkSuiteEvent,
  }) async {
    if (targets.isEmpty) {
      return targets;
    }

>>>>>>> fd4020f4
    final List<Request> requests = <Request>[];

    for (Target target in targets) {
      final gh.CheckRun checkRun = await githubChecksUtil.createCheckRun(
        config,
        target.slug,
        sha,
        target.value.name,
      );

<<<<<<< HEAD
      final Map<String, dynamic> userData = <String, dynamic>{
        'builder_name': target.value.name,
        'check_run_id': checkRun.id,
        'commit_branch': branch,
        'commit_sha': sha,
=======
      final github.RepositorySlug slug = pullRequest.base!.repo!.slug();

      final Map<String, dynamic> userData = <String, dynamic>{
        'builder_name': target.value.name,
        'check_run_id': checkRun.id,
        'commit_sha': sha,
        'commit_branch': pullRequest.base!.ref!.replaceAll('refs/heads/', ''),
>>>>>>> fd4020f4
      };

      final Map<String, List<String>> tags = <String, List<String>>{
        'github_checkrun': <String>[checkRun.id.toString()],
      };

      final Map<String, Object> properties = target.getProperties();
      properties['git_branch'] = branch;

      requests.add(
        Request(
          scheduleBuild: _createPresubmitScheduleBuild(
            slug: slug,
            sha: sha,
            //Use target.value.name here otherwise tests will die due to null checkRun.name.
            checkName: target.value.name,
            pullRequestNumber: prNumber,
            cipdVersion: 'refs/heads/$branch',
            userData: userData,
            properties: properties,
            tags: tags,
            dimensions: target.getDimensions(),
          ),
        ),
      );
    }

    final Iterable<List<Request>> requestPartitions = await shard(requests, config.schedulingShardSize);
    for (List<Request> requestPartition in requestPartitions) {
      final BatchRequest batchRequest = BatchRequest(requests: requestPartition);
      await pubsub.publish('scheduler-requests', batchRequest);
    }

    return targets;
  }

  /// List of targets that should be scheduled.
  ///
  /// If a [Target] has a [Build] that is already scheduled or was successful, it shouldn't be scheduled again.
  ///
  /// Throws [InternalServerError] is [targets] is empty.
  Future<List<Target>> _targetsToSchedule(List<Target> targets, gh.PullRequest pullRequest) async {
    if (targets.isEmpty) {
      throw InternalServerError('${pullRequest.base!.repo!.slug()} does not have any targets');
    }

    final Map<String?, Build?> tryBuilds = await tryBuildsForPullRequest(pullRequest);
    final Iterable<Build?> runningOrCompletedBuilds = tryBuilds.values.where(
      (Build? build) =>
          build?.status == Status.scheduled || build?.status == Status.started || build?.status == Status.success,
    );
    final List<Target> targetsToSchedule = <Target>[];
    for (Target target in targets) {
      if (runningOrCompletedBuilds.any((Build? build) => build?.builderId.builder == target.value.name)) {
        // TODO(chillers): Check if this is being logged anywhere. Otherwise, remove this whole method.
        log.info('${target.value.name} has already been scheduled for this pull request');
        continue;
      }
      targetsToSchedule.add(target);
    }

    return targetsToSchedule;
  }

  /// Cancels all the current builds on [pullRequest] with [reason].
  ///
  /// Builds are queried based on the [RepositorySlug] and pull request number.
<<<<<<< HEAD
  Future<void> cancelBuilds(gh.PullRequest pullRequest, String reason) async {
    if (!config.githubPresubmitSupportedRepo(pullRequest.base!.repo!.slug())) {
      throw BadRequestException('This service does not support ${pullRequest.base!.repo}');
    }
=======
  Future<void> cancelBuilds(github.PullRequest pullRequest, String reason) async {
>>>>>>> fd4020f4
    final Map<String?, Build?> builds = await tryBuildsForPullRequest(pullRequest);
    if (!builds.values.any((Build? build) {
      return build!.status == Status.scheduled || build.status == Status.started;
    })) {
      return;
    }
    final List<Request> requests = <Request>[];
    for (Build? build in builds.values) {
      requests.add(
        Request(
          cancelBuild: CancelBuildRequest(id: build!.id, summaryMarkdown: reason),
        ),
      );
    }
    await buildBucketClient.batch(BatchRequest(requests: requests));
  }

  /// Filters [builders] to only those that failed on [pullRequest].
  Future<List<Build?>> failedBuilds(
    gh.PullRequest pullRequest,
    List<Target> targets,
  ) async {
    final Map<String?, Build?> builds = await tryBuildsForPullRequest(pullRequest);
    final Iterable<String> builderNames = targets.map((Target target) => target.value.name);
    // Return only builds that exist in the configuration file.
    final Iterable<Build?> failedBuilds = builds.values.where((Build? build) => failStatusSet.contains(build!.status));
    final Iterable<Build?> expectedFailedBuilds =
        failedBuilds.where((Build? build) => builderNames.contains(build!.builderId.builder));
    return expectedFailedBuilds.toList();
  }

  /// Sends [ScheduleBuildRequest] using information from a given build's
  /// [BuildPushMessage].
  ///
  /// The buildset, user_agent, and github_link tags are applied to match the
  /// original build. The build properties and user data from the original build
  /// are also preserved.
  Future<Build> rescheduleBuild({
    required String commitSha,
    required String builderName,
    required push_message.BuildPushMessage buildPushMessage,
  }) async {
    // Ensure we are using V2 bucket name istead of V1.
    // V1 bucket name  is "luci.flutter.prod" while the api
    // is expecting just the last part after "."(prod).
    final String bucketName = buildPushMessage.build!.bucket!.split('.').last;
    return await buildBucketClient.scheduleBuild(
      ScheduleBuildRequest(
        builderId: BuilderId(
          project: buildPushMessage.build!.project,
          bucket: bucketName,
          builder: builderName,
        ),
        tags: <String, List<String>>{
          'buildset': buildPushMessage.build!.tagsByName('buildset'),
          'user_agent': buildPushMessage.build!.tagsByName('user_agent'),
          'github_link': buildPushMessage.build!.tagsByName('github_link'),
        },
        properties:
            (buildPushMessage.build!.buildParameters!['properties'] as Map<String, dynamic>).cast<String, String>(),
        notify: NotificationConfig(
          pubsubTopic: 'projects/flutter-dashboard/topics/luci-builds',
          userData: json.encode(buildPushMessage),
        ),
      ),
    );
  }

  /// Sends presubmit [ScheduleBuildRequest] for a pull request using [checkRunEvent].
  ///
  /// Returns the [Build] returned by scheduleBuildRequest.
<<<<<<< HEAD
  Future<Build> rescheduleUsingCheckRunEvent(cocoon_checks.CheckRunEvent checkRunEvent) async {
    final gh.RepositorySlug slug = checkRunEvent.repository!.slug();
=======
  Future<Build> reschedulePresubmitBuildUsingCheckRunEvent(cocoon_checks.CheckRunEvent checkRunEvent) async {
    final github.RepositorySlug slug = checkRunEvent.repository!.slug();
>>>>>>> fd4020f4

    final String sha = checkRunEvent.checkRun!.headSha!;
    final String checkName = checkRunEvent.checkRun!.name!;

    final gh.CheckRun githubCheckRun = await githubChecksUtil.createCheckRun(
      config,
      slug,
      sha,
      checkName,
    );

    final Iterable<Build> builds = await getTryBuilds(slug, sha, checkName);
    if (builds.isEmpty) {
      throw NoBuildFoundException('Unable to find try build.');
    }

    final Build build = builds.first;
    final String prString = build.tags!['buildset']!.firstWhere((String? element) => element!.startsWith('pr/git/'))!;
    final String cipdVersion = build.tags!['cipd_version']![0]!;
    final int prNumber = int.parse(prString.split('/')[2]);

    final Map<String, dynamic> userData = <String, dynamic>{'check_run_id': githubCheckRun.id};
    final Map<String, Object>? properties = build.input!.properties;
    log.info('input ${build.input!} properties $properties');

    final ScheduleBuildRequest scheduleBuildRequest = _createPresubmitScheduleBuild(
      slug: slug,
      sha: sha,
      checkName: checkName,
      pullRequestNumber: prNumber,
      cipdVersion: cipdVersion,
      properties: properties,
      userData: userData,
    );

    final Build scheduleBuild = await buildBucketClient.scheduleBuild(scheduleBuildRequest);

    final String buildUrl = 'https://ci.chromium.org/ui/b/${scheduleBuild.id}';
    await githubChecksUtil.updateCheckRun(config, slug, githubCheckRun, detailsUrl: buildUrl);
    return scheduleBuild;
  }

  /// Sends postsubmit [ScheduleBuildRequest] for a commit using [checkRunEvent], [Commit], [Task], and [Target].
  ///
  /// Returns the [Build] returned by scheduleBuildRequest.
  Future<Build> reschedulePostsubmitBuildUsingCheckRunEvent(
    cocoon_checks.CheckRunEvent checkRunEvent, {
    required Commit commit,
    required Task task,
    required Target target,
  }) async {
    final github.RepositorySlug slug = checkRunEvent.repository!.slug();
    final String sha = checkRunEvent.checkRun!.headSha!;
    final String checkName = checkRunEvent.checkRun!.name!;

    final Iterable<Build> builds = await getProdBuilds(slug, sha, checkName);
    if (builds.isEmpty) {
      throw NoBuildFoundException('Unable to find prod build.');
    }

    final Build build = builds.first;
    final Map<String, Object>? properties = build.input!.properties;
    log.info('input ${build.input!} properties $properties');

    final ScheduleBuildRequest scheduleBuildRequest =
        await _createPostsubmitScheduleBuild(commit: commit, target: target, task: task, properties: properties);
    final Build scheduleBuild = await buildBucketClient.scheduleBuild(scheduleBuildRequest);
    return scheduleBuild;
  }

  /// Gets [Build] using its [id] and passing the additional
  /// fields to be populated in the response.
  Future<Build> getBuildById(String? id, {String? fields}) async {
    final GetBuildRequest request = GetBuildRequest(id: id, fields: fields);
    return buildBucketClient.getBuild(request);
  }

  /// Get builder list whose config is pre-defined in LUCI.
  Future<Set<String>> getAvailableBuilderSet({
    String project = 'flutter',
    String bucket = 'prod',
  }) async {
    final Set<String> availableBuilderSet = <String>{};
    String? token;
    do {
      final ListBuildersResponse listBuildersResponse =
          await buildBucketClient.listBuilders(ListBuildersRequest(project: project, bucket: bucket, pageToken: token));
      final List<String> availableBuilderList = listBuildersResponse.builders!.map((e) => e.id!.builder!).toList();
      availableBuilderSet.addAll(<String>{...availableBuilderList});
      token = listBuildersResponse.nextPageToken;
    } while (token != null);
    return availableBuilderSet;
  }

  /// Schedules list of post-submit builds deferring work to [schedulePostsubmitBuild].
  Future<void> schedulePostsubmitBuilds({
    required Commit commit,
    required List<Tuple<Target, Task, int>> toBeScheduled,
  }) async {
    if (toBeScheduled.isEmpty) {
      log.fine('Skipping schedulePostsubmitBuilds as there are no targets to be scheduled by Cocoon');
      return;
    }
    final List<Request> buildRequests = <Request>[];
    final Set<String> availableBuilderSet = await getAvailableBuilderSet(project: 'flutter', bucket: 'prod');
    log.info('Available builder list: $availableBuilderSet');
    for (Tuple<Target, Task, int> tuple in toBeScheduled) {
      // Non-existing builder target will be skipped from scheduling.
      if (!availableBuilderSet.contains(tuple.first.value.name)) {
        continue;
      }
      final ScheduleBuildRequest scheduleBuildRequest = await _createPostsubmitScheduleBuild(
        commit: commit,
        target: tuple.first,
        task: tuple.second,
        priority: tuple.third,
      );
      buildRequests.add(Request(scheduleBuild: scheduleBuildRequest));
    }
    final BatchRequest batchRequest = BatchRequest(requests: buildRequests);
    log.fine(batchRequest);
    await pubsub.publish('scheduler-requests', batchRequest);
    log.info('Published a request with ${buildRequests.length} builds');
  }

  /// Create a Presubmit ScheduleBuildRequest using the [slug], [sha], and
  /// [checkName] for the provided [build] with the provided [checkRunId].
  ScheduleBuildRequest _createPresubmitScheduleBuild({
    required gh.RepositorySlug slug,
    required String sha,
    required String checkName,
    required int pullRequestNumber,
    required String cipdVersion,
    Map<String, Object>? properties,
    Map<String, List<String>>? tags,
    Map<String, dynamic>? userData,
    List<RequestedDimension>? dimensions,
  }) {
    final Map<String, Object> processedProperties = <String, Object>{};
    processedProperties.addAll(properties ?? <String, Object>{});
    processedProperties.addEntries(
      <String, Object>{
        'git_url': 'https://github.com/${slug.owner}/${slug.name}',
        'git_ref': 'refs/pull/$pullRequestNumber/head',
        'exe_cipd_version': cipdVersion,
      }.entries,
    );

    final Map<String, dynamic> processedUserData = userData ?? <String, dynamic>{};
    processedUserData['repo_owner'] = slug.owner;
    processedUserData['repo_name'] = slug.name;
    processedUserData['user_agent'] = 'flutter-cocoon';

    final BuilderId builderId = BuilderId(project: 'flutter', bucket: 'try', builder: checkName);

    final Map<String, List<String>> processedTags = tags ?? <String, List<String>>{};
    processedTags['buildset'] = <String>['pr/git/$pullRequestNumber', 'sha/git/$sha'];
    processedTags['user_agent'] = const <String>['flutter-cocoon'];
    processedTags['github_link'] = <String>['https://github.com/${slug.owner}/${slug.name}/pull/$pullRequestNumber'];
    processedTags['cipd_version'] = <String>[cipdVersion];

    final NotificationConfig notificationConfig = NotificationConfig(
      pubsubTopic: 'projects/flutter-dashboard/topics/luci-builds',
      userData: base64Encode(json.encode(processedUserData).codeUnits),
    );

    final Map<String, dynamic> exec = <String, dynamic>{'cipdVersion': cipdVersion};

    return ScheduleBuildRequest(
      builderId: builderId,
      tags: processedTags,
      properties: processedProperties,
      notify: notificationConfig,
      fields: 'id,builder,number,status,tags',
      exe: exec,
      dimensions: dimensions,
    );
  }

  /// Creates a [ScheduleBuildRequest] for [target] and [task] against [commit].
  ///
  /// By default, build [priority] is increased for release branches.
  Future<ScheduleBuildRequest> _createPostsubmitScheduleBuild({
    required Commit commit,
    required Target target,
    required Task task,
    Map<String, Object>? properties,
    Map<String, List<String>>? tags,
    int priority = kDefaultPriority,
  }) async {
    tags ??= <String, List<String>>{};
    tags.addAll(<String, List<String>>{
      'buildset': <String>[
        'commit/git/${commit.sha}',
        'commit/gitiles/flutter.googlesource.com/mirrors/${commit.slug.name}/+/${commit.sha}',
      ],
    });

    final String commitKey = task.parentKey!.id.toString();
    final String taskKey = task.key.id.toString();
    log.info('Scheduling builder: ${target.value.name}');
    log.info('Task commit_key: $commitKey for task name: ${task.name}');
    log.info('Task task_key: $taskKey for task name: ${task.name}');

    final Map<String, dynamic> rawUserData = <String, dynamic>{
      'commit_key': commitKey,
      'task_key': taskKey,
    };

    await createPostsubmitCheckRun(commit, target, rawUserData);

    tags['user_agent'] = <String>['flutter-cocoon'];
    // Tag `scheduler_job_id` is needed when calling buildbucket search build API.
    tags['scheduler_job_id'] = <String>['flutter/${target.value.name}'];
    final Map<String, Object> processedProperties = target.getProperties();
    processedProperties.addAll(properties ?? <String, Object>{});
    processedProperties['git_branch'] = commit.branch!;
    final String cipdVersion = 'refs/heads/${commit.branch}';
    processedProperties['exe_cipd_version'] = cipdVersion;
    return ScheduleBuildRequest(
      builderId: BuilderId(
        project: 'flutter',
        bucket: target.getBucket(),
        builder: target.value.name,
      ),
      dimensions: target.getDimensions(),
      exe: <String, dynamic>{
        'cipdVersion': cipdVersion,
      },
      gitilesCommit: GitilesCommit(
        project: 'mirrors/${commit.slug.name}',
        host: 'flutter.googlesource.com',
        ref: 'refs/heads/${commit.branch}',
        hash: commit.sha,
      ),
      notify: NotificationConfig(
        pubsubTopic: 'projects/flutter-dashboard/topics/luci-builds-prod',
        userData: base64Encode(json.encode(rawUserData).codeUnits),
      ),
      tags: tags,
      properties: processedProperties,
      priority: priority,
    );
  }

  /// Creates postsubmit check runs for prod targets in supported repositories.
  Future<void> createPostsubmitCheckRun(
    Commit commit,
    Target target,
    Map<String, dynamic> rawUserData,
  ) async {
<<<<<<< HEAD
    if (!config.githubPostsubmitSupportedRepo(commit.slug) || target.value.bringup) {
      return;
    }
    final gh.CheckRun checkRun = await githubChecksUtil.createCheckRun(
=======
    final github.CheckRun checkRun = await githubChecksUtil.createCheckRun(
>>>>>>> fd4020f4
      config,
      target.slug,
      commit.sha!,
      target.value.name,
    );
    rawUserData['check_run_id'] = checkRun.id;
    rawUserData['commit_sha'] = commit.sha;
    rawUserData['commit_branch'] = commit.branch;
    rawUserData['builder_name'] = target.value.name;
    rawUserData['repo_owner'] = target.slug.owner;
    rawUserData['repo_name'] = target.slug.name;
  }

  /// Check to auto-rerun TOT test failures.
  ///
  /// A builder will be retried if:
  ///   1. It has been tried below the max retry limit
  ///   2. It is for the tip of tree
  ///   3. The last known status is not green
  ///   4. [ignoreChecks] is false. This allows manual reruns to bypass the Cocoon state.
  Future<bool> checkRerunBuilder({
    required Commit commit,
    required Target target,
    required Task task,
    required DatastoreService datastore,
    Map<String, List<String>>? tags,
    bool ignoreChecks = false,
  }) async {
    if (ignoreChecks == false && await _shouldRerunBuilder(task, commit, datastore) == false) {
      return false;
    }
    log.info('Rerun builder: ${target.value.name} for commit ${commit.sha}');
    tags ??= <String, List<String>>{};
    tags['trigger_type'] = <String>['retry'];

    final BatchRequest request = BatchRequest(
      requests: <Request>[
        Request(
          scheduleBuild: await _createPostsubmitScheduleBuild(
            commit: commit,
            target: target,
            task: task,
            priority: kRerunPriority,
            properties: Config.defaultProperties,
            tags: tags,
          ),
        ),
      ],
    );
    await pubsub.publish('scheduler-requests', request);

    task.attempts = (task.attempts ?? 0) + 1;
    // Mark task as in progress to ensure it isn't scheduled over
    task.status = Task.statusInProgress;
    await datastore.insert(<Task>[task]);

    return true;
  }

  /// Check if a builder should be rerun.
  ///
  /// A rerun happens when a build fails, the retry number hasn't reached the limit, and the build is on TOT.
  Future<bool> _shouldRerunBuilder(Task task, Commit commit, DatastoreService? datastore) async {
    if (!taskFailStatusSet.contains(task.status)) {
      return false;
    }
    final int retries = task.attempts ?? 1;
    if (retries > config.maxLuciTaskRetries) {
      log.warning('Max retries reached');
      return false;
    }

    final Commit latestCommit = await datastore!
        .queryRecentCommits(
          limit: 1,
          slug: commit.slug,
        )
        .single;
    return latestCommit.sha == commit.sha;
  }
}<|MERGE_RESOLUTION|>--- conflicted
+++ resolved
@@ -6,13 +6,9 @@
 import 'dart:convert';
 import 'dart:math';
 
-<<<<<<< HEAD
+import 'package:cocoon_service/src/service/NoBuildFoundException.dart';
 import 'package:github/github.dart' as gh;
-=======
-import 'package:cocoon_service/src/service/NoBuildFoundException.dart';
-import 'package:github/github.dart' as github;
 import 'package:github/hooks.dart';
->>>>>>> fd4020f4
 
 import '../foundation/github_checks_util.dart';
 import '../foundation/utils.dart';
@@ -22,6 +18,7 @@
 import '../model/github/checks.dart' as cocoon_checks;
 import '../model/luci/buildbucket.dart';
 import '../model/luci/push_message.dart' as push_message;
+import '../request_handling/exceptions.dart';
 import '../request_handling/pubsub.dart';
 import '../service/datastore.dart';
 import '../service/logging.dart';
@@ -176,24 +173,19 @@
   }
 
   /// Schedules presubmit [targets] on BuildBucket for [pullRequest].
-  Future<void> scheduleTryBuilds({
+  Future<List<Target>> scheduleTryBuilds({
     required List<Target> targets,
-<<<<<<< HEAD
-    required String branch,
-    required String sha,
-    required int prNumber,
-    required gh.RepositorySlug slug,
-  }) async {
-=======
-    required github.PullRequest pullRequest,
+    required gh.PullRequest pullRequest,
     CheckSuiteEvent? checkSuiteEvent,
   }) async {
     if (targets.isEmpty) {
       return targets;
     }
 
->>>>>>> fd4020f4
     final List<Request> requests = <Request>[];
+    final String branch = pullRequest.base!.ref!.replaceAll('refs/heads/', '');
+    final String sha = pullRequest.head!.sha!;
+    final gh.RepositorySlug slug = pullRequest.base!.repo!.slug();
 
     for (Target target in targets) {
       final gh.CheckRun checkRun = await githubChecksUtil.createCheckRun(
@@ -203,21 +195,11 @@
         target.value.name,
       );
 
-<<<<<<< HEAD
-      final Map<String, dynamic> userData = <String, dynamic>{
-        'builder_name': target.value.name,
-        'check_run_id': checkRun.id,
-        'commit_branch': branch,
-        'commit_sha': sha,
-=======
-      final github.RepositorySlug slug = pullRequest.base!.repo!.slug();
-
       final Map<String, dynamic> userData = <String, dynamic>{
         'builder_name': target.value.name,
         'check_run_id': checkRun.id,
         'commit_sha': sha,
-        'commit_branch': pullRequest.base!.ref!.replaceAll('refs/heads/', ''),
->>>>>>> fd4020f4
+        'commit_branch': branch,
       };
 
       final Map<String, List<String>> tags = <String, List<String>>{
@@ -234,7 +216,7 @@
             sha: sha,
             //Use target.value.name here otherwise tests will die due to null checkRun.name.
             checkName: target.value.name,
-            pullRequestNumber: prNumber,
+            pullRequestNumber: pullRequest.number!,
             cipdVersion: 'refs/heads/$branch',
             userData: userData,
             properties: properties,
@@ -254,45 +236,10 @@
     return targets;
   }
 
-  /// List of targets that should be scheduled.
-  ///
-  /// If a [Target] has a [Build] that is already scheduled or was successful, it shouldn't be scheduled again.
-  ///
-  /// Throws [InternalServerError] is [targets] is empty.
-  Future<List<Target>> _targetsToSchedule(List<Target> targets, gh.PullRequest pullRequest) async {
-    if (targets.isEmpty) {
-      throw InternalServerError('${pullRequest.base!.repo!.slug()} does not have any targets');
-    }
-
-    final Map<String?, Build?> tryBuilds = await tryBuildsForPullRequest(pullRequest);
-    final Iterable<Build?> runningOrCompletedBuilds = tryBuilds.values.where(
-      (Build? build) =>
-          build?.status == Status.scheduled || build?.status == Status.started || build?.status == Status.success,
-    );
-    final List<Target> targetsToSchedule = <Target>[];
-    for (Target target in targets) {
-      if (runningOrCompletedBuilds.any((Build? build) => build?.builderId.builder == target.value.name)) {
-        // TODO(chillers): Check if this is being logged anywhere. Otherwise, remove this whole method.
-        log.info('${target.value.name} has already been scheduled for this pull request');
-        continue;
-      }
-      targetsToSchedule.add(target);
-    }
-
-    return targetsToSchedule;
-  }
-
   /// Cancels all the current builds on [pullRequest] with [reason].
   ///
   /// Builds are queried based on the [RepositorySlug] and pull request number.
-<<<<<<< HEAD
   Future<void> cancelBuilds(gh.PullRequest pullRequest, String reason) async {
-    if (!config.githubPresubmitSupportedRepo(pullRequest.base!.repo!.slug())) {
-      throw BadRequestException('This service does not support ${pullRequest.base!.repo}');
-    }
-=======
-  Future<void> cancelBuilds(github.PullRequest pullRequest, String reason) async {
->>>>>>> fd4020f4
     final Map<String?, Build?> builds = await tryBuildsForPullRequest(pullRequest);
     if (!builds.values.any((Build? build) {
       return build!.status == Status.scheduled || build.status == Status.started;
@@ -364,13 +311,8 @@
   /// Sends presubmit [ScheduleBuildRequest] for a pull request using [checkRunEvent].
   ///
   /// Returns the [Build] returned by scheduleBuildRequest.
-<<<<<<< HEAD
-  Future<Build> rescheduleUsingCheckRunEvent(cocoon_checks.CheckRunEvent checkRunEvent) async {
+  Future<Build> reschedulePresubmitBuildUsingCheckRunEvent(cocoon_checks.CheckRunEvent checkRunEvent) async {
     final gh.RepositorySlug slug = checkRunEvent.repository!.slug();
-=======
-  Future<Build> reschedulePresubmitBuildUsingCheckRunEvent(cocoon_checks.CheckRunEvent checkRunEvent) async {
-    final github.RepositorySlug slug = checkRunEvent.repository!.slug();
->>>>>>> fd4020f4
 
     final String sha = checkRunEvent.checkRun!.headSha!;
     final String checkName = checkRunEvent.checkRun!.name!;
@@ -422,7 +364,7 @@
     required Task task,
     required Target target,
   }) async {
-    final github.RepositorySlug slug = checkRunEvent.repository!.slug();
+    final gh.RepositorySlug slug = checkRunEvent.repository!.slug();
     final String sha = checkRunEvent.checkRun!.headSha!;
     final String checkName = checkRunEvent.checkRun!.name!;
 
@@ -622,14 +564,7 @@
     Target target,
     Map<String, dynamic> rawUserData,
   ) async {
-<<<<<<< HEAD
-    if (!config.githubPostsubmitSupportedRepo(commit.slug) || target.value.bringup) {
-      return;
-    }
     final gh.CheckRun checkRun = await githubChecksUtil.createCheckRun(
-=======
-    final github.CheckRun checkRun = await githubChecksUtil.createCheckRun(
->>>>>>> fd4020f4
       config,
       target.slug,
       commit.sha!,
