// Copyright 2020 The Flutter Authors. All rights reserved.
// Use of this source code is governed by a BSD-style license that can be
// found in the LICENSE file.

import 'dart:async';
import 'dart:math';
import 'dart:typed_data';

import 'package:cocoon_service/cocoon_service.dart';
import 'package:collection/collection.dart';
import 'package:fixnum/fixnum.dart';
import 'package:github/github.dart' as github;
import 'package:github/hooks.dart';
import 'package:googleapis/firestore/v1.dart' hide Status;
import 'package:buildbucket/buildbucket_pb.dart' as bbv2;

import '../foundation/github_checks_util.dart';
import '../model/appengine/commit.dart';
import '../model/appengine/task.dart';
import '../model/firestore/commit.dart' as firestore_commit;
import '../model/firestore/task.dart' as firestore;
import '../model/ci_yaml/target.dart';
import '../model/github/checks.dart' as cocoon_checks;
import '../model/luci/user_data.dart';
import '../service/datastore.dart';
import '../service/logging.dart';
import 'exceptions.dart';
import 'github_service.dart';

/// Class to interact with LUCI buildbucket to get, trigger
/// and cancel builds for github repos. It uses [config.luciTryBuilders] to
/// get the list of available builders.
class LuciBuildService {
  LuciBuildService({
    required this.config,
    required this.cache,
    required this.buildBucketClient,
    GithubChecksUtil? githubChecksUtil,
    GerritService? gerritService,
    this.pubsub = const PubSub(),
  })  : githubChecksUtil = githubChecksUtil ?? const GithubChecksUtil(),
        gerritService = gerritService ?? GerritService(config: config);

  BuildBucketClient buildBucketClient;
  final CacheService cache;
  Config config;
  GithubChecksUtil githubChecksUtil;
  GerritService gerritService;

  final PubSub pubsub;

  static const Set<bbv2.Status> failStatusSet = <bbv2.Status>{
    bbv2.Status.CANCELED,
    bbv2.Status.FAILURE,
    bbv2.Status.INFRA_FAILURE,
  };

  static const int kBackfillPriority = 35;
  static const int kDefaultPriority = 30;
  static const int kRerunPriority = 29;

  /// Github labels have a max length of 100, so conserve chars here.
  /// This is currently used by packages repo only.
  /// See: https://github.com/flutter/flutter/issues/130076
  static const String githubBuildLabelPrefix = 'override:';
  static const String propertiesGithubBuildLabelName = 'overrides';

  /// Name of the subcache to store luci build related values in redis.
  static const String subCacheName = 'luci';

  // the Request objects here are the BatchRequest object in bbv2.
  /// Shards [rows] into several sublists of size [maxEntityGroups].
  Future<List<List<bbv2.BatchRequest_Request>>> shard({
    required List<bbv2.BatchRequest_Request> requests,
    required int maxShardSize,
  }) async {
    final List<List<bbv2.BatchRequest_Request>> shards = [];
    for (int i = 0; i < requests.length; i += maxShardSize) {
      shards.add(requests.sublist(i, i + min<int>(requests.length - i, maxShardSize)));
    }
    return shards;
  }

  /// Fetches an Iterable of try BuildBucket [Build]s.
  ///
  /// Returns a list of BuildBucket [Build]s for a given Github [slug], [sha],
  /// and [builderName].
  Future<Iterable<bbv2.Build>> getTryBuilds({
    required github.RepositorySlug slug,
    required String sha,
    String? builderName,
  }) async {
    final List<bbv2.StringPair> tags = [
      bbv2.StringPair(
        key: 'buildset',
        value: 'sha/git/$sha',
      ),
      bbv2.StringPair(
        key: 'user_agent',
        value: 'flutter-cocoon',
      ),
    ];
    return getBuilds(
      slug: slug,
      commitSha: sha,
      builderName: builderName,
      bucket: 'try',
      tags: tags,
    );
  }

  /// Fetches an Iterable of try BuildBucket [Build]s.
  ///
  /// Returns a list of BuildBucket [Build]s for a given Github [PullRequest].
  Future<Iterable<bbv2.Build>> getTryBuildsByPullRequest({
    required github.PullRequest pullRequest,
  }) async {
    final github.RepositorySlug slug = pullRequest.base!.repo!.slug();
    final List<bbv2.StringPair> tags = [
      bbv2.StringPair(
        key: 'buildset',
        value: 'pr/git/${pullRequest.number}',
      ),
      bbv2.StringPair(
        key: 'github_link',
        value: 'https://github.com/${slug.fullName}/pull/${pullRequest.number}',
      ),
      bbv2.StringPair(
        key: 'user_agent',
        value: 'flutter-cocoon',
      ),
    ];
    return getBuilds(
      slug: slug,
      commitSha: null,
      builderName: null,
      bucket: 'try',
      tags: tags,
    );
  }

  /// Fetches an Iterable of prod BuildBucket [Build]s.
  ///
  /// Returns an Iterable of prod BuildBucket [Build]s for a given Github
  /// [slug], [sha], and [builderName].
  Future<Iterable<bbv2.Build>> getProdBuilds({
    required github.RepositorySlug slug,
    required String commitSha,
    String? builderName,
  }) async {
    final List<bbv2.StringPair> tags = [];
    return getBuilds(
      slug: slug,
      commitSha: commitSha,
      builderName: builderName,
      bucket: 'prod',
      tags: tags,
    );
  }

  /// Fetches an Iterable of try BuildBucket [Build]s.
  ///
  /// Returns an iterable of try BuildBucket [Build]s for a given Github [slug],
  /// [sha], [builderName], [bucket], and [tags].
  Future<Iterable<bbv2.Build>> getBuilds({
    required github.RepositorySlug? slug,
    required String? commitSha,
    required String? builderName,
    required String bucket,
    required List<bbv2.StringPair> tags,
  }) async {
    final bbv2.FieldMask fieldMask = bbv2.FieldMask(
      paths: {
        'id',
        'builder',
        'tags',
        'status',
        'input.properties',
      },
    );

    final bbv2.BuildMask buildMask = bbv2.BuildMask(fields: fieldMask);

    final bbv2.BuildPredicate buildPredicate = bbv2.BuildPredicate(
      builder: bbv2.BuilderID(
        project: 'flutter',
        bucket: bucket,
        builder: builderName,
      ),
      tags: tags,
    );

    final bbv2.SearchBuildsRequest searchBuildsRequest = bbv2.SearchBuildsRequest(
      predicate: buildPredicate,
      mask: buildMask,
    );

    // Need to create one of these for each request in the batch.
    final bbv2.BatchRequest_Request batchRequestRequest = bbv2.BatchRequest_Request(
      searchBuilds: searchBuildsRequest,
    );

    final bbv2.BatchResponse batchResponse = await buildBucketClient.batch(
      bbv2.BatchRequest(
        requests: {batchRequestRequest},
      ),
    );

    log.info('Reponses from get builds batch request = ${batchResponse.responses.length}');
    for (bbv2.BatchResponse_Response response in batchResponse.responses) {
      log.info('Found a response: ${response.toString()}');
    }

    final Iterable<bbv2.Build> builds = batchResponse.responses
        .map((bbv2.BatchResponse_Response response) => response.searchBuilds)
        .expand((bbv2.SearchBuildsResponse? response) => response!.builds);
    return builds;
  }

  /// Schedules presubmit [targets] on BuildBucket for [pullRequest].
  Future<List<Target>> scheduleTryBuilds({
    required List<Target> targets,
    required github.PullRequest pullRequest,
    CheckSuiteEvent? checkSuiteEvent,
  }) async {
    if (targets.isEmpty) {
      return targets;
    }

    // final bbv2.BatchRequest batchRequest = bbv2.BatchRequest().createEmptyInstance();
    final List<bbv2.BatchRequest_Request> batchRequestList = [];
    final List<String> branches = await gerritService.branches(
      'flutter-review.googlesource.com',
      'recipes',
      filterRegex: 'flutter-.*|fuchsia.*',
    );
    log.info('Available release branches: $branches');

    final String sha = pullRequest.head!.sha!;
    String cipdVersion = 'refs/heads/${pullRequest.base!.ref!}';
    cipdVersion = branches.contains(cipdVersion) ? cipdVersion : config.defaultRecipeBundleRef;

    for (Target target in targets) {
      final github.CheckRun checkRun = await githubChecksUtil.createCheckRun(
        config,
        target.slug,
        sha,
        target.value.name,
      );

      final github.RepositorySlug slug = pullRequest.base!.repo!.slug();

      final Map<String, dynamic> userData = <String, dynamic>{
        'builder_name': target.value.name,
        'check_run_id': checkRun.id,
        'commit_sha': sha,
        'commit_branch': pullRequest.base!.ref!.replaceAll('refs/heads/', ''),
      };

      final List<bbv2.StringPair> tags = [
        bbv2.StringPair(
          key: 'github_checkrun',
          value: checkRun.id.toString(),
        ),
      ];

      final Map<String, Object> properties = target.getProperties();
      properties.putIfAbsent(
        'git_branch',
        () => pullRequest.base!.ref!.replaceAll('refs/heads/', ''),
      );

      // final String json = jsonEncode(properties);
      final bbv2.Struct struct = bbv2.Struct.create();
      struct.mergeFromProto3Json(properties);

      final List<String>? labels = extractPrefixedLabels(
        issueLabels: pullRequest.labels,
        prefix: githubBuildLabelPrefix,
      );

      if (labels != null && labels.isNotEmpty) {
        properties[propertiesGithubBuildLabelName] = labels;
      }

      final List<bbv2.RequestedDimension> requestedDimensions = target.getDimensions();

      batchRequestList.add(
        bbv2.BatchRequest_Request(
          scheduleBuild: await _createPresubmitScheduleBuild(
            slug: slug,
            sha: pullRequest.head!.sha!,
            //Use target.value.name here otherwise tests will die due to null checkRun.name.
            checkName: target.value.name,
            pullRequestNumber: pullRequest.number!,
            cipdVersion: cipdVersion,
            userData: userData,
            properties: properties,
            tags: tags,
            dimensions: requestedDimensions,
          ),
        ),
      );
    }

    final Iterable<List<bbv2.BatchRequest_Request>> requestPartitions = await shard(
      requests: batchRequestList,
      maxShardSize: config.schedulingShardSize,
    );
    for (List<bbv2.BatchRequest_Request> requestPartition in requestPartitions) {
      final bbv2.BatchRequest batchRequest = bbv2.BatchRequest(requests: requestPartition);
      await pubsub.publish('cocoon-scheduler-requests', batchRequest.toProto3Json());
    }

    return targets;
  }

  /// Cancels all the current builds on [pullRequest] with [reason].
  ///
  /// Builds are queried based on the [RepositorySlug] and pull request number.
  //
  Future<void> cancelBuilds({
    required github.PullRequest pullRequest,
    required String reason,
  }) async {
    log.info(
      'Attempting to cancel builds (v2) for pullrequest ${pullRequest.base!.repo!.fullName}/${pullRequest.number}',
    );

    final Iterable<bbv2.Build> builds = await getTryBuildsByPullRequest(pullRequest: pullRequest);
    log.info('Found ${builds.length} builds.');

    if (builds.isEmpty) {
      log.warning('No builds were found for pull request ${pullRequest.base!.repo!.fullName}.');
      return;
    }

    final List<bbv2.BatchRequest_Request> requests = <bbv2.BatchRequest_Request>[];
    for (bbv2.Build build in builds) {
      if (build.status == bbv2.Status.SCHEDULED || build.status == bbv2.Status.STARTED) {
        // Scheduled status includes scheduled and pending tasks.
        log.info('Cancelling build with build id ${build.id}.');
        requests.add(
          bbv2.BatchRequest_Request(
            cancelBuild: bbv2.CancelBuildRequest(
              id: build.id,
              summaryMarkdown: reason,
            ),
          ),
        );
      }
    }

    if (requests.isNotEmpty) {
      await buildBucketClient.batch(bbv2.BatchRequest(requests: requests));
    }
  }

  /// Filters [builders] to only those that failed on [pullRequest].
  Future<List<bbv2.Build?>> failedBuilds({
    required github.PullRequest pullRequest,
    required List<Target> targets,
  }) async {
    final Iterable<bbv2.Build> builds = await getTryBuilds(
      slug: pullRequest.base!.repo!.slug(),
      sha: pullRequest.head!.sha!,
      builderName: null,
    );
    final Iterable<String> builderNames = targets.map((Target target) => target.value.name);
    // Return only builds that exist in the configuration file.
    final Iterable<bbv2.Build?> failedBuilds =
        builds.where((bbv2.Build? build) => failStatusSet.contains(build!.status));
    final Iterable<bbv2.Build?> expectedFailedBuilds =
        failedBuilds.where((bbv2.Build? build) => builderNames.contains(build!.builder.builder));
    return expectedFailedBuilds.toList();
  }

  /// Sends [ScheduleBuildRequest] using information from a given build's
  /// [BuildPushMessage].
  ///
  /// The buildset, user_agent, and github_link tags are applied to match the
  /// original build. The build properties and user data from the original build
  /// are also preserved.
  ///
  /// The [currentAttempt] is used to track the number of current build attempt.
  Future<bbv2.Build> rescheduleBuild({
    required String builderName,
    required bbv2.Build build,
    required int rescheduleAttempt,
    required Map<String, dynamic> userDataMap,
  }) async {
    final List<bbv2.StringPair> tags = build.tags;
    // need to replace the current_attempt
    bbv2.StringPair attempt;
    final (int, bbv2.StringPair)? record =
        tags.indexed.firstWhereOrNull((element) => element.$2.key == 'current_attempt');
    if (record == null) {
      attempt = bbv2.StringPair(
        key: 'current_attempt',
        value: rescheduleAttempt.toString(),
      );
    } else {
      attempt = tags.removeAt(record.$1);
      attempt.value = rescheduleAttempt.toString();
    }
    tags.add(attempt);

    return buildBucketClient.scheduleBuild(
      bbv2.ScheduleBuildRequest(
        builder: build.builder,
        tags: tags,
        properties: build.input.properties,
        notify: bbv2.NotificationConfig(
          pubsubTopic: 'projects/flutter-dashboard/topics/build-bucket-presubmit',
          userData: UserData.encodeUserDataToBytes(userDataMap),
        ),
      ),
    );
  }

  /// Sends presubmit [ScheduleBuildRequest] for a pull request using [checkRunEvent].
  ///
  /// Returns the [bbv2.Build] returned by scheduleBuildRequest.
  Future<bbv2.Build> reschedulePresubmitBuildUsingCheckRunEvent({
    required cocoon_checks.CheckRunEvent checkRunEvent,
  }) async {
    final github.RepositorySlug slug = checkRunEvent.repository!.slug();

    final String sha = checkRunEvent.checkRun!.headSha!;
    final String checkName = checkRunEvent.checkRun!.name!;

    final github.CheckRun githubCheckRun = await githubChecksUtil.createCheckRun(
      config,
      slug,
      sha,
      checkName,
    );

    final Iterable<bbv2.Build> builds = await getTryBuilds(
      slug: slug,
      sha: sha,
      builderName: checkName,
    );
    if (builds.isEmpty) {
      throw NoBuildFoundException('Unable to find try build.');
    }

    final bbv2.Build build = builds.first;

    // Assumes that the tags are already defined.
    final List<bbv2.StringPair> tags = build.tags;
    final String prString =
        tags.firstWhere((element) => element.key == 'buildset' && element.value.startsWith('pr/git')).value;
    final String cipdVersion = tags.firstWhere((element) => element.key == 'cipd_version').value;
    final String githubLink = tags.firstWhere((element) => element.key == 'github_link').value;

    final String repoName = githubLink.split('/')[4];
    final String branch = Config.defaultBranch(github.RepositorySlug('flutter', repoName));
    final int prNumber = int.parse(prString.split('/')[2]);

    final Map<String, dynamic> userData = <String, dynamic>{
      'check_run_id': githubCheckRun.id,
      'commit_branch': branch,
      'commit_sha': sha,
    };

    final bbv2.Struct propertiesStruct =
        (build.input.hasProperties()) ? build.input.properties : bbv2.Struct().createEmptyInstance();
    final Map<String, Object?> properties = propertiesStruct.toProto3Json() as Map<String, Object?>;
    final GithubService githubService = await config.createGithubService(slug);

    final List<github.IssueLabel> issueLabels = await githubService.getIssueLabels(
      slug,
      prNumber,
    );
    final List<String>? labels = extractPrefixedLabels(
      issueLabels: issueLabels,
      prefix: githubBuildLabelPrefix,
    );

    if (labels != null && labels.isNotEmpty) {
      properties[propertiesGithubBuildLabelName] = labels;
    }

    final bbv2.ScheduleBuildRequest scheduleBuildRequest = await _createPresubmitScheduleBuild(
      slug: slug,
      sha: sha,
      checkName: checkName,
      pullRequestNumber: prNumber,
      cipdVersion: cipdVersion,
      properties: properties,
      userData: userData,
    );

    final bbv2.Build scheduleBuild = await buildBucketClient.scheduleBuild(scheduleBuildRequest);
    final String buildUrl = 'https://ci.chromium.org/ui/b/${scheduleBuild.id}';
    await githubChecksUtil.updateCheckRun(config, slug, githubCheckRun, detailsUrl: buildUrl);
    return scheduleBuild;
  }

  /// Collect any label whose name is prefixed by the prefix [String].
  ///
  /// Returns a [List] of prefixed label names as [String]s.
  List<String>? extractPrefixedLabels({
    List<github.IssueLabel>? issueLabels,
    required String prefix,
  }) {
    return issueLabels?.where((label) => label.name.startsWith(prefix)).map((obj) => obj.name).toList();
  }

  /// Sends postsubmit [ScheduleBuildRequest] for a commit using [checkRunEvent], [Commit], [Task], and [Target].
  ///
<<<<<<< HEAD
  /// Returns the [Build] returned by scheduleBuildRequest.
  Future<void> reschedulePostsubmitBuildUsingCheckRunEvent(
=======
  /// Returns the [bbv2.Build] returned by scheduleBuildRequest.
  Future<bbv2.Build> reschedulePostsubmitBuildUsingCheckRunEvent(
>>>>>>> 3a338361
    cocoon_checks.CheckRunEvent checkRunEvent, {
    required Commit commit,
    required Task task,
    required Target target,
    required firestore.Task taskDocument,
    required DatastoreService datastore,
    required FirestoreService firestoreService,
  }) async {
    final github.RepositorySlug slug = checkRunEvent.repository!.slug();
    final String sha = checkRunEvent.checkRun!.headSha!;
    final String checkName = checkRunEvent.checkRun!.name!;

    final Iterable<bbv2.Build> builds = await getProdBuilds(
      slug: slug,
      commitSha: sha,
      builderName: checkName,
    );
    if (builds.isEmpty) {
      throw NoBuildFoundException('Unable to find prod build.');
    }

<<<<<<< HEAD
    final Build build = builds.first;
    final Map<String, Object>? properties = build.input!.properties;
    final Map<String?, List<String?>> tags = Map<String?, List<String?>>.from(build.tags!);
    log.info('input ${build.input!} properties $properties');
    log.info('input ${build.input!} tags $tags');
    tags['trigger_type'] = <String>['check_run_manual_retry'];
    try {
      await updateTaskStatusInDatabase(
        task = task,
        taskDocument = taskDocument,
        firestoreService = firestoreService,
        datastore = datastore,
      );
    } catch (error) {
      log.severe(
        'updating task ${taskDocument.taskName} of commit ${taskDocument.commitSha} failure: $error. Skipping rescheduling.',
      );
      return;
    }
    tags['current_attempt'] = <String>[(taskDocument.attempts!).toString()];
    log.info('Updated input ${build.input!} tags $tags');
    final BatchRequest request = BatchRequest(
      requests: <Request>[
        Request(
          scheduleBuild: await _createPostsubmitScheduleBuild(
            commit: commit,
            target: target,
            task: task,
            properties: properties,
            priority: kRerunPriority,
            tags: tags,
          ),
        ),
      ],
    );
    await pubsub.publish('scheduler-requests', request);
=======
    final bbv2.Build build = builds.first;

    // get it as a struct first and convert it.
    final bbv2.Struct propertiesStruct = build.input.properties;
    final Map<String, Object?> properties = propertiesStruct.toProto3Json() as Map<String, Object?>;

    // final Map<String, Object>? properties = build.input.properties;
    log.info('input ${build.input} properties $properties');

    final bbv2.ScheduleBuildRequest scheduleBuildRequest = await _createPostsubmitScheduleBuild(
      commit: commit,
      target: target,
      task: task,
      properties: properties,
    );
    final bbv2.Build scheduleBuild = await buildBucketClient.scheduleBuild(scheduleBuildRequest);
    return scheduleBuild;
>>>>>>> 3a338361
  }

  /// Gets [bbv2.Build] using its [id] and passing the additional
  /// fields to be populated in the response.
  Future<bbv2.Build> getBuildById(
    Int64 id, {
    bbv2.BuildMask? buildMask,
  }) async {
    final bbv2.GetBuildRequest request = bbv2.GetBuildRequest(
      id: id,
      mask: buildMask,
    );
    return buildBucketClient.getBuild(request);
  }

  /// Gets builder list whose config is pre-defined in LUCI.
  ///
  /// Returns cache if existing. Otherwise make the RPC call to fetch list.
  Future<Set<String>> getAvailableBuilderSet({
    String project = 'flutter',
    String bucket = 'prod',
  }) async {
    final Uint8List? cacheValue = await cache.getOrCreate(
      subCacheName,
      'builderlist',
      createFn: () => _getAvailableBuilderSet(
        project: project,
        bucket: bucket,
      ),
      // New commit triggering tasks should be finished within 5 mins.
      // The batch backfiller's execution frequency is also 5 mins.
      ttl: const Duration(minutes: 5),
    );

    return Set.from(String.fromCharCodes(cacheValue!).split(','));
  }

  /// Returns cache if existing, otherwise makes the RPC call to fetch list.
  ///
  /// Use [token] to make sure obtain all the list by calling RPC multiple times.
  Future<Uint8List> _getAvailableBuilderSet({
    String project = 'flutter',
    String bucket = 'prod',
  }) async {
    log.info('No cached value for builderList, start fetching via the rpc call.');
    final Set<String> availableBuilderSet = <String>{};
    bool hasToken = true;
    String? token;
    do {
      final bbv2.ListBuildersResponse listBuildersResponse = await buildBucketClient.listBuilders(
        bbv2.ListBuildersRequest(
          project: project,
          bucket: bucket,
          pageToken: token,
        ),
      );
      final List<String> availableBuilderList = listBuildersResponse.builders.map((e) => e.id.builder).toList();
      availableBuilderSet.addAll(<String>{...availableBuilderList});
      hasToken = listBuildersResponse.hasNextPageToken();
      if (hasToken) {
        token = listBuildersResponse.nextPageToken;
      }
    } while (hasToken && token != null);
    final String joinedBuilderSet = availableBuilderSet.toList().join(',');
    log.info('successfully fetched the builderSet: $joinedBuilderSet');
    return Uint8List.fromList(joinedBuilderSet.codeUnits);
  }

  /// Schedules list of post-submit builds deferring work to [schedulePostsubmitBuild].
  ///
  /// Returns empty list if all targets are successfully published to pub/sub. Otherwise,
  /// returns the original list.
  Future<List<Tuple<Target, Task, int>>> schedulePostsubmitBuilds({
    required Commit commit,
    required List<Tuple<Target, Task, int>> toBeScheduled,
  }) async {
    if (toBeScheduled.isEmpty) {
      log.fine('Skipping schedulePostsubmitBuilds as there are no targets to be scheduled by Cocoon');
      return toBeScheduled;
    }
    final List<bbv2.BatchRequest_Request> buildRequests = [];
    // bbv2.BatchRequest_Request batchRequest_Request = bbv2.BatchRequest_Request();

    Set<String> availableBuilderSet;
    try {
      availableBuilderSet = await getAvailableBuilderSet(
        project: 'flutter',
        bucket: 'prod',
      );
    } catch (error) {
      log.severe('Failed to get buildbucket builder list due to $error');
      return toBeScheduled;
    }
    log.info('Available builder list: $availableBuilderSet');
    for (Tuple<Target, Task, int> tuple in toBeScheduled) {
      // Non-existing builder target will be skipped from scheduling.
      if (!availableBuilderSet.contains(tuple.first.value.name)) {
        log.warning('Found no available builder for ${tuple.first.value.name}, commit ${commit.sha}');
        continue;
      }
      log.info('create postsubmit schedule request for target: ${tuple.first.value} in commit ${commit.sha}');
      final bbv2.ScheduleBuildRequest scheduleBuildRequest = await _createPostsubmitScheduleBuild(
        commit: commit,
        target: tuple.first,
        task: tuple.second,
        priority: tuple.third,
      );
      buildRequests.add(bbv2.BatchRequest_Request(scheduleBuild: scheduleBuildRequest));
      log.info('created postsubmit schedule request for target: ${tuple.first.value} in commit ${commit.sha}');
    }

    final bbv2.BatchRequest batchRequest = bbv2.BatchRequest(requests: buildRequests);
    log.fine(batchRequest);
    List<String> messageIds;

    try {
      messageIds = await pubsub.publish('cocoon-scheduler-requests', batchRequest.toProto3Json());
      log.info('Published $messageIds for commit ${commit.sha}');
    } catch (error) {
      log.severe('Failed to publish message to pub/sub due to $error');
      return toBeScheduled;
    }
    log.info('Published a request with ${buildRequests.length} builds');
    return <Tuple<Target, Task, int>>[];
  }

  /// Create a Presubmit ScheduleBuildRequest using the [slug], [sha], and
  /// [checkName] for the provided [build] with the provided [checkRunId].
  Future<bbv2.ScheduleBuildRequest> _createPresubmitScheduleBuild({
    required github.RepositorySlug slug,
    required String sha,
    required String checkName,
    required int pullRequestNumber,
    required String cipdVersion,
    Map<String, Object?>? properties,
    List<bbv2.StringPair>? tags,
    Map<String, dynamic>? userData,
    List<bbv2.RequestedDimension>? dimensions,
  }) async {
    final Map<String, dynamic> processedUserData = userData ?? <String, dynamic>{};
    processedUserData['repo_owner'] = slug.owner;
    processedUserData['repo_name'] = slug.name;
    processedUserData['user_agent'] = 'flutter-cocoon';

    final bbv2.BuilderID builderId = bbv2.BuilderID.create();
    builderId.bucket = 'try';
    builderId.project = 'flutter';
    builderId.builder = checkName;

    // Add the builderId.
    final bbv2.ScheduleBuildRequest scheduleBuildRequest = bbv2.ScheduleBuildRequest.create();
    scheduleBuildRequest.builder = builderId;

    final List<String> fields = [
      'id',
      'builder',
      'number',
      'status',
      'tags',
    ];
    final bbv2.FieldMask fieldMask = bbv2.FieldMask(paths: fields);
    final bbv2.BuildMask buildMask = bbv2.BuildMask(fields: fieldMask);
    scheduleBuildRequest.mask = buildMask;

    // Set the executable.
    final bbv2.Executable executable = bbv2.Executable(cipdVersion: cipdVersion);
    scheduleBuildRequest.exe = executable;

    // Add the dimensions to the instance.
    final List<bbv2.RequestedDimension> instanceDimensions = scheduleBuildRequest.dimensions;
    instanceDimensions.addAll(dimensions ?? []);

    // Create the notification configuration for pubsub processing.
    final bbv2.NotificationConfig notificationConfig = bbv2.NotificationConfig().createEmptyInstance();
    notificationConfig.pubsubTopic = 'projects/flutter-dashboard/topics/build-bucket-presubmit';
    notificationConfig.userData = UserData.encodeUserDataToBytes(processedUserData)!;
    scheduleBuildRequest.notify = notificationConfig;

    // Add tags to the instance.
    final List<bbv2.StringPair> processTags = tags ?? <bbv2.StringPair>[];
    processTags.add(
      bbv2.StringPair(
        key: 'buildset',
        value: 'pr/git/$pullRequestNumber',
      ),
    );
    processTags.add(
      bbv2.StringPair(
        key: 'buildset',
        value: 'sha/git/$sha',
      ),
    );
    processTags.add(
      bbv2.StringPair(
        key: 'user_agent',
        value: 'flutter-cocoon',
      ),
    );
    processTags.add(
      bbv2.StringPair(
        key: 'github_link',
        value: 'https://github.com/${slug.owner}/${slug.name}/pull/$pullRequestNumber',
      ),
    );
    processTags.add(
      bbv2.StringPair(
        key: 'cipd_version',
        value: cipdVersion,
      ),
    );
    final List<bbv2.StringPair> instanceTags = scheduleBuildRequest.tags;
    instanceTags.addAll(processTags);

    properties ??= {};
    properties['git_url'] = 'https://github.com/${slug.owner}/${slug.name}';
    properties['git_ref'] = 'refs/pull/$pullRequestNumber/head';
    properties['exe_cipd_version'] = cipdVersion;

    final bbv2.Struct propertiesStruct = bbv2.Struct.create();
    propertiesStruct.mergeFromProto3Json(properties);

    scheduleBuildRequest.properties = propertiesStruct;

    return scheduleBuildRequest;
  }

  /// Creates a [ScheduleBuildRequest] for [target] and [task] against [commit].
  ///
  /// By default, build [priority] is increased for release branches.
  Future<bbv2.ScheduleBuildRequest> _createPostsubmitScheduleBuild({
    required Commit commit,
    required Target target,
    required Task task,
<<<<<<< HEAD
    Map<String, Object>? properties,
    Map<String?, List<String?>>? tags,
=======
    Map<String, Object?>? properties,
    List<bbv2.StringPair>? tags,
>>>>>>> 3a338361
    int priority = kDefaultPriority,
  }) async {
    log.info('Creating postsubmit schedule builder for ${target.value.name} on commit ${commit.sha}');
    tags ??= [];
    tags.addAll([
      bbv2.StringPair(
        key: 'buildset',
        value: 'commit/git/${commit.sha}',
      ),
      bbv2.StringPair(
        key: 'buildset',
        value: 'commit/gitiles/flutter.googlesource.com/mirrors/${commit.slug.name}/+/${commit.sha}',
      ),
    ]);

    final String commitKey = task.parentKey!.id.toString();
    final String taskKey = task.key.id.toString();
    log.info('Scheduling builder: ${target.value.name} for commit ${commit.sha}');
    log.info('Task commit_key: $commitKey for task name: ${task.name}');
    log.info('Task task_key: $taskKey for task name: ${task.name}');

    final Map<String, dynamic> rawUserData = <String, dynamic>{
      'commit_key': commitKey,
      'task_key': taskKey,
      'firestore_commit_document_name': commit.sha,
    };

    // Creates post submit checkrun only for unflaky targets from [config.postsubmitSupportedRepos].
    if (!target.value.bringup && config.postsubmitSupportedRepos.contains(target.slug)) {
      await createPostsubmitCheckRun(
        commit,
        target,
        rawUserData,
      );
    }

    tags.add(
      bbv2.StringPair(
        key: 'user_agent',
        value: 'flutter-cocoon',
      ),
    );
    // Tag `scheduler_job_id` is needed when calling buildbucket search build API.
    tags.add(
      bbv2.StringPair(
        key: 'scheduler_job_id',
        value: 'flutter/${target.value.name}',
      ),
    );
    // Default attempt is the initial attempt, which is 1.
<<<<<<< HEAD
    tags['current_attempt'] = tags['current_attempt'] ?? <String>['1'];
    final String currentAttempt = tags['current_attempt']!.single!;
    rawUserData['firestore_task_document_name'] = '${commit.sha}_${task.name}_$currentAttempt';
=======
    final bbv2.StringPair? attemptTag = tags.singleWhereOrNull((tag) => tag.key == 'current_attempt');
    if (attemptTag == null) {
      tags.add(
        bbv2.StringPair(
          key: 'current_attempt',
          value: '1',
        ),
      );
    }
>>>>>>> 3a338361

    final String currentAttemptStr = tags.firstWhere((tag) => tag.key == 'current_attempt').value;
    rawUserData['firestore_task_document_name'] = '${commit.sha}_${task.name}_$currentAttemptStr';

    final Map<String, Object?> processedProperties = target.getProperties().cast<String, Object?>();
    processedProperties.addAll(properties ?? <String, Object?>{});
    processedProperties['git_branch'] = commit.branch!;
    final String cipdExe = 'refs/heads/${commit.branch}';
    processedProperties['exe_cipd_version'] = cipdExe;

    final bbv2.Struct propertiesStruct = bbv2.Struct.create();
    propertiesStruct.mergeFromProto3Json(processedProperties);

    final List<bbv2.RequestedDimension> requestedDimensions = target.getDimensions();

    final bbv2.Executable executable = bbv2.Executable(cipdVersion: cipdExe);

    log.info('Constructing the postsubmit schedule build request for ${target.value.name} on commit ${commit.sha}.');

    return bbv2.ScheduleBuildRequest(
      builder: bbv2.BuilderID(
        project: 'flutter',
        bucket: target.getBucket(),
        builder: target.value.name,
      ),
      dimensions: requestedDimensions,
      exe: executable,
      gitilesCommit: bbv2.GitilesCommit(
        project: 'mirrors/${commit.slug.name}',
        host: 'flutter.googlesource.com',
        ref: 'refs/heads/${commit.branch}',
        id: commit.sha,
      ),
      notify: bbv2.NotificationConfig(
        pubsubTopic: 'projects/flutter-dashboard/topics/build-bucket-postsubmit',
        userData: UserData.encodeUserDataToBytes(rawUserData),
      ),
      tags: tags,
      properties: propertiesStruct,
      priority: priority,
    );
  }

  /// Creates postsubmit check runs for prod targets in supported repositories.
  Future<void> createPostsubmitCheckRun(
    Commit commit,
    Target target,
    Map<String, dynamic> rawUserData,
  ) async {
    final github.CheckRun checkRun = await githubChecksUtil.createCheckRun(
      config,
      target.slug,
      commit.sha!,
      target.value.name,
    );
    rawUserData['check_run_id'] = checkRun.id;
    rawUserData['commit_sha'] = commit.sha;
    rawUserData['commit_branch'] = commit.branch;
    rawUserData['builder_name'] = target.value.name;
    rawUserData['repo_owner'] = target.slug.owner;
    rawUserData['repo_name'] = target.slug.name;
  }

  /// Check to auto-rerun TOT test failures.
  ///
  /// A builder will be retried if:
  ///   1. It has been tried below the max retry limit
  ///   2. It is for the tip of tree
  ///   3. The last known status is not green
  ///   4. [ignoreChecks] is false. This allows manual reruns to bypass the Cocoon state.
  Future<bool> checkRerunBuilder({
    required Commit commit,
    required Target target,
    required Task task,
    required DatastoreService datastore,
    required firestore.Task taskDocument,
    required FirestoreService firestoreService,
    List<bbv2.StringPair>? tags,
    bool ignoreChecks = false,
  }) async {
    if (ignoreChecks == false && await _shouldRerunBuilderFirestore(taskDocument, firestoreService) == false) {
      return false;
    }

    log.info('Rerun builder: ${target.value.name} for commit ${commit.sha}');
<<<<<<< HEAD
    tags ??= <String, List<String>>{};
    tags['trigger_type'] ??= <String>['auto_retry'];
    log.info('Tags from rerun before update: $tags');
=======
    tags ??= <bbv2.StringPair>[];
    final bbv2.StringPair? triggerTag =
        tags.singleWhereOrNull((element) => element.key == 'trigger_type' && element.value == 'auto_retry');
    if (triggerTag == null) {
      tags.add(
        bbv2.StringPair(
          key: 'trigger_type',
          value: 'auto_retry',
        ),
      );
    }
>>>>>>> 3a338361

    try {
<<<<<<< HEAD
      await updateTaskStatusInDatabase(
        task = task,
        taskDocument = taskDocument,
        firestoreService = firestoreService,
        datastore = datastore,
      );
=======
      // Updates task status in Datastore.
      task.attempts = (task.attempts ?? 0) + 1;
      // Mark task as in progress to ensure it isn't scheduled over
      task.status = Task.statusInProgress;
      await datastore.insert(<Task>[task]);

      // Updates task status in Firestore.
      final int newAttempt = int.parse(taskDocument.name!.split('_').last) + 1;
      tags.add(bbv2.StringPair(key: 'current_attempt', value: newAttempt.toString()));
      taskDocument.resetAsRetry(attempt: newAttempt);
      taskDocument.setStatus(firestore.Task.statusInProgress);
      final List<Write> writes = documentsToWrites([taskDocument], exists: false);
      await firestoreService.batchWriteDocuments(BatchWriteRequest(writes: writes), kDatabase);
>>>>>>> 3a338361
    } catch (error) {
      log.severe(
        'updating task ${taskDocument.taskName} of commit ${taskDocument.commitSha} failure: $error. Skipping rescheduling.',
      );
      return false;
    }
<<<<<<< HEAD
    tags['current_attempt'] = <String>[(taskDocument.attempts!).toString()];
    log.info('Tags from rerun after update: $tags');
    final BatchRequest request = BatchRequest(
      requests: <Request>[
        Request(
=======

    final bbv2.BatchRequest request = bbv2.BatchRequest(
      requests: <bbv2.BatchRequest_Request>[
        bbv2.BatchRequest_Request(
>>>>>>> 3a338361
          scheduleBuild: await _createPostsubmitScheduleBuild(
            commit: commit,
            target: target,
            task: task,
            priority: kRerunPriority,
            properties: Config.defaultProperties,
            tags: tags,
          ),
        ),
      ],
    );

    await pubsub.publish(
      'cocoon-scheduler-requests',
      request.toProto3Json(),
    );

    return true;
  }

  Future<void> updateTaskStatusInDatabase(
    Task task,
    firestore.Task taskDocument,
    FirestoreService firestoreService,
    DatastoreService datastore,
  ) async {
    task.attempts = (task.attempts ?? 0) + 1;
    // Mark task as in progress to ensure it isn't scheduled over
    task.status = Task.statusInProgress;
    await datastore.insert(<Task>[task]);

    // Updates task status in Firestore.
    final int newAttempt = int.parse(taskDocument.name!.split('_').last) + 1;
    taskDocument.resetAsRetry(attempt: newAttempt);
    taskDocument.setStatus(firestore.Task.statusInProgress);
    final List<Write> writes = documentsToWrites([taskDocument], exists: false);
    await firestoreService.batchWriteDocuments(BatchWriteRequest(writes: writes), kDatabase);
  }

  /// Check if a builder should be rerun.
  ///
  /// A rerun happens when a build fails, the retry number hasn't reached the limit, and the build is on TOT.
  Future<bool> _shouldRerunBuilderFirestore(firestore.Task task, FirestoreService firestoreService) async {
    if (!firestore.Task.taskFailStatusSet.contains(task.status)) {
      return false;
    }
    final int retries = task.attempts ?? 1;
    if (retries > config.maxLuciTaskRetries) {
      log.warning('Max retries reached');
      return false;
    }

    final String commitDocumentName = '$kDatabase/documents/${firestore_commit.kCommitCollectionId}/${task.commitSha}';
    final firestore_commit.Commit currentCommit = await firestore_commit.Commit.fromFirestore(
      firestoreService: firestoreService,
      documentName: commitDocumentName,
    );
    final List<firestore_commit.Commit> commitList = await firestoreService.queryRecentCommits(
      limit: 1,
      slug: currentCommit.slug,
      branch: currentCommit.branch,
    );
    final firestore_commit.Commit latestCommit = commitList.single;
    return latestCommit.sha == currentCommit.sha;
  }
}<|MERGE_RESOLUTION|>--- conflicted
+++ resolved
@@ -391,19 +391,7 @@
   }) async {
     final List<bbv2.StringPair> tags = build.tags;
     // need to replace the current_attempt
-    bbv2.StringPair attempt;
-    final (int, bbv2.StringPair)? record =
-        tags.indexed.firstWhereOrNull((element) => element.$2.key == 'current_attempt');
-    if (record == null) {
-      attempt = bbv2.StringPair(
-        key: 'current_attempt',
-        value: rescheduleAttempt.toString(),
-      );
-    } else {
-      attempt = tags.removeAt(record.$1);
-      attempt.value = rescheduleAttempt.toString();
-    }
-    tags.add(attempt);
+    _setTagValue(tags, key: 'current_attempt', value: rescheduleAttempt.toString());
 
     return buildBucketClient.scheduleBuild(
       bbv2.ScheduleBuildRequest(
@@ -509,14 +497,7 @@
   }
 
   /// Sends postsubmit [ScheduleBuildRequest] for a commit using [checkRunEvent], [Commit], [Task], and [Target].
-  ///
-<<<<<<< HEAD
-  /// Returns the [Build] returned by scheduleBuildRequest.
   Future<void> reschedulePostsubmitBuildUsingCheckRunEvent(
-=======
-  /// Returns the [bbv2.Build] returned by scheduleBuildRequest.
-  Future<bbv2.Build> reschedulePostsubmitBuildUsingCheckRunEvent(
->>>>>>> 3a338361
     cocoon_checks.CheckRunEvent checkRunEvent, {
     required Commit commit,
     required Task task,
@@ -538,31 +519,36 @@
       throw NoBuildFoundException('Unable to find prod build.');
     }
 
-<<<<<<< HEAD
-    final Build build = builds.first;
-    final Map<String, Object>? properties = build.input!.properties;
-    final Map<String?, List<String?>> tags = Map<String?, List<String?>>.from(build.tags!);
-    log.info('input ${build.input!} properties $properties');
-    log.info('input ${build.input!} tags $tags');
-    tags['trigger_type'] = <String>['check_run_manual_retry'];
+    final bbv2.Build build = builds.first;
+
+    // get it as a struct first and convert it.
+    final bbv2.Struct propertiesStruct = build.input.properties;
+    final Map<String, Object?> properties = propertiesStruct.toProto3Json() as Map<String, Object?>;
+    final List<bbv2.StringPair> tags = build.tags;
+
+    log.info('input ${build.input} properties $properties');
+    log.info('input ${build.input} tags $tags');
+
+    _setTagValue(tags, key: 'trigger_type', value: 'check_run_manual_retry');
+
     try {
-      await updateTaskStatusInDatabase(
+      final int newAttempt = await _updateTaskStatusInDatabaseForRetry(
         task = task,
         taskDocument = taskDocument,
         firestoreService = firestoreService,
         datastore = datastore,
       );
+      _setTagValue(tags, key: 'current_attempt', value: newAttempt.toString());
     } catch (error) {
       log.severe(
         'updating task ${taskDocument.taskName} of commit ${taskDocument.commitSha} failure: $error. Skipping rescheduling.',
       );
       return;
     }
-    tags['current_attempt'] = <String>[(taskDocument.attempts!).toString()];
-    log.info('Updated input ${build.input!} tags $tags');
-    final BatchRequest request = BatchRequest(
-      requests: <Request>[
-        Request(
+    log.info('Updated input ${build.input} tags $tags');
+    final bbv2.BatchRequest request = bbv2.BatchRequest(
+      requests: <bbv2.BatchRequest_Request>[
+        bbv2.BatchRequest_Request(
           scheduleBuild: await _createPostsubmitScheduleBuild(
             commit: commit,
             target: target,
@@ -574,26 +560,7 @@
         ),
       ],
     );
-    await pubsub.publish('scheduler-requests', request);
-=======
-    final bbv2.Build build = builds.first;
-
-    // get it as a struct first and convert it.
-    final bbv2.Struct propertiesStruct = build.input.properties;
-    final Map<String, Object?> properties = propertiesStruct.toProto3Json() as Map<String, Object?>;
-
-    // final Map<String, Object>? properties = build.input.properties;
-    log.info('input ${build.input} properties $properties');
-
-    final bbv2.ScheduleBuildRequest scheduleBuildRequest = await _createPostsubmitScheduleBuild(
-      commit: commit,
-      target: target,
-      task: task,
-      properties: properties,
-    );
-    final bbv2.Build scheduleBuild = await buildBucketClient.scheduleBuild(scheduleBuildRequest);
-    return scheduleBuild;
->>>>>>> 3a338361
+    await pubsub.publish('cocoon-scheduler-requests', request.toProto3Json());
   }
 
   /// Gets [bbv2.Build] using its [id] and passing the additional
@@ -827,13 +794,8 @@
     required Commit commit,
     required Target target,
     required Task task,
-<<<<<<< HEAD
-    Map<String, Object>? properties,
-    Map<String?, List<String?>>? tags,
-=======
     Map<String, Object?>? properties,
     List<bbv2.StringPair>? tags,
->>>>>>> 3a338361
     int priority = kDefaultPriority,
   }) async {
     log.info('Creating postsubmit schedule builder for ${target.value.name} on commit ${commit.sha}');
@@ -884,11 +846,6 @@
       ),
     );
     // Default attempt is the initial attempt, which is 1.
-<<<<<<< HEAD
-    tags['current_attempt'] = tags['current_attempt'] ?? <String>['1'];
-    final String currentAttempt = tags['current_attempt']!.single!;
-    rawUserData['firestore_task_document_name'] = '${commit.sha}_${task.name}_$currentAttempt';
-=======
     final bbv2.StringPair? attemptTag = tags.singleWhereOrNull((tag) => tag.key == 'current_attempt');
     if (attemptTag == null) {
       tags.add(
@@ -898,7 +855,6 @@
         ),
       );
     }
->>>>>>> 3a338361
 
     final String currentAttemptStr = tags.firstWhere((tag) => tag.key == 'current_attempt').value;
     rawUserData['firestore_task_document_name'] = '${commit.sha}_${task.name}_$currentAttemptStr';
@@ -984,11 +940,6 @@
     }
 
     log.info('Rerun builder: ${target.value.name} for commit ${commit.sha}');
-<<<<<<< HEAD
-    tags ??= <String, List<String>>{};
-    tags['trigger_type'] ??= <String>['auto_retry'];
-    log.info('Tags from rerun before update: $tags');
-=======
     tags ??= <bbv2.StringPair>[];
     final bbv2.StringPair? triggerTag =
         tags.singleWhereOrNull((element) => element.key == 'trigger_type' && element.value == 'auto_retry');
@@ -1000,49 +951,27 @@
         ),
       );
     }
->>>>>>> 3a338361
 
     try {
-<<<<<<< HEAD
-      await updateTaskStatusInDatabase(
+      final int newAttempt = await _updateTaskStatusInDatabaseForRetry(
         task = task,
         taskDocument = taskDocument,
         firestoreService = firestoreService,
         datastore = datastore,
       );
-=======
-      // Updates task status in Datastore.
-      task.attempts = (task.attempts ?? 0) + 1;
-      // Mark task as in progress to ensure it isn't scheduled over
-      task.status = Task.statusInProgress;
-      await datastore.insert(<Task>[task]);
-
-      // Updates task status in Firestore.
-      final int newAttempt = int.parse(taskDocument.name!.split('_').last) + 1;
       tags.add(bbv2.StringPair(key: 'current_attempt', value: newAttempt.toString()));
-      taskDocument.resetAsRetry(attempt: newAttempt);
-      taskDocument.setStatus(firestore.Task.statusInProgress);
-      final List<Write> writes = documentsToWrites([taskDocument], exists: false);
-      await firestoreService.batchWriteDocuments(BatchWriteRequest(writes: writes), kDatabase);
->>>>>>> 3a338361
     } catch (error) {
       log.severe(
         'updating task ${taskDocument.taskName} of commit ${taskDocument.commitSha} failure: $error. Skipping rescheduling.',
       );
       return false;
     }
-<<<<<<< HEAD
-    tags['current_attempt'] = <String>[(taskDocument.attempts!).toString()];
+
     log.info('Tags from rerun after update: $tags');
-    final BatchRequest request = BatchRequest(
-      requests: <Request>[
-        Request(
-=======
 
     final bbv2.BatchRequest request = bbv2.BatchRequest(
       requests: <bbv2.BatchRequest_Request>[
         bbv2.BatchRequest_Request(
->>>>>>> 3a338361
           scheduleBuild: await _createPostsubmitScheduleBuild(
             commit: commit,
             target: target,
@@ -1063,14 +992,17 @@
     return true;
   }
 
-  Future<void> updateTaskStatusInDatabase(
+  /// Updates the status of [task] in the database to reflect that it is being
+  /// re-run, and returns the new attempt number.
+  Future<int> _updateTaskStatusInDatabaseForRetry(
     Task task,
     firestore.Task taskDocument,
     FirestoreService firestoreService,
     DatastoreService datastore,
   ) async {
+    // Updates task status in Datastore.
     task.attempts = (task.attempts ?? 0) + 1;
-    // Mark task as in progress to ensure it isn't scheduled over
+    // Mark task as in progress to ensure it isn't scheduled over.
     task.status = Task.statusInProgress;
     await datastore.insert(<Task>[task]);
 
@@ -1080,6 +1012,8 @@
     taskDocument.setStatus(firestore.Task.statusInProgress);
     final List<Write> writes = documentsToWrites([taskDocument], exists: false);
     await firestoreService.batchWriteDocuments(BatchWriteRequest(writes: writes), kDatabase);
+
+    return newAttempt;
   }
 
   /// Check if a builder should be rerun.
@@ -1108,4 +1042,25 @@
     final firestore_commit.Commit latestCommit = commitList.single;
     return latestCommit.sha == currentCommit.sha;
   }
+
+  /// Sets the given key-value pair in [tags], replacing any existing entry with
+  /// the same key.
+  void _setTagValue(
+    List<bbv2.StringPair> tags, {
+    required String key,
+    required String value,
+  }) {
+    bbv2.StringPair entry;
+    final (int, bbv2.StringPair)? record = tags.indexed.firstWhereOrNull((element) => element.$2.key == key);
+    if (record == null) {
+      entry = bbv2.StringPair(
+        key: key,
+        value: value,
+      );
+    } else {
+      entry = tags.removeAt(record.$1);
+      entry.value = value;
+    }
+    tags.add(entry);
+  }
 }