--- conflicted
+++ resolved
@@ -40,16 +40,15 @@
     required Config config,
     required CacheService cache,
     required BuildBucketClient buildBucketClient,
+    required GerritService gerritService,
+    required PubSub pubsub,
     GithubChecksUtil? githubChecksUtil,
-<<<<<<< HEAD
-    GerritService? gerritService,
-    required PubSub pubsub,
   }) : _pubsub = pubsub,
        _config = config,
        _cache = cache,
        _buildBucketClient = buildBucketClient,
        _githubChecksUtil = githubChecksUtil ?? const GithubChecksUtil(),
-       _gerritService = gerritService ?? GerritService(config: config);
+       _gerritService = gerritService;
 
   final BuildBucketClient _buildBucketClient;
   final CacheService _cache;
@@ -57,33 +56,6 @@
   final GithubChecksUtil _githubChecksUtil;
   final GerritService _gerritService;
   final PubSub _pubsub;
-=======
-    required this.gerritService,
-    required this.pubsub,
-    @visibleForTesting this.findPullRequestFor = PrCheckRuns.findPullRequestFor,
-  }) : githubChecksUtil = githubChecksUtil ?? const GithubChecksUtil();
-
-  BuildBucketClient buildBucketClient;
-  final CacheService cache;
-  Config config;
-  GithubChecksUtil githubChecksUtil;
-  GerritService gerritService;
-
-  final PubSub pubsub;
-
-  final Future<PullRequest> Function(
-    FirestoreService firestoreService,
-    int checkRunId,
-    String checkRunName,
-  )
-  findPullRequestFor;
-
-  static const Set<bbv2.Status> failStatusSet = <bbv2.Status>{
-    bbv2.Status.CANCELED,
-    bbv2.Status.FAILURE,
-    bbv2.Status.INFRA_FAILURE,
-  };
->>>>>>> 0ad2b06d
 
   static const int kBackfillPriority = 35;
   static const int kDefaultPriority = 30;
