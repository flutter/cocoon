--- conflicted
+++ resolved
@@ -11,12 +11,8 @@
 
 import '../datastore/cocoon_config.dart';
 import '../model/luci/buildbucket.dart';
-<<<<<<< HEAD
-import '../request_handling/api_response.dart';
+import '../request_handling/body.dart';
 import 'access_token_provider.dart';
-=======
-import '../request_handling/body.dart';
->>>>>>> 28e9eeed
 
 /// A client interface to LUCI BuildBucket
 @immutable
@@ -58,14 +54,10 @@
   /// Defaults to `HttpClient()`.
   final HttpClient httpClient;
 
-<<<<<<< HEAD
   /// The token provider for oauth2 requests.
   final AccessTokenProvider accessTokenProvider;
 
-  Future<T> _postRequest<S extends ApiResponse, T>(
-=======
   Future<T> _postRequest<S extends Body, T>(
->>>>>>> 28e9eeed
     String path,
     S request,
     T responseFromJson(Map<String, dynamic> rawResponse),
@@ -86,7 +78,6 @@
           'https://www.googleapis.com/auth/userinfo.email',
         ]
       );
-      print(token);
       httpRequest.headers.add('authorization', '${token.type} ${token.data}');
     }
     httpRequest.write(json.encode(request.toJson()));
