--- conflicted
+++ resolved
@@ -102,23 +102,13 @@
     return query.run();
   }
 
-<<<<<<< HEAD
-  //FOR REVIEW:
-  //creating a new query here instead of nesting conditionals on existing queries, to avoid https://github.com/dart-lang/linter/issues/86
-  /// Queries for recent active commits happening after timestamp.
-  ///
-  /// The commits will NOT be filtered based on slug (branch or repository).
-  Stream<Commit> queryActiveCommits({
-    int? timestamp,
-  }) {
-    timestamp ??= DateTime.now().millisecondsSinceEpoch;
-    final Query<Commit> query = db.query<Commit>()..filter('timestamp >', timestamp);
-    return query.run();
-  }
+
 
   Stream<Branch> queryBranches() {
     final Query<Branch> query = db.query<Branch>();
-=======
+    return query.run();
+  }
+  
   /// Queries for recent [Task] by name.
   ///
   /// The [limit] argument specifies the maximum number of tasks to retrieve.
@@ -132,7 +122,6 @@
       ..limit(limit)
       ..filter('name =', name)
       ..order('-createTimestamp');
->>>>>>> 1a631e68
     return query.run();
   }
 
