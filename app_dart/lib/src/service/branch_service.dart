// Copyright 2021 The Flutter Authors. All rights reserved.
// Use of this source code is governed by a BSD-style license that can be
// found in the LICENSE file.

import 'dart:async';
import 'dart:convert';

import 'package:cocoon_server/logging.dart';
<<<<<<< HEAD
=======
import 'package:cocoon_service/src/service/config.dart';
>>>>>>> eface733
import 'package:github/github.dart' as gh;
import 'package:json_annotation/json_annotation.dart';
import 'package:meta/meta.dart';
import 'package:retry/retry.dart';

import '../request_handling/exceptions.dart';
import 'config.dart';
import 'gerrit_service.dart';
import 'github_service.dart';

part 'branch_service.g.dart';

/// Manages, synchronizes, and associates GitHub branches with branch candidate versions.
interface class BranchService {
  /// Create a new [BranchService]
  BranchService({
    required Config config,
    required GerritService gerritService,
    RetryOptions retryOptions = const RetryOptions(maxAttempts: 3),
  })  : _retryOptions = retryOptions,
        _gerritService = gerritService,
        _config = config;

  final Config _config;
  final GerritService _gerritService;
  final RetryOptions _retryOptions;

  /// Creates a flutter/recipes branch that aligns to a flutter/engine commit.
  ///
  /// Take the example repo history:
  ///   flutter/engine: A -> B -> C -> D -> E
  ///   flutter/recipes: V -> W -> X -> Y -> Z
  ///
  /// If flutter/engine branches at C, this finds the flutter/recipes commit that should be used for C.
  /// The best guess for a flutter/recipes commit that aligns with C is whatever was the most recently committed
  /// before C was committed.
  ///
  /// Once the flutter/recipes commit is found, it is branched to match flutter/engine.
  ///
  /// Generally, this should work. However, some edge cases may require CPs. Such as when commits land in a
  /// short timespan, and require the release manager to CP onto the recipes branch (in the case of reverts).
  Future<void> branchFlutterRecipes(String branch, String engineSha) async {
<<<<<<< HEAD
    final recipesSlug = gh.RepositorySlug('flutter', 'recipes');
    if ((await gerritService.branches(
=======
    final gh.RepositorySlug recipesSlug = gh.RepositorySlug('flutter', 'recipes');
    if ((await _gerritService.branches(
>>>>>>> eface733
      '${recipesSlug.owner}-review.googlesource.com',
      recipesSlug.name,
      filterRegex: branch,
    )).contains(branch)) {
      // subString is a regex, and can return multiple matches
      log.warning('$branch already exists for $recipesSlug');
      throw BadRequestException('$branch already exists');
    }
<<<<<<< HEAD
    final recipeCommits = await gerritService.commits(
      recipesSlug,
      Config.defaultBranch(recipesSlug),
=======
    final Iterable<GerritCommit> recipeCommits =
        await _gerritService.commits(recipesSlug, Config.defaultBranch(recipesSlug));
    log.info('$recipesSlug commits: $recipeCommits');
    final gh.RepositoryCommit engineCommit = await _retryOptions.retry(
      () async {
        // This attempts to regenerate the OAuth token, which is why it isn't stored as a dependency.
        final githubService = await _config.createDefaultGitHubService();
        return githubService.github.repositories.getCommit(Config.flutterSlug, engineSha);
      },
      retryIf: (Exception e) => e is gh.GitHubError,
>>>>>>> eface733
    );
    log.info('$recipesSlug commits: $recipeCommits');
    final engineCommit = await retryOptions.retry(() async {
      final githubService = await config.createDefaultGitHubService();
      return githubService.github.repositories.getCommit(
        Config.flutterSlug,
        engineSha,
      );
    }, retryIf: (Exception e) => e is gh.GitHubError);
    log.info('${Config.flutterSlug} commit: $engineCommit');
    final branchTime = engineCommit.commit?.committer?.date;
    if (branchTime == null) {
      throw BadRequestException('$engineSha has no commit time');
    }
    log.info('Searching for a recipe commit before $branchTime');
    for (var recipeCommit in recipeCommits) {
      final recipeTime = recipeCommit.author?.time;

      if (recipeTime != null && recipeTime.isBefore(branchTime)) {
<<<<<<< HEAD
        final revision = recipeCommit.commit!;
        return gerritService.createBranch(recipesSlug, branch, revision);
=======
        final String revision = recipeCommit.commit!;
        return _gerritService.createBranch(recipesSlug, branch, revision);
>>>>>>> eface733
      }
    }

    throw InternalServerError(
      'Failed to find a revision to flutter/recipes for $branch before $branchTime',
    );
  }

  /// Returns a Map that contains the latest google3 roll, beta, and stable branches.
  ///
  /// Latest beta and stable branches are retrieved based on 'beta' and 'stable' tags. Dev branch is retrived
  /// as the latest flutter candidate branch.
  Future<List<ReleaseBranch>> getReleaseBranches({
    required gh.RepositorySlug slug,
  }) async {
<<<<<<< HEAD
    final branches =
        await githubService.github.repositories.listBranches(slug).toList();
    final latestCandidateBranch = await _getLatestCandidateBranch(
      github: githubService.github,
      slug: slug,
      branches: branches,
    );

    final betaName = await _getBranchNameFromFile(
      githubService: githubService,
      slug: slug,
      branchName: 'beta',
    );
    final stableName = await _getBranchNameFromFile(
      githubService: githubService,
      slug: slug,
      branchName: 'stable',
    );
    return <Map<String, String>>[
      {'branch': Config.defaultBranch(slug), 'name': 'HEAD'},
      {'branch': stableName, 'name': 'stable'},
      {'branch': betaName, 'name': 'beta'},
      {'branch': latestCandidateBranch, 'name': 'dev'},
=======
    final results = [
      // Always include master -> HEAD.
      ReleaseBranch(
        channel: Config.defaultBranch(slug),
        reference: 'HEAD',
      ),
>>>>>>> eface733
    ];

    // And then for each of these channels, lookup
    for (final channel in _config.releaseBranches) {
      final reference = await _getBranchReferenceForChannel(
        slug: slug,
        branchName: channel,
      );
      if (reference == null) {
        log.warning('Could not resolve release branch for "$channel"');
        continue;
      }
      results.add(
        ReleaseBranch(
          channel: channel,
          reference: reference,
        ),
      );
    }

    return results;
  }

  /// Given [slug] and [branchName], returns the value of `bin/internal/release-candidate-branch.version`, if any.
  ///
  /// If the file or branch could not be found, returns `null`.
  Future<String?> _getBranchReferenceForChannel({
    required gh.RepositorySlug slug,
    required String branchName,
  }) async {
<<<<<<< HEAD
    return githubService
        .getFileContent(
          slug,
          'bin/internal/release-candidate-branch.version',
          ref: branchName,
        )
        .then((String value) => value.trim())
        .onError((e, _) {
          log.severe('Could not fetch release version file: $e');
          return '';
        });
=======
    try {
      // This attempts to regenerate the OAuth token, which is why it isn't stored as a dependency.
      final githubService = await _config.createDefaultGitHubService();
      final content = await githubService.getFileContent(
        slug,
        _config.releaseCandidateBranchPath,
        ref: branchName,
      );
      return content.trim();
    } catch (e, s) {
      log.severe('Could not fetch release version file', e, s);
      return null;
    }
>>>>>>> eface733
  }
}

<<<<<<< HEAD
  /// Retrieve the latest canidate branch from all candidate branches.
  Future<String> _getLatestCandidateBranch({
    required gh.GitHub github,
    required gh.RepositorySlug slug,
    required List<gh.Branch> branches,
  }) async {
    final candidateBranchName = RegExp(r'^flutter-\d+\.\d+-candidate\.\d+$');
    final devBranches =
        branches
            .where((gh.Branch b) => candidateBranchName.hasMatch(b.name!))
            .toList();
    devBranches.sort(
      (b, a) => _versionSum(a.name!).compareTo(_versionSum(b.name!)),
    );
    final devBranchName = devBranches.take(1).single.name!;
    return devBranchName;
  }

  /// Helper function to convert candidate branch versions to numbers for comparison.
  int _versionSum(String tagOrBranchName) {
    final digits = tagOrBranchName
        .replaceAll(r'flutter|candidate', '0')
        .split(RegExp(r'\.|\-'));
    var versionSum = 0;
    for (var digit in digits) {
      final d = int.tryParse(digit);
      if (d == null) {
        continue;
      }
      versionSum = versionSum * 100 + d;
=======
/// Represents a branch that is synced for flutter/flutter.
@JsonSerializable(checked: true)
@immutable
final class ReleaseBranch {
  /// Creates a release branch association between [channel] and [reference].
  const ReleaseBranch({
    required this.channel,
    required this.reference,
  });

  /// Creates a release branch from the inverse of the [toJson] method.
  factory ReleaseBranch.fromJson(Map<String, Object?> json) {
    try {
      return _$ReleaseBranchFromJson(json);
    } on CheckedFromJsonException catch (e) {
      throw FormatException('$e', json);
>>>>>>> eface733
    }
  }

  /// Name of the release channel, such as `master`, `stable`, `beta`, or `staging`.
  ///
  /// Note that `staging` is intended as a non user-visible channel for team development.
  @JsonKey(name: 'channel')
  final String channel;

  /// The git reference, on `flutter/flutter`, that [channel] ias assocaited with.
  @JsonKey(name: 'reference')
  final String reference;

  @override
  bool operator ==(Object other) {
    return other is ReleaseBranch && channel == other.channel && reference == other.reference;
  }

  @override
  int get hashCode => Object.hash(channel, reference);

  /// Returns a JSON object representation of `this`.
  Map<String, Object?> toJson() => _$ReleaseBranchToJson(this);

  @override
  String toString() => 'ReleaseBranch ${const JsonEncoder.withIndent('  ').convert(toJson())}';
}<|MERGE_RESOLUTION|>--- conflicted
+++ resolved
@@ -6,10 +6,6 @@
 import 'dart:convert';
 
 import 'package:cocoon_server/logging.dart';
-<<<<<<< HEAD
-=======
-import 'package:cocoon_service/src/service/config.dart';
->>>>>>> eface733
 import 'package:github/github.dart' as gh;
 import 'package:json_annotation/json_annotation.dart';
 import 'package:meta/meta.dart';
@@ -18,7 +14,6 @@
 import '../request_handling/exceptions.dart';
 import 'config.dart';
 import 'gerrit_service.dart';
-import 'github_service.dart';
 
 part 'branch_service.g.dart';
 
@@ -29,9 +24,9 @@
     required Config config,
     required GerritService gerritService,
     RetryOptions retryOptions = const RetryOptions(maxAttempts: 3),
-  })  : _retryOptions = retryOptions,
-        _gerritService = gerritService,
-        _config = config;
+  }) : _retryOptions = retryOptions,
+       _gerritService = gerritService,
+       _config = config;
 
   final Config _config;
   final GerritService _gerritService;
@@ -52,13 +47,8 @@
   /// Generally, this should work. However, some edge cases may require CPs. Such as when commits land in a
   /// short timespan, and require the release manager to CP onto the recipes branch (in the case of reverts).
   Future<void> branchFlutterRecipes(String branch, String engineSha) async {
-<<<<<<< HEAD
     final recipesSlug = gh.RepositorySlug('flutter', 'recipes');
-    if ((await gerritService.branches(
-=======
-    final gh.RepositorySlug recipesSlug = gh.RepositorySlug('flutter', 'recipes');
     if ((await _gerritService.branches(
->>>>>>> eface733
       '${recipesSlug.owner}-review.googlesource.com',
       recipesSlug.name,
       filterRegex: branch,
@@ -67,26 +57,14 @@
       log.warning('$branch already exists for $recipesSlug');
       throw BadRequestException('$branch already exists');
     }
-<<<<<<< HEAD
-    final recipeCommits = await gerritService.commits(
+    final recipeCommits = await _gerritService.commits(
       recipesSlug,
       Config.defaultBranch(recipesSlug),
-=======
-    final Iterable<GerritCommit> recipeCommits =
-        await _gerritService.commits(recipesSlug, Config.defaultBranch(recipesSlug));
-    log.info('$recipesSlug commits: $recipeCommits');
-    final gh.RepositoryCommit engineCommit = await _retryOptions.retry(
-      () async {
-        // This attempts to regenerate the OAuth token, which is why it isn't stored as a dependency.
-        final githubService = await _config.createDefaultGitHubService();
-        return githubService.github.repositories.getCommit(Config.flutterSlug, engineSha);
-      },
-      retryIf: (Exception e) => e is gh.GitHubError,
->>>>>>> eface733
     );
     log.info('$recipesSlug commits: $recipeCommits');
-    final engineCommit = await retryOptions.retry(() async {
-      final githubService = await config.createDefaultGitHubService();
+    final engineCommit = await _retryOptions.retry(() async {
+      // This attempts to regenerate the OAuth token, which is why it isn't stored as a dependency.
+      final githubService = await _config.createDefaultGitHubService();
       return githubService.github.repositories.getCommit(
         Config.flutterSlug,
         engineSha,
@@ -102,13 +80,8 @@
       final recipeTime = recipeCommit.author?.time;
 
       if (recipeTime != null && recipeTime.isBefore(branchTime)) {
-<<<<<<< HEAD
         final revision = recipeCommit.commit!;
-        return gerritService.createBranch(recipesSlug, branch, revision);
-=======
-        final String revision = recipeCommit.commit!;
         return _gerritService.createBranch(recipesSlug, branch, revision);
->>>>>>> eface733
       }
     }
 
@@ -124,38 +97,9 @@
   Future<List<ReleaseBranch>> getReleaseBranches({
     required gh.RepositorySlug slug,
   }) async {
-<<<<<<< HEAD
-    final branches =
-        await githubService.github.repositories.listBranches(slug).toList();
-    final latestCandidateBranch = await _getLatestCandidateBranch(
-      github: githubService.github,
-      slug: slug,
-      branches: branches,
-    );
-
-    final betaName = await _getBranchNameFromFile(
-      githubService: githubService,
-      slug: slug,
-      branchName: 'beta',
-    );
-    final stableName = await _getBranchNameFromFile(
-      githubService: githubService,
-      slug: slug,
-      branchName: 'stable',
-    );
-    return <Map<String, String>>[
-      {'branch': Config.defaultBranch(slug), 'name': 'HEAD'},
-      {'branch': stableName, 'name': 'stable'},
-      {'branch': betaName, 'name': 'beta'},
-      {'branch': latestCandidateBranch, 'name': 'dev'},
-=======
     final results = [
       // Always include master -> HEAD.
-      ReleaseBranch(
-        channel: Config.defaultBranch(slug),
-        reference: 'HEAD',
-      ),
->>>>>>> eface733
+      ReleaseBranch(channel: Config.defaultBranch(slug), reference: 'HEAD'),
     ];
 
     // And then for each of these channels, lookup
@@ -168,12 +112,7 @@
         log.warning('Could not resolve release branch for "$channel"');
         continue;
       }
-      results.add(
-        ReleaseBranch(
-          channel: channel,
-          reference: reference,
-        ),
-      );
+      results.add(ReleaseBranch(channel: channel, reference: reference));
     }
 
     return results;
@@ -186,19 +125,6 @@
     required gh.RepositorySlug slug,
     required String branchName,
   }) async {
-<<<<<<< HEAD
-    return githubService
-        .getFileContent(
-          slug,
-          'bin/internal/release-candidate-branch.version',
-          ref: branchName,
-        )
-        .then((String value) => value.trim())
-        .onError((e, _) {
-          log.severe('Could not fetch release version file: $e');
-          return '';
-        });
-=======
     try {
       // This attempts to regenerate the OAuth token, which is why it isn't stored as a dependency.
       final githubService = await _config.createDefaultGitHubService();
@@ -212,51 +138,15 @@
       log.severe('Could not fetch release version file', e, s);
       return null;
     }
->>>>>>> eface733
   }
 }
 
-<<<<<<< HEAD
-  /// Retrieve the latest canidate branch from all candidate branches.
-  Future<String> _getLatestCandidateBranch({
-    required gh.GitHub github,
-    required gh.RepositorySlug slug,
-    required List<gh.Branch> branches,
-  }) async {
-    final candidateBranchName = RegExp(r'^flutter-\d+\.\d+-candidate\.\d+$');
-    final devBranches =
-        branches
-            .where((gh.Branch b) => candidateBranchName.hasMatch(b.name!))
-            .toList();
-    devBranches.sort(
-      (b, a) => _versionSum(a.name!).compareTo(_versionSum(b.name!)),
-    );
-    final devBranchName = devBranches.take(1).single.name!;
-    return devBranchName;
-  }
-
-  /// Helper function to convert candidate branch versions to numbers for comparison.
-  int _versionSum(String tagOrBranchName) {
-    final digits = tagOrBranchName
-        .replaceAll(r'flutter|candidate', '0')
-        .split(RegExp(r'\.|\-'));
-    var versionSum = 0;
-    for (var digit in digits) {
-      final d = int.tryParse(digit);
-      if (d == null) {
-        continue;
-      }
-      versionSum = versionSum * 100 + d;
-=======
 /// Represents a branch that is synced for flutter/flutter.
 @JsonSerializable(checked: true)
 @immutable
 final class ReleaseBranch {
   /// Creates a release branch association between [channel] and [reference].
-  const ReleaseBranch({
-    required this.channel,
-    required this.reference,
-  });
+  const ReleaseBranch({required this.channel, required this.reference});
 
   /// Creates a release branch from the inverse of the [toJson] method.
   factory ReleaseBranch.fromJson(Map<String, Object?> json) {
@@ -264,7 +154,6 @@
       return _$ReleaseBranchFromJson(json);
     } on CheckedFromJsonException catch (e) {
       throw FormatException('$e', json);
->>>>>>> eface733
     }
   }
 
@@ -280,7 +169,9 @@
 
   @override
   bool operator ==(Object other) {
-    return other is ReleaseBranch && channel == other.channel && reference == other.reference;
+    return other is ReleaseBranch &&
+        channel == other.channel &&
+        reference == other.reference;
   }
 
   @override
@@ -290,5 +181,6 @@
   Map<String, Object?> toJson() => _$ReleaseBranchToJson(this);
 
   @override
-  String toString() => 'ReleaseBranch ${const JsonEncoder.withIndent('  ').convert(toJson())}';
+  String toString() =>
+      'ReleaseBranch ${const JsonEncoder.withIndent('  ').convert(toJson())}';
 }