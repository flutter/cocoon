--- conflicted
+++ resolved
@@ -2,12 +2,8 @@
 // Use of this source code is governed by a BSD-style license that can be
 // found in the LICENSE file.
 
-<<<<<<< HEAD
-import 'dart:convert' show base64, json;
-=======
 import 'dart:convert';
 import 'dart:typed_data';
->>>>>>> 57687ebe
 
 import 'package:json_annotation/json_annotation.dart';
 
@@ -96,11 +92,7 @@
     this.build,
     this.hostname,
     String? userData,
-<<<<<<< HEAD
-  }) : _userData = userData;
-=======
   }) : rawUserData = userData;
->>>>>>> 57687ebe
 
   /// Create [BuildPushMessage] from [PushMessage].
   factory BuildPushMessage.fromPushMessage(PushMessage message) {
@@ -127,14 +119,6 @@
   /// The hostname for the build, e.g. `cr-buildbucket.appspot.com`.
   final String? hostname;
 
-<<<<<<< HEAD
-  @JsonKey(name: 'user_data')
-  final String? _userData;
-
-  /// User data that was included in the LUCI build request.
-  Map<String, dynamic> get userData {
-    if (_userData == null) {
-=======
   /// Do not use this value for anything.
   ///
   /// This value cannot be marked private due to json_serializable not
@@ -147,16 +131,10 @@
   /// User data that was included in the LUCI build request.
   Map<String, dynamic> get userData {
     if (rawUserData == null) {
->>>>>>> 57687ebe
       return <String, dynamic>{};
     }
 
     try {
-<<<<<<< HEAD
-      return json.decode(_userData!) as Map<String, dynamic>;
-    } on FormatException {
-      return json.decode(String.fromCharCodes(base64.decode(_userData!))) as Map<String, dynamic>;
-=======
       return json.decode(rawUserData!) as Map<String, dynamic>;
     } on FormatException {
       final Uint8List bytes = base64.decode(rawUserData!);
@@ -165,7 +143,6 @@
         return <String, dynamic>{};
       }
       return json.decode(rawJson) as Map<String, dynamic>;
->>>>>>> 57687ebe
     }
   }
 
