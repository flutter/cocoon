--- conflicted
+++ resolved
@@ -67,7 +67,7 @@
 BuildPushMessage _$BuildPushMessageFromJson(Map<String, dynamic> json) => BuildPushMessage(
       build: json['build'] == null ? null : Build.fromJson(json['build'] as Map<String, dynamic>),
       hostname: json['hostname'] as String?,
-      userData: json['userData'] as String?,
+      userData: json['user_data'] as String?,
     );
 
 Map<String, dynamic> _$BuildPushMessageToJson(BuildPushMessage instance) {
@@ -81,11 +81,7 @@
 
   writeNotNull('build', instance.build);
   writeNotNull('hostname', instance.hostname);
-<<<<<<< HEAD
-  val['userData'] = instance.userData;
-=======
   val['user_data'] = instance.userData;
->>>>>>> 57687ebe
   return val;
 }
 
