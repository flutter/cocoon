// Copyright 2019 The Flutter Authors. All rights reserved.
// Use of this source code is governed by a BSD-style license that can be
// found in the LICENSE file.

import 'package:gcloud/db.dart';
import 'package:json_annotation/json_annotation.dart';

import '../../request_handling/exceptions.dart';
import '../../service/datastore.dart';
import '../../service/logging.dart';
import '../ci_yaml/target.dart';
import '../luci/push_message.dart';
import 'commit.dart';
import 'key_converter.dart';

part 'task.g.dart';

/// Class that represents the intersection of a test at a particular [Commit].
///
/// Tasks are tests that have been run N (possibly zero) times against a
/// particular commit.
@JsonSerializable(createFactory: false, ignoreUnannotated: true)
@Kind(name: 'Task')
class Task extends Model<int> {
  /// Creates a new [Task].
  Task({
    Key<int>? key,
    this.commitKey,
    this.createTimestamp = 0,
    this.startTimestamp = 0,
    this.endTimestamp = 0,
    this.name,
    this.attempts = 0,
    this.isFlaky = false,
    this.isTestFlaky = false,
    this.timeoutInMinutes,
    this.reason = '',
    this.requiredCapabilities,
    this.reservedForAgentId = '',
    this.stageName,
    this.buildNumber,
    this.buildNumberList,
    this.builderName,
    this.luciBucket,
    String? status,
  }) : _status = status {
    if (status != null && !legalStatusValues.contains(status)) {
      throw ArgumentError('Invalid state: "$status"');
    }
    parentKey = key?.parent;
    id = key?.id;
  }

  /// Construct [Task] from a [Target].
  factory Task.fromTarget({
    required Commit commit,
    required Target target,
  }) {
    return Task(
      attempts: 1,
      builderName: target.value.name,
      commitKey: commit.key,
      createTimestamp: commit.timestamp!,
      isFlaky: target.value.bringup,
      key: commit.key.append(Task),
      name: target.value.name,
      requiredCapabilities: <String>[target.value.testbed],
      stageName: target.value.scheduler.toString(),
      status: Task.statusNew,
      timeoutInMinutes: target.value.timeout,
    );
  }

<<<<<<< HEAD
  /// Lookup [Task] from Datastore from it's parent key and name.
=======
  /// Lookup [Task] from Datastore from its parent key and name.
>>>>>>> fd4020f4
  static Future<Task> fromCommitKey({
    required DatastoreService datastore,
    required Key<String> commitKey,
    required String name,
  }) async {
    if (name.isEmpty) {
      throw const BadRequestException('task name is null');
    }
<<<<<<< HEAD
    final List<Task> tasks = await datastore.queryRecentTasksByName(name: name).toList();
    if (tasks.isEmpty) {
      throw KeyNotFoundException(commitKey);
    }
    return tasks.singleWhere((Task task) => task.parentKey?.id == commitKey.id);
=======
    final Query<Task> query = datastore.db.query<Task>(ancestorKey: commitKey)..filter('name =', name);
    final List<Task> tasks = await query.run().toList();
    if (tasks.length != 1) {
      log.severe('Found ${tasks.length} entries for builder $name');
      throw InternalServerError('Expected to find 1 task for $name, but found ${tasks.length}');
    }
    return tasks.single;
>>>>>>> fd4020f4
  }

  /// Lookup [Task] from its [key].
  ///
  /// This is the fastest way to lookup [Task], but requires [id] to be passed
  /// as it is generated from Datastore.
  static Future<Task> fromKey({
    required DatastoreService datastore,
    required Key<String> commitKey,
    required int id,
  }) {
    log.fine('Looking up key...');
    final Key<int> key = Key<int>(commitKey, Task, id);
    return datastore.lookupByValue<Task>(key);
  }

  /// Lookup [Task] from Datastore.
  ///
  /// Either name or id must be given to lookup [Task].
  ///
  /// Prefer passing [id] when possible as it is a faster lookup.
  static Future<Task> fromDatastore({
    required DatastoreService datastore,
    required Key<String> commitKey,
    String? name,
    String? id,
  }) {
    if (id == null) {
      return Task.fromCommitKey(
        datastore: datastore,
        commitKey: commitKey,
        name: name!,
      );
    }

    return Task.fromKey(
      datastore: datastore,
      commitKey: commitKey,
      id: int.parse(id),
    );
  }

  /// The task was cancelled.
  static const String statusCancelled = 'Cancelled';

  /// The task is yet to be run.
  static const String statusNew = 'New';

  /// The task failed to run due to an unexpected issue.
  static const String statusInfraFailure = 'Infra Failure';

  /// The task is currently running.
  static const String statusInProgress = 'In Progress';

  /// The task was run successfully.
  static const String statusSucceeded = 'Succeeded';

  /// The task failed to run successfully.
  static const String statusFailed = 'Failed';

  /// The task was skipped or canceled while running.
  ///
  /// This status is only used by LUCI tasks.
  static const String statusSkipped = 'Skipped';

  /// The list of legal values for the [status] property.
  static const List<String> legalStatusValues = <String>[
    statusCancelled,
    statusFailed,
    statusInfraFailure,
    statusInProgress,
    statusNew,
    statusSkipped,
    statusSucceeded,
  ];

  /// The key of the commit that owns this task.
  @ModelKeyProperty(propertyName: 'ChecklistKey')
  @JsonKey(name: 'ChecklistKey')
  @StringKeyConverter()
  Key<String>? commitKey;

  /// The timestamp (in milliseconds since the Epoch) that this task was
  /// created.
  ///
  /// This is _not_ when the task first started running, as tasks start out in
  /// the 'New' state until they've been picked up by an [Agent].
  @IntProperty(propertyName: 'CreateTimestamp', required: true)
  @JsonKey(name: 'CreateTimestamp')
  int? createTimestamp;

  /// The timestamp (in milliseconds since the Epoch) that this task started
  /// running.
  ///
  /// Tasks may be run more than once. If this task has been run more than
  /// once, this timestamp represents when the task was most recently started.
  @IntProperty(propertyName: 'StartTimestamp', required: true)
  @JsonKey(name: 'StartTimestamp')
  int? startTimestamp;

  /// The timestamp (in milliseconds since the Epoch) that this task last
  /// finished running.
  @IntProperty(propertyName: 'EndTimestamp', required: true)
  @JsonKey(name: 'EndTimestamp')
  int? endTimestamp;

  /// The name of the task.
  ///
  /// This is a human-readable name, typically a test name (e.g.
  /// "hello_world__memory").
  @StringProperty(propertyName: 'Name', required: true)
  @JsonKey(name: 'Name')
  String? name;

  /// The number of attempts that have been made to run this task successfully.
  ///
  /// New tasks that have not yet been picked up by an [Agent] will have zero
  /// attempts.
  @IntProperty(propertyName: 'Attempts', required: true)
  @JsonKey(name: 'Attempts')
  int? attempts;

  /// Whether this task has been marked flaky by .ci.yaml.
  ///
  /// See also:
  ///
  ///  * <https://github.com/flutter/flutter/blob/master/.ci.yaml>
  ///
  /// A flaky (`bringup: true`) task will not block the tree.
  @BoolProperty(propertyName: 'Flaky')
  @JsonKey(name: 'Flaky')
  bool? isFlaky;

  /// Whether the test execution of this task shows flake.
  ///
  /// Test runner supports rerun, and this flag tracks if a flake happens.
  ///
  /// See also:
  ///  * <https://github.com/flutter/flutter/blob/master/dev/devicelab/lib/framework/runner.dart>
  @BoolProperty(propertyName: 'TestFlaky')
  @JsonKey(name: 'TestFlaky')
  bool? isTestFlaky;

  /// The timeout of the task, or zero if the task has no timeout.
  @IntProperty(propertyName: 'TimeoutInMinutes', required: true)
  @JsonKey(name: 'TimeoutInMinutes')
  int? timeoutInMinutes;

  /// Currently unset and unused.
  @StringProperty(propertyName: 'Reason')
  @JsonKey(name: 'Reason')
  String? reason;

  /// The build number of luci build: https://chromium.googlesource.com/infra/luci/luci-go/+/master/buildbucket/proto/build.proto#146
  @IntProperty(propertyName: 'BuildNumber')
  @JsonKey(name: 'BuildNumber')
  int? buildNumber;

  /// The build number list of luci builds: comma joined string of
  /// different build numbers.
  ///
  /// For the case with single run 123, [buildNumberList] = '123';
  /// For the case with multiple reruns 123, 456, 789,
  /// [buildNumberList] = '123,456,789'.
  @StringProperty(propertyName: 'BuildNumberList')
  @JsonKey(name: 'BuildNumberList')
  String? buildNumberList;

  /// The builder name of luci build.
  @StringProperty(propertyName: 'BuilderName')
  @JsonKey(name: 'BuilderName')
  String? builderName;

  /// The luci pool where the luci task runs.
  @StringProperty(propertyName: 'LuciBucket')
  @JsonKey(name: 'luciBucket')
  String? luciBucket;

  /// The list of capabilities that agents are required to have to run this
  /// task.
  ///
  /// See also:
  ///
  ///  * [Agent.capabilities], which list the capabilities of an agent.
  @StringListProperty(propertyName: 'RequiredCapabilities')
  @JsonKey(name: 'RequiredCapabilities')
  List<String>? requiredCapabilities;

  /// Set to the ID of the agent that's responsible for running this task.
  ///
  /// This will be null until an agent has reserved this task.
  @StringProperty(propertyName: 'ReservedForAgentID')
  @JsonKey(name: 'ReservedForAgentID')
  String? reservedForAgentId;

  /// The name of the [Stage] that groups this task with other tasks that are
  /// related to it.
  @StringProperty(propertyName: 'StageName', required: true)
  @JsonKey(name: 'StageName')
  String? stageName;

  /// The status of the task.
  ///
  /// Legal values and their meanings are defined in [legalStatusValues].
  @StringProperty(propertyName: 'Status', required: true)
  @JsonKey(name: 'Status')
  String get status => _status ?? statusNew;
  String? _status;
  set status(String value) {
    if (!legalStatusValues.contains(value)) {
      throw ArgumentError('Invalid state: "$value"');
    }
    _status = value;
  }

  /// Update [Task] fields based on a LUCI [Build].
  void updateFromBuild(Build build) {
    final List<String>? tags = build.tags;
    // Example tag: build_address:luci.flutter.prod/Linux Cocoon/271
    final String? buildAddress = tags?.firstWhere((String tag) => tag.contains('build_address'));
    if (buildAddress == null) {
      log.warning('Tags: $tags');
      throw const BadRequestException('build_address does not contain build number');
    }

    final int currentBuildNumber = int.parse(buildAddress.split('/').last);
    if (buildNumber == null || buildNumber! < currentBuildNumber) {
      buildNumber = currentBuildNumber;
      status = statusNew; // Reset status
      createTimestamp = null;
      endTimestamp = null;
      startTimestamp = null;
    } else if (currentBuildNumber < buildNumber!) {
      log.fine('Skipping message as build number is before the current task');
      return;
    }

    if (buildNumberList == null) {
      buildNumberList = '$buildNumber';
    } else {
      final Set<String> buildNumberSet = buildNumberList!.split(',').toSet();
      buildNumberSet.add(buildNumber.toString());
      buildNumberList = buildNumberSet.join(',');
    }

    createTimestamp = build.createdTimestamp?.millisecondsSinceEpoch ?? 0;
    startTimestamp = build.startedTimestamp?.millisecondsSinceEpoch ?? 0;
    endTimestamp = build.completedTimestamp?.millisecondsSinceEpoch ?? 0;

    _setStatusFromLuciStatus(build);
  }

  /// Get a [Task] status from a LUCI [Build] status/result.
  String _setStatusFromLuciStatus(Build build) {
    // Updates can come out of order. Ensure completed statuses are kept.
    if (_isStatusCompleted()) {
      return status;
    }

    if (build.status == Status.started) {
      return status = statusInProgress;
    }
    switch (build.result) {
      case Result.success:
        return status = statusSucceeded;
      case Result.canceled:
        return status = statusCancelled;
      case Result.infraFailure:
        return status = statusInfraFailure;
      case Result.failure:
        return status = statusFailed;
      default:
        throw BadRequestException('${build.result} is unknown');
    }
  }

  bool _isStatusCompleted() {
    const List<String> completedStatuses = <String>[
      statusCancelled,
      statusFailed,
      statusInfraFailure,
      statusSucceeded,
    ];
    return completedStatuses.contains(status);
  }

  /// Comparator that sorts tasks by fewest attempts first.
  static int byAttempts(Task a, Task b) => a.attempts!.compareTo(b.attempts!);

  /// Serializes this object to a JSON primitive.
  Map<String, dynamic> toJson() => _$TaskToJson(this);

  @override
  String toString() {
    final StringBuffer buf = StringBuffer()
      ..write('$runtimeType(')
      ..write('id: $id')
      ..write(', parentKey: ${parentKey?.id}')
      ..write(', key: ${parentKey == null ? null : key.id}')
      ..write(', commitKey: ${commitKey?.id}')
      ..write(', createTimestamp: $createTimestamp')
      ..write(', startTimestamp: $startTimestamp')
      ..write(', endTimestamp: $endTimestamp')
      ..write(', name: $name')
      ..write(', attempts: $attempts')
      ..write(', isFlaky: $isFlaky')
      ..write(', isTestRunFlaky: $isTestFlaky')
      ..write(', timeoutInMinutes: $timeoutInMinutes')
      ..write(', reason: $reason')
      ..write(', requiredCapabilities: $requiredCapabilities')
      ..write(', reservedForAgentId: $reservedForAgentId')
      ..write(', stageName: $stageName')
      ..write(', status: $status')
      ..write(', buildNumber: $buildNumber')
      ..write(', buildNumberList: $buildNumberList')
      ..write(', builderName: $builderName')
      ..write(', luciBucket: $luciBucket')
      ..write(')');
    return buf.toString();
  }
}

Iterable<Task> targetsToTask(Commit commit, List<Target> targets) =>
    targets.map((Target target) => Task.fromTarget(commit: commit, target: target));

/// The serialized representation of a [Task].
// TODO(tvolkert): Directly serialize [Task] once frontends migrate to new serialization format.
@JsonSerializable(createFactory: false)
class SerializableTask {
  const SerializableTask(this.task);

  @JsonKey(name: 'Task')
  final Task task;

  @JsonKey(name: 'Key')
  @IntKeyConverter()
  Key<int> get key => task.key;

  /// Serializes this object to a JSON primitive.
  Map<String, dynamic> toJson() => _$SerializableTaskToJson(this);
}

/// A [Task], paired with its associated parent [Commit].
///
/// The [Task] model object references its parent [Commit] through the
/// [Task.commitKey] field, but it does not hold a reference to the associated
/// [Commit] object (just the relational mapping). This class exists for those
/// times when the caller has loaded the associated commit from the datastore
/// and would like to pass both the task its commit around.
class FullTask {
  /// Creates a new [FullTask].
  const FullTask(this.task, this.commit);

  /// The [Task] object.
  final Task task;

  ///  The [Commit] object references by this [task]'s [Task.commitKey].
  final Commit commit;
}<|MERGE_RESOLUTION|>--- conflicted
+++ resolved
@@ -71,11 +71,7 @@
     );
   }
 
-<<<<<<< HEAD
-  /// Lookup [Task] from Datastore from it's parent key and name.
-=======
   /// Lookup [Task] from Datastore from its parent key and name.
->>>>>>> fd4020f4
   static Future<Task> fromCommitKey({
     required DatastoreService datastore,
     required Key<String> commitKey,
@@ -84,13 +80,6 @@
     if (name.isEmpty) {
       throw const BadRequestException('task name is null');
     }
-<<<<<<< HEAD
-    final List<Task> tasks = await datastore.queryRecentTasksByName(name: name).toList();
-    if (tasks.isEmpty) {
-      throw KeyNotFoundException(commitKey);
-    }
-    return tasks.singleWhere((Task task) => task.parentKey?.id == commitKey.id);
-=======
     final Query<Task> query = datastore.db.query<Task>(ancestorKey: commitKey)..filter('name =', name);
     final List<Task> tasks = await query.run().toList();
     if (tasks.length != 1) {
@@ -98,7 +87,6 @@
       throw InternalServerError('Expected to find 1 task for $name, but found ${tasks.length}');
     }
     return tasks.single;
->>>>>>> fd4020f4
   }
 
   /// Lookup [Task] from its [key].
