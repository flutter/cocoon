// Copyright 2019 The Flutter Authors. All rights reserved.
// Use of this source code is governed by a BSD-style license that can be
// found in the LICENSE file.

import 'dart:async';

import 'package:github/github.dart';
import 'package:graphql/client.dart';
import 'package:meta/meta.dart';

import '../request_handling/api_request_handler.dart';
import '../request_handling/authentication.dart';
import '../request_handling/body.dart';
import '../request_handling/exceptions.dart';
import '../service/config.dart';
import '../service/logging.dart';
import 'check_for_waiting_pull_requests_queries.dart';
import 'refresh_cirrus_status.dart';

/// Maximum number of pull requests to merge on each check.
/// This should be kept reasonably low to avoid flooding infra when the tree
/// goes green.
const int _kMergeCountPerCycle = 2;

/// Injected latency per repository. Engine and Flutter use an injected latency of 1h meaning
/// that the bot skips any commits younger than 1h. However 1h is too long for some repositories
/// whose builds are faster. Use this constant to override the default 1h latency for a given repository.
const Map<String, Duration> _kInjectedLatencies = <String, Duration>{'cocoon': Duration(minutes: 10)};

@immutable
class CheckForWaitingPullRequests extends ApiRequestHandler<Body> {
  const CheckForWaitingPullRequests(
    Config config,
    AuthenticationProvider authenticationProvider,
  ) : super(config: config, authenticationProvider: authenticationProvider);

  @override
  Future<Body> get() async {
    final GraphQLClient client = await config.createGitHubGraphQLClient();

    for (RepositorySlug slug in Config.supportedRepos) {
      try {
        await _checkPRs(slug, client);
      } catch (e) {
        log.warning('_checkPRs error in $slug: $e');
      }
    }
    return Body.empty;
  }

  Future<void> _checkPRs(
    RepositorySlug slug,
    GraphQLClient client,
  ) async {
    if (_kMergeCountPerCycle == 0) {
      log.info('_kMergeCountPerCycle is set to 0, skipping PR check.');
      return;
    }
    int mergeCount = 0;
    final Map<String, dynamic> data = await _queryGraphQL(
      slug,
      client,
    );
    final List<_AutoMergeQueryResult> queryResults = await _parseQueryData(data, slug.name);
    for (_AutoMergeQueryResult queryResult in queryResults) {
      if (mergeCount < _kMergeCountPerCycle && queryResult.shouldMerge) {
        final bool merged = await _mergePullRequest(
          queryResult.graphQLId,
          queryResult.sha,
          client,
        );
        if (merged) {
          mergeCount++;
        }
      } else if (queryResult.shouldRemoveLabel) {
        log.info('Removing label: ${queryResult.labelId} for commit: ${queryResult.sha}');
        await _removeLabel(
          queryResult.graphQLId,
          queryResult.removalMessage,
          queryResult.labelId,
          client,
        );
      }
    }
  }

  Future<Map<String, dynamic>> _queryGraphQL(
    RepositorySlug slug,
    GraphQLClient client,
  ) async {
    final String labelName = config.waitingForTreeToGoGreenLabelName;

    final QueryResult result = await client.query(
      QueryOptions(
        document: labeledPullRequestsWithReviewsQuery,
        fetchPolicy: FetchPolicy.noCache,
        variables: <String, dynamic>{
          'sOwner': slug.owner,
          'sName': slug.name,
          'sLabelName': labelName,
        },
      ),
    );

    if (result.hasException) {
      log.severe(result.exception.toString());
      throw const BadRequestException('GraphQL query failed');
    }
    return result.data!;
  }

  Future<bool> _removeLabel(
    String id,
    String message,
    String labelId,
    GraphQLClient client,
  ) async {
    final QueryResult result = await client.mutate(MutationOptions(
      document: removeLabelMutation,
      variables: <String, dynamic>{
        'id': id,
        'sBody': message,
        'labelId': labelId,
      },
    ));
    if (result.hasException) {
      log.severe(result.exception.toString());
      return false;
    }
    return true;
  }

  Future<bool> _mergePullRequest(
    String id,
    String sha,
    GraphQLClient client,
  ) async {
    final QueryResult result = await client.mutate(MutationOptions(
      document: mergePullRequestMutation,
      variables: <String, dynamic>{
        'id': id,
        'oid': sha,
      },
    ));

    if (result.hasException) {
      log.severe(result.exception.toString());
      return false;
    }
    return true;
  }

  /// Parses a GraphQL query to a list of [_AutoMergeQueryResult]s.
  ///
  /// This method will not return null, but may return an empty list.
  Future<List<_AutoMergeQueryResult>> _parseQueryData(Map<String, dynamic> data, String name) async {
    final Map<String, dynamic>? repository = data['repository'] as Map<String, dynamic>?;
    if (repository == null || repository.isEmpty) {
      throw StateError('Query did not return a repository.');
    }

    final Map<String, dynamic>? label = repository['labels']['nodes'].single as Map<String, dynamic>?;
    if (label == null || label.isEmpty) {
      throw StateError('Query did not find information about the waitingForTreeToGoGreen label.');
    }
    final String? labelId = label['id'] as String?;
    log.info('LabelId of returned PRs: $labelId');
    final List<_AutoMergeQueryResult> list = <_AutoMergeQueryResult>[];
    final Iterable<Map<String, dynamic>> pullRequests =
        (label['pullRequests']['nodes'] as List<dynamic>).cast<Map<String, dynamic>>();
    for (Map<String, dynamic> pullRequest in pullRequests) {
<<<<<<< HEAD
=======
      log.info('Is pull request mergeable: ${pullRequest['mergeable']}');
      final bool isMergeable = pullRequest['mergeable'] == 'MERGEABLE';

>>>>>>> f7632230
      final Map<String, dynamic> commit = pullRequest['commits']['nodes'].single['commit'] as Map<String, dynamic>;
      // Skip commits that are less than an hour old.
      // Use the committedDate if pushedDate is null (commitedDate cannot be null).
      final DateTime utcDate =
          DateTime.parse(commit['pushedDate'] as String? ?? (commit['committedDate'] as String?)!).toUtc();
      final Duration injectedDuration = _kInjectedLatencies[name] ?? const Duration(hours: 1);
      if (utcDate.add(injectedDuration).isAfter(DateTime.now().toUtc())) {
        continue;
      }
      final String? author = pullRequest['author']['login'] as String?;
      final String id = pullRequest['id'] as String;
      final int number = pullRequest['number'] as int;

      final Set<String?> changeRequestAuthors = <String?>{};
      final bool hasApproval = config.rollerAccounts.contains(author) ||
          _checkApproval(
            (pullRequest['reviews']['nodes'] as List<dynamic>).cast<Map<String, dynamic>>(),
            changeRequestAuthors,
          );

      final String sha = commit['oid'] as String;
      List<Map<String, dynamic>>? statuses;
      if (commit['status'] != null &&
          commit['status']['contexts'] != null &&
          (commit['status']['contexts'] as List<dynamic>).isNotEmpty) {
        statuses = (commit['status']['contexts'] as List<dynamic>).cast<Map<String, dynamic>>();
      }
      statuses ??= <Map<String, dynamic>>[];
      List<Map<String, dynamic>>? checkRuns;
      if (commit['checkSuites']['nodes'] != null && (commit['checkSuites']['nodes'] as List<dynamic>).isNotEmpty) {
        checkRuns =
            (commit['checkSuites']['nodes']?.first['checkRuns']['nodes'] as List<dynamic>).cast<Map<String, dynamic>>();
      }
      checkRuns ??= <Map<String, dynamic>>[];
      final Set<_FailureDetail> failures = <_FailureDetail>{};
      final bool ciSuccessful = await _checkStatuses(
        sha,
        failures,
        statuses,
        checkRuns,
        name,
        'pull/$number',
      );

      list.add(_AutoMergeQueryResult(
        graphQLId: id,
        ciSuccessful: ciSuccessful,
        failures: failures,
        hasApprovedReview: hasApproval,
        changeRequestAuthors: changeRequestAuthors,
        number: number,
        sha: sha,
        labelId: labelId!,
        emptyValidations: checkRuns.isEmpty || statuses.isEmpty,
      ));
    }
    return list;
  }

  /// Returns whether all statuses are successful.
  ///
  /// Also fills [failures] with the names of any status/check that has failed.
  Future<bool> _checkStatuses(
    String sha,
    Set<_FailureDetail> failures,
    List<Map<String, dynamic>> statuses,
    List<Map<String, dynamic>> checkRuns,
    String name,
    String branch,
  ) async {
    assert(failures.isEmpty);
    bool allSuccess = true;

    // The status checks that are not related to changes in this PR.
    const Set<String> notInAuthorsControl = <String>{
      'luci-flutter', // flutter repo
      'luci-engine', // engine repo
      'submit-queue', // plugins repo
    };

    log.info('Validating name: $name, branch: $branch, status: $statuses');
    for (Map<String, dynamic> status in statuses) {
      final String? name = status['context'] as String?;
      if (status['state'] != 'SUCCESS') {
        allSuccess = false;
        if (status['state'] == 'FAILURE' && !notInAuthorsControl.contains(name)) {
          failures.add(_FailureDetail(name!, status['targetUrl'] as String));
        }
      }
    }
    log.info('Validating name: $name, branch: $branch, checks: $checkRuns');
    for (Map<String, dynamic> checkRun in checkRuns) {
      final String? name = checkRun['name'] as String?;
      if (checkRun['status'] != 'COMPLETED') {
        allSuccess = false;
      } else if (checkRun['conclusion'] != 'SUCCESS') {
        allSuccess = false;
        failures.add(_FailureDetail(name!, checkRun['detailsUrl'] as String));
      }
    }

    // Validate cirrus
    const List<String> _failedStates = <String>['FAILED', 'ABORTED'];
    const List<String> _succeededStates = <String>['COMPLETED', 'SKIPPED'];
    final GraphQLClient cirrusClient = await config.createCirrusGraphQLClient();
    final List<CirrusResult> cirrusResults = await queryCirrusGraphQL(sha, cirrusClient, name);
    if (!cirrusResults.any((CirrusResult cirrusResult) => cirrusResult.branch == branch)) {
      return allSuccess;
    }
    final List<Map<String, dynamic>>? cirrusStatuses =
        cirrusResults.firstWhere((CirrusResult cirrusResult) => cirrusResult.branch == branch).tasks;
    if (cirrusStatuses == null) {
      return allSuccess;
    }
    for (Map<String, dynamic> runStatus in cirrusStatuses) {
      final String? status = runStatus['status'] as String?;
      final String? name = runStatus['name'] as String?;
      final String? id = runStatus['id'] as String?;
      if (!_succeededStates.contains(status)) {
        allSuccess = false;
      }
      if (_failedStates.contains(status)) {
        failures.add(_FailureDetail(name!, 'https://cirrus-ci.com/task/$id'));
      }
    }

    return allSuccess;
  }
}

/// Parses the graphQL response reviews.
///
/// Checks that the authorAssociation is of a MEMBER or OWNER (ignore reviews
/// from people who don't have write access to the repo).
///
/// If there are any CHANGES_REQUESTED reviews, checks if the same author has
/// subsequently APPROVED.  From testing, dismissing a review means it won't
/// show up in this list since it will have a status of DISMISSED and we only
/// ask for CHANGES_REQUESTED or APPROVED - however, adding a new review does
/// not automatically dismiss the previous one (why, GitHub? Why?).
///
/// If the author has not subsequently approved or dismissed the review, the
/// name will be added to the changeRequestAuthors set.
///
/// Returns false if no approved reviews or any oustanding change request
/// reviews.
///
/// Returns true if at least one approved review and no outstanding change
/// request reviews.
bool _checkApproval(
  List<Map<String, dynamic>> reviewNodes,
  Set<String?> changeRequestAuthors,
) {
  assert(changeRequestAuthors.isEmpty);
  bool hasAtLeastOneApprove = false;
  for (Map<String, dynamic> review in reviewNodes) {
    // Ignore reviews from non-members/owners.
    if (review['authorAssociation'] != 'MEMBER' && review['authorAssociation'] != 'OWNER') {
      continue;
    }

    // Reviews come back in order of creation.
    final String? state = review['state'] as String?;
    final String? authorLogin = review['author']['login'] as String?;
    if (state == 'APPROVED') {
      hasAtLeastOneApprove = true;
      changeRequestAuthors.remove(authorLogin);
    } else if (state == 'CHANGES_REQUESTED') {
      changeRequestAuthors.add(authorLogin);
    }
  }

  return hasAtLeastOneApprove && changeRequestAuthors.isEmpty;
}

/// A model class describing the state of a pull request that has the "waiting
/// for tree to go green" label on it.
@immutable
class _AutoMergeQueryResult {
  const _AutoMergeQueryResult({
    required this.graphQLId,
    required this.hasApprovedReview,
    required this.changeRequestAuthors,
    required this.ciSuccessful,
    required this.failures,
    required this.number,
    required this.sha,
    required this.labelId,
    required this.emptyValidations,
  });

  /// The GitHub GraphQL ID of this pull request.
  final String graphQLId;

  /// Whether the pull request has at least one approved review.
  final bool hasApprovedReview;

  /// A set of login names that have at least one outstanding change request.
  final Set<String?> changeRequestAuthors;

  /// Whether CI has run successfully on the pull request.
  final bool ciSuccessful;

  /// A set of status/check names that have failed.
  final Set<_FailureDetail> failures;

  /// The pull request number.
  final int number;

  /// The git SHA to be merged.
  final String sha;

  /// The GitHub GraphQL ID of the waiting label.
  final String labelId;

  /// Whether the commit has empty validations or not.
  final bool emptyValidations;

  /// Whether it is sane to automatically merge this PR.
  bool get shouldMerge =>
      ciSuccessful && failures.isEmpty && hasApprovedReview && changeRequestAuthors.isEmpty && !emptyValidations;

  /// Whether the auto-merge label should be removed from this PR.
  bool get shouldRemoveLabel =>
      !hasApprovedReview || changeRequestAuthors.isNotEmpty || failures.isNotEmpty || emptyValidations;

  String get removalMessage {
    if (!shouldRemoveLabel) {
      return '';
    }
    final StringBuffer buffer = StringBuffer();
    buffer.writeln('This pull request is not suitable for automatic merging in its '
        'current state.');
    buffer.writeln();
    if (!hasApprovedReview && changeRequestAuthors.isEmpty) {
      buffer.writeln('- Please get at least one approved review before re-applying this '
          'label. __Reviewers__: If you left a comment approving, please use '
          'the "approve" review action instead.');
    }
    for (String? author in changeRequestAuthors) {
      buffer.writeln('- This pull request has changes requested by @$author. Please '
          'resolve those before re-applying the label.');
    }
    for (_FailureDetail detail in failures) {
      buffer.writeln('- The status or check suite ${detail.markdownLink} has failed. Please fix the '
          'issues identified (or deflake) before re-applying this label.');
    }
    if (emptyValidations) {
      buffer.writeln('- This commit has empty status or empty checks. Please'
          ' check the Google CLA status is present and Flutter Dashboard'
          ' application has multiple checks.');
    }
    if (!isMergeable) {
      buffer.writeln('- This commit is not mergeable. Please rebase your PR.');
    }
    return buffer.toString();
  }

  @override
  String toString() {
    return '$runtimeType{PR#$number, '
        'id: $graphQLId, '
        'sha: $sha, '
        'ciSuccessful: $ciSuccessful, '
        'hasApprovedReview: $hasApprovedReview, '
        'changeRequestAuthors: $changeRequestAuthors, '
        'labelId: $labelId, '
        'emptyValidations: $emptyValidations, '
        'shouldMerge: $shouldMerge}';
  }
}

@override
class _FailureDetail {
  const _FailureDetail(this.name, this.url);

  final String name;
  final String url;

  String get markdownLink => '[$name]($url)';

  // TODO(dnfield): use Object.hash when it is available
  @override
  int get hashCode => 17 * 31 + name.hashCode * 31 + url.hashCode;

  @override
  bool operator ==(Object other) {
    if (other.runtimeType != runtimeType) {
      return false;
    }
    return other is _FailureDetail && other.name == name && other.url == url;
  }
}<|MERGE_RESOLUTION|>--- conflicted
+++ resolved
@@ -169,12 +169,6 @@
     final Iterable<Map<String, dynamic>> pullRequests =
         (label['pullRequests']['nodes'] as List<dynamic>).cast<Map<String, dynamic>>();
     for (Map<String, dynamic> pullRequest in pullRequests) {
-<<<<<<< HEAD
-=======
-      log.info('Is pull request mergeable: ${pullRequest['mergeable']}');
-      final bool isMergeable = pullRequest['mergeable'] == 'MERGEABLE';
-
->>>>>>> f7632230
       final Map<String, dynamic> commit = pullRequest['commits']['nodes'].single['commit'] as Map<String, dynamic>;
       // Skip commits that are less than an hour old.
       // Use the committedDate if pushedDate is null (commitedDate cannot be null).
