--- conflicted
+++ resolved
@@ -205,7 +205,6 @@
     // has not finished ingesting the results.
     await Future<void>.delayed(const Duration(seconds: 10));
     final Uri requestForTryjobStatus =
-<<<<<<< HEAD
         Uri.parse('https://flutter-gold.skia.org/json/v1/changelist_summary/github/${pr.number}');
     String rawResponse;
     try {
@@ -227,15 +226,6 @@
           break;
         }
       }
-=======
-        Uri.parse('http://flutter-gold.skia.org/json/v1/changelist/github/${pr.number}/${pr.head!.sha}/untriaged');
-    try {
-      final http.Response response = await goldClient.get(requestForTryjobStatus);
-      if (response.statusCode != HttpStatus.ok) {
-        throw HttpException(response.body);
-      }
-      final Map<String, dynamic> decodedResponse = json.decode(response.body) as Map<String, dynamic>;
->>>>>>> 05e775db
 
       if (untriaged == 0) {
         log.debug('There are no unexpected image results for #${pr.number} at sha '
