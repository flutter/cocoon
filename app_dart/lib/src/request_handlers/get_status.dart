--- conflicted
+++ resolved
@@ -112,17 +112,9 @@
     return {
       'FlutterRepositoryPath': commit.repositoryPath,
       'CreateTimestamp': commit.createTimestamp,
-<<<<<<< HEAD
-      'Commit': {
-        'Sha': commit.sha,
-        'Message': commit.message,
-        'Author': {'Login': commit.author, 'avatar_url': commit.avatar},
-      },
-=======
       'Sha': commit.sha,
       'Message': commit.message,
       'Author': {'Login': commit.author, 'avatar_url': commit.avatar},
->>>>>>> 7286827f
       'Branch': commit.branch,
     };
   }
@@ -139,11 +131,7 @@
       'StartTimestamp': task.task.startTimestamp,
       'EndTimestamp': task.task.endTimestamp,
       'Attempts': task.task.attempts,
-<<<<<<< HEAD
-      'Flaky': task.task.testFlaky,
-=======
       'Flaky': task.task.bringup,
->>>>>>> 7286827f
       'Status': task.task.status,
       'BuildNumberList': task.buildList.join(','),
       'BuilderName': task.task.taskName,
