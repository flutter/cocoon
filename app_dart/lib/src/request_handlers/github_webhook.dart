// Copyright 2019 The Flutter Authors. All rights reserved.
// Use of this source code is governed by a BSD-style license that can be
// found in the LICENSE file.

import 'dart:async';
import 'dart:convert';

import 'package:crypto/crypto.dart';
import 'package:github/github.dart';
import 'package:github/hooks.dart';
import 'package:meta/meta.dart';

import '../model/github/checks.dart';
import '../request_handling/body.dart';
import '../request_handling/exceptions.dart';
import '../request_handling/request_handler.dart';
import '../service/config.dart';
import '../service/github_checks_service.dart';
import '../service/scheduler.dart';

/// List of repos that require check for labels and tests.
const Set<String> kNeedsCheckLabelsAndTests = <String>{'flutter/flutter', 'flutter/engine'};

final RegExp kEngineTestRegExp = RegExp(r'tests?\.(dart|java|mm|m|cc)$');
final List<String> kNeedsTestsLabels = <String>['needs tests'];

@immutable
class GithubWebhook extends RequestHandler<Body> {
  const GithubWebhook(
    Config config, {
    required this.scheduler,
    this.githubChecksService,
  }) : super(config: config);

  /// Cocoon scheduler to trigger tasks against changes from GitHub.
  final Scheduler scheduler;

  /// Github checks service. Used to provide build status to github.
  final GithubChecksService? githubChecksService;

  @override
  Future<Body> post() async {
    final String? gitHubEvent = request!.headers.value('X-GitHub-Event');

    githubChecksService!.setLogger(log!);
    scheduler.setLogger(log!);

    if (gitHubEvent == null || request!.headers.value('X-Hub-Signature') == null) {
      throw const BadRequestException('Missing required headers.');
    }
    final List<int> requestBytes = await request!.expand((_) => _).toList();
    final String? hmacSignature = request!.headers.value('X-Hub-Signature');
    if (!await _validateRequest(hmacSignature, requestBytes)) {
      throw const Forbidden();
    }

    try {
      final String stringRequest = utf8.decode(requestBytes);
      log!.debug('Processing $gitHubEvent');
      switch (gitHubEvent) {
        case 'pull_request':
          await _handlePullRequest(stringRequest);
          break;
        case 'check_run':
          final CheckRunEvent checkRunEvent = CheckRunEvent.fromJson(
            jsonDecode(stringRequest) as Map<String, dynamic>,
          );
          await scheduler.processCheckRun(checkRunEvent);
      }

      return Body.empty;
    } on FormatException {
      throw const BadRequestException('Could not process input data.');
    } on InternalServerError {
      rethrow;
    }
  }

  Future<void> _handlePullRequest(
    String rawRequest,
  ) async {
    final PullRequestEvent? pullRequestEvent = await _getPullRequestEvent(rawRequest);
    if (pullRequestEvent == null) {
      throw const BadRequestException('Expected pull request event.');
    }
    final String? eventAction = pullRequestEvent.action;
    final PullRequest pr = pullRequestEvent.pullRequest!;
    final RepositorySlug slug = pullRequestEvent.repository!.slug();

    // See the API reference:
    // https://developer.github.com/v3/activity/events/types/#pullrequestevent
    // which unfortunately is a bit light on explanations.
    log!.debug('Processing $eventAction for ${pr.htmlUrl}');
    switch (eventAction) {
      case 'closed':
        // If it was closed without merging, cancel any outstanding tryjobs.
        // We'll leave unfinished jobs if it was merged since we care about those
        // results.
        if (!pr.merged!) {
          await scheduler.cancelPreSubmitTargets(
              prNumber: pr.number, commitSha: pr.head!.sha, slug: slug, reason: 'Pull request closed');
        } else {
          // Merged pull requests can be added to CI.
          await scheduler.addPullRequest(pr);
        }
        break;
      case 'edited':
        // Editing a PR should not trigger new jobs, but may update whether
        // it has tests.
        await _checkForLabelsAndTests(pullRequestEvent);
        break;
      case 'opened':
      case 'ready_for_review':
      case 'reopened':
        // These cases should trigger LUCI jobs.
        await _checkForLabelsAndTests(pullRequestEvent);
        await _scheduleIfMergeable(pullRequestEvent);
        break;
      case 'labeled':
        break;
      case 'synchronize':
        // This indicates the PR has new commits. We need to cancel old jobs
        // and schedule new ones.
        await _scheduleIfMergeable(pullRequestEvent);
        break;
      // Ignore the rest of the events.
      case 'unlabeled':
      case 'assigned':
      case 'locked':
      case 'review_request_removed':
      case 'review_requested':
      case 'unassigned':
      case 'unlocked':
        break;
    }
  }

  /// This method assumes that jobs should be cancelled if they are already
  /// runnning.
  Future<void> _scheduleIfMergeable(
    PullRequestEvent pullRequestEvent,
  ) async {
    final PullRequest pr = pullRequestEvent.pullRequest!;
    final RepositorySlug slug = pullRequestEvent.repository!.slug();

    log!.info(
        'Scheduling tasks if mergeable(${pr.mergeable}): owner=${slug.owner} repo=${slug.name} and pr=${pr.number}');

    // The mergeable flag may be null. False indicates there's a merge conflict,
    // null indicates unknown. Err on the side of allowing the job to run.
    if (pr.mergeable == false) {
      final RepositorySlug slug = pullRequestEvent.repository!.slug();
      final GitHub gitHubClient = await config.createGitHubClient(slug);
      final String body = config.mergeConflictPullRequestMessage;
      if (!await _alreadyCommented(gitHubClient, pr, slug, body)) {
        await gitHubClient.issues.createComment(slug, pr.number!, body);
      }

      return;
    }

    await scheduler.triggerPresubmitTargets(
      branch: pr.base!.ref!,
      prNumber: pr.number!,
      commitSha: pr.head!.sha!,
      slug: slug,
    );
  }

  Future<void> _checkForLabelsAndTests(PullRequestEvent pullRequestEvent) async {
    final PullRequest pr = pullRequestEvent.pullRequest!;
    final String? eventAction = pullRequestEvent.action;
    final RepositorySlug slug = pullRequestEvent.repository!.slug();
    final String repo = pr.base!.repo!.fullName.toLowerCase();
    if (kNeedsCheckLabelsAndTests.contains(repo)) {
      final GitHub gitHubClient = await config.createGitHubClient(slug);
      try {
        await _validateRefs(gitHubClient, pr);
        if (repo == 'flutter/flutter') {
          await _applyFrameworkRepoLabels(gitHubClient, eventAction, pr);
        } else if (repo == 'flutter/engine') {
          await _applyEngineRepoLabels(gitHubClient, eventAction, pr);
        }
      } finally {
        gitHubClient.dispose();
      }
    }
  }

  Future<void> _applyFrameworkRepoLabels(GitHub gitHubClient, String? eventAction, PullRequest pr) async {
    if (pr.user!.login == 'engine-flutter-autoroll') {
      return;
    }
<<<<<<< HEAD

    final RepositorySlug slug = pr.base.repo.slug();
    log.info('Applying framework repo labels for: owner=${slug.owner} repo=${slug.name} and pr=${pr.number}');
    final Stream<PullRequestFile> files = gitHubClient.pullRequests.listFiles(slug, pr.number);
=======
    final RepositorySlug slug = pr.base!.repo!.slug();
    log!.info('Applying framework repo labels for: owner=${slug.owner} repo=${slug.name} and pr=${pr.number}');
    final Stream<PullRequestFile> files = gitHubClient.pullRequests.listFiles(slug, pr.number!);
>>>>>>> ae8af7c9
    final Set<String> labels = <String>{};
    bool hasTests = false;
    bool needsTests = false;

    await for (PullRequestFile file in files) {
      if (file.filename!.endsWith('.dart') &&
          !file.filename!.startsWith('dev/devicelab/bin/tasks') &&
          !file.filename!.startsWith('dev/bots/')) {
        needsTests = true;
      }
<<<<<<< HEAD
      if (file.filename.endsWith('_test.dart') ||
          file.filename.endsWith('.expect') ||
          file.filename.contains('test_fixes')) {
=======
      if (file.filename!.endsWith('_test.dart')) {
>>>>>>> ae8af7c9
        hasTests = true;
      }
      labels.addAll(getLabelsForFrameworkPath(file.filename!));
    }

    if (pr.user.login == 'fluttergithubbot') {
      needsTests = false;
      labels.addAll(<String>['team', 'tech-debt', 'team: flakes']);
    }

    if (labels.isNotEmpty) {
      await gitHubClient.issues.addLabelsToIssue(slug, pr.number!, labels.toList());
    }

    if (!hasTests && needsTests && !pr.draft!) {
      final String body = config.missingTestsPullRequestMessage;
      if (!await _alreadyCommented(gitHubClient, pr, slug, body)) {
        await gitHubClient.issues.createComment(slug, pr.number!, body);
      }
    }
  }

  /// Returns the set of labels applicable to a file in the framework repo.
  static Set<String> getLabelsForFrameworkPath(String filepath) {
    final Set<String> labels = <String>{};
    if (filepath.endsWith('pubspec.yaml')) {
      // These get updated by a script, and are updated en masse.
      labels.add('team');
      return labels;
    }

    if (filepath.endsWith('fix_data.yaml') || filepath.endsWith('.expect') || filepath.contains('test_fixes')) {
      // Dart fixes
      labels.add('team');
      labels.add('tech-debt');
    }

    const Map<String, List<String>> pathPrefixLabels = <String, List<String>>{
      'bin/internal/engine.version': <String>['engine'],
      'dev/': <String>['team'],
      'examples/': <String>['d: examples', 'team'],
      'examples/flutter_gallery': <String>['d: examples', 'team', 'team: gallery'],
      'packages/flutter_tools/': <String>['tool'],
      'packages/flutter/': <String>['framework'],
      'packages/flutter_driver/': <String>['framework', 'a: tests'],
      'packages/flutter_localizations/': <String>['a: internationalization'],
      'packages/flutter_goldens/': <String>['framework', 'a: tests', 'team'],
      'packages/flutter_goldens_client/': <String>['framework', 'a: tests', 'team'],
      'packages/flutter_test/': <String>['framework', 'a: tests'],
      'packages/fuchsia_remote_debug_protocol': <String>['tool'],
    };
    const Map<String, List<String>> pathContainsLabels = <String, List<String>>{
      'accessibility': <String>['a: accessibility'],
      'animation': <String>['a: animation'],
      'cupertino': <String>['f: cupertino'],
      'focus': <String>['f: focus'],
      'gestures': <String>['f: gestures'],
      'integration_test': <String>['integration_test'],
      'material': <String>['f: material design'],
      'navigator': <String>['f: routes'],
      'route': <String>['f: routes'],
      'scroll': <String>['f: scrolling'],
      'semantics': <String>['a: accessibility'],
      'sliver': <String>['f: scrolling'],
      'text': <String>['a: text input'],
      'viewport': <String>['f: scrolling'],
    };

    pathPrefixLabels.forEach((String path, List<String> pathLabels) {
      if (filepath.startsWith(path)) {
        labels.addAll(pathLabels);
      }
    });
    pathContainsLabels.forEach((String path, List<String> pathLabels) {
      if (filepath.contains(path)) {
        labels.addAll(pathLabels);
      }
    });
    return labels;
  }

  /// Returns the set of labels applicable to a file in the engine repo.
  static Set<String> getLabelsForEnginePath(String filepath) {
    const Map<String, List<String>> pathPrefixLabels = <String, List<String>>{
      'shell/platform/android': <String>['platform-android'],
      'shell/platform/embedder': <String>['embedder'],
      'shell/platform/darwin/common': <String>['platform-ios', 'platform-macos'],
      'shell/platform/darwin/ios': <String>['platform-ios'],
      'shell/platform/darwin/macos': <String>['platform-macos'],
      'shell/platform/fuchsia': <String>['platform-fuchsia'],
      'shell/platform/linux': <String>['platform-linux'],
      'shell/platform/windows': <String>['platform-windows'],
      'lib/web_ui': <String>['platform-web'],
      'web_sdk': <String>['platform-web'],
    };
    final Set<String> labels = <String>{};
    pathPrefixLabels.forEach((String path, List<String> pathLabels) {
      if (filepath.startsWith(path)) {
        labels.addAll(pathLabels);
      }
    });
    return labels;
  }

  Future<void> _applyEngineRepoLabels(GitHub gitHubClient, String? eventAction, PullRequest pr) async {
    if (pr.user!.login == 'skia-flutter-autoroll') {
      return;
    }
    final RepositorySlug slug = pr.base!.repo!.slug();
    final Stream<PullRequestFile> files = gitHubClient.pullRequests.listFiles(slug, pr.number!);
    final Set<String> labels = <String>{};
    bool hasTests = false;
    bool needsTests = false;

    await for (PullRequestFile file in files) {
      final String filename = file.filename!.toLowerCase();
      if (filename.endsWith('.dart') ||
          filename.endsWith('.mm') ||
          filename.endsWith('.m') ||
          filename.endsWith('.java') ||
          filename.endsWith('.cc')) {
        needsTests = true;
      }

      if (kEngineTestRegExp.hasMatch(filename)) {
        hasTests = true;
      }

      labels.addAll(getLabelsForEnginePath(filename));
    }

    if (labels.isNotEmpty) {
      await gitHubClient.issues.addLabelsToIssue(slug, pr.number!, labels.toList());
    }

    if (!hasTests && needsTests && !pr.draft!) {
      final String body = config.missingTestsPullRequestMessage;
      if (!await _alreadyCommented(gitHubClient, pr, slug, body)) {
        await gitHubClient.issues.createComment(slug, pr.number!, body);
        await gitHubClient.issues.addLabelsToIssue(slug, pr.number!, kNeedsTestsLabels);
      }
    }
  }

  /// Validate the base and head refs of the PR.
  Future<void> _validateRefs(
    GitHub gitHubClient,
    PullRequest pr,
  ) async {
    final RepositorySlug slug = pr.base!.repo!.slug();
    String body;
    const List<String> releaseChannels = <String>[
      'stable',
      'beta',
      'dev',
    ];
    // Close PRs that use a release branch as a source.
    if (releaseChannels.contains(pr.head!.ref)) {
      body = config.wrongHeadBranchPullRequestMessage(pr.head!.ref!);
      if (!await _alreadyCommented(gitHubClient, pr, slug, body)) {
        await gitHubClient.pullRequests.edit(
          slug,
          pr.number!,
          state: 'closed',
        );
        await gitHubClient.issues.createComment(slug, pr.number!, body);
      }
      return;
    }
    if (pr.base!.ref == config.defaultBranch) {
      return;
    }
    final RegExp candidateTest = RegExp(r'flutter-\d+\.\d+-candidate\.\d+');
    if (candidateTest.hasMatch(pr.base!.ref!) && candidateTest.hasMatch(pr.head!.ref!)) {
      // This is most likely a release branch
      body = config.releaseBranchPullRequestMessage;
      if (!await _alreadyCommented(gitHubClient, pr, slug, body)) {
        await gitHubClient.issues.createComment(slug, pr.number!, body);
      }
      return;
    }

    // Assume this PR should be based against config.defaultBranch.
    body = _getWrongBaseComment(pr.base!.ref!);
    if (!await _alreadyCommented(gitHubClient, pr, slug, body)) {
      await gitHubClient.pullRequests.edit(
        slug,
        pr.number!,
        base: config.defaultBranch,
      );
      await gitHubClient.issues.createComment(slug, pr.number!, body);
    }
  }

  Future<bool> _alreadyCommented(
    GitHub gitHubClient,
    PullRequest pr,
    RepositorySlug slug,
    String message,
  ) async {
    final Stream<IssueComment> comments = gitHubClient.issues.listCommentsByIssue(slug, pr.number!);
    await for (IssueComment comment in comments) {
      if (comment.body != null && comment.body!.contains(message)) {
        return true;
      }
    }
    return false;
  }

  String _getWrongBaseComment(String base) {
    final String messageTemplate = config.wrongBaseBranchPullRequestMessage;
    return messageTemplate.replaceAll('{{branch}}', base);
  }

  Future<bool> _validateRequest(
    String? signature,
    List<int> requestBody,
  ) async {
    final String rawKey = await config.webhookKey;
    final List<int> key = utf8.encode(rawKey);
    final Hmac hmac = Hmac(sha1, key);
    final Digest digest = hmac.convert(requestBody);
    final String bodySignature = 'sha1=$digest';
    return bodySignature == signature;
  }

  Future<PullRequestEvent?> _getPullRequestEvent(String request) async {
    try {
      return PullRequestEvent.fromJson(json.decode(request) as Map<String, dynamic>);
    } on FormatException {
      return null;
    }
  }
}<|MERGE_RESOLUTION|>--- conflicted
+++ resolved
@@ -191,33 +191,26 @@
     if (pr.user!.login == 'engine-flutter-autoroll') {
       return;
     }
-<<<<<<< HEAD
-
-    final RepositorySlug slug = pr.base.repo.slug();
-    log.info('Applying framework repo labels for: owner=${slug.owner} repo=${slug.name} and pr=${pr.number}');
-    final Stream<PullRequestFile> files = gitHubClient.pullRequests.listFiles(slug, pr.number);
-=======
+    
     final RepositorySlug slug = pr.base!.repo!.slug();
     log!.info('Applying framework repo labels for: owner=${slug.owner} repo=${slug.name} and pr=${pr.number}');
     final Stream<PullRequestFile> files = gitHubClient.pullRequests.listFiles(slug, pr.number!);
->>>>>>> ae8af7c9
+
     final Set<String> labels = <String>{};
     bool hasTests = false;
     bool needsTests = false;
 
     await for (PullRequestFile file in files) {
-      if (file.filename!.endsWith('.dart') &&
+      if (!file.filename!.contains('.gitignore') &&
+          !file.fielname!.endsWith('.md') &&
           !file.filename!.startsWith('dev/devicelab/bin/tasks') &&
           !file.filename!.startsWith('dev/bots/')) {
         needsTests = true;
       }
-<<<<<<< HEAD
-      if (file.filename.endsWith('_test.dart') ||
-          file.filename.endsWith('.expect') ||
-          file.filename.contains('test_fixes')) {
-=======
-      if (file.filename!.endsWith('_test.dart')) {
->>>>>>> ae8af7c9
+
+      if (file.filename!.endsWith('_test.dart') ||
+          file.filename!.endsWith('.expect') ||
+          file.filename!.contains('test_fixes')) {
         hasTests = true;
       }
       labels.addAll(getLabelsForFrameworkPath(file.filename!));
