--- conflicted
+++ resolved
@@ -19,18 +19,9 @@
 ///   2. Event payload that was HMAC authenticated
 class GithubWebhook extends RequestHandler<Body> {
   GithubWebhook({
-<<<<<<< HEAD
-    required Config config,
+    required super.config,
     required this.pubsub,
-  }) : super(config: config);
-=======
-    required super.config,
-    required this.scheduler,
-    this.githubChecksService,
-    this.datastoreProvider = DatastoreService.defaultProvider,
-    required this.branchService,
   });
->>>>>>> bdad2446
 
   final PubSub pubsub;
 
