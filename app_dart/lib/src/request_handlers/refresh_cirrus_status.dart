--- conflicted
+++ resolved
@@ -32,12 +32,7 @@
   @override
   Future<Body> get() async {
     final DatastoreService datastore = datastoreProvider();
-<<<<<<< HEAD
-    final GitHub github = await config.createGitHubClient();
-    const RepositorySlug slug = RepositorySlug('flutter', 'flutter');
-=======
     final GithubService githubService = await config.createGithubService();
->>>>>>> 8b065a0e
 
     await for (FullTask task in datastore.queryRecentTasks(taskName: 'cirrus', commitLimit: 15)) {
       final String sha = task.commit.sha;
