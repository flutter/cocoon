--- conflicted
+++ resolved
@@ -43,11 +43,6 @@
   @override
   Future<Body> post() async {
     final DatastoreService datastore = datastoreProvider(config.db);
-<<<<<<< HEAD
-    final BuildPushMessage buildPushMessage = BuildPushMessage.fromPushMessage(message);
-    log.fine(buildPushMessage.userData);
-    log.fine('Updating buildId=${buildPushMessage.build?.id} for result=${buildPushMessage.build?.result}');
-=======
 
     final BuildPushMessage buildPushMessage = BuildPushMessage.fromPushMessage(message);
     log.fine('userData=${buildPushMessage.userData}');
@@ -57,7 +52,6 @@
       return Body.empty;
     }
 
->>>>>>> 57687ebe
     if (buildPushMessage.userData.containsKey('repo_owner') && buildPushMessage.userData.containsKey('repo_name')) {
       // Message is coming from a github checks api (postsubmit) enabled repo. We need to
       // create the slug from the data in the message and send the check status
@@ -85,31 +79,12 @@
       return Body.empty;
     }
     final Key<String> commitKey = Key<String>(Key<dynamic>.emptyKey(Partition(null)), Commit, rawCommitKey);
-<<<<<<< HEAD
     final Task task = await Task.fromDatastore(
       datastore: datastore,
       commitKey: commitKey,
       name: build.buildParameters?['builder_name'] as String,
       id: rawTaskKey,
     );
-=======
-    Task? task;
-    if (rawTaskKey == null || rawTaskKey.isEmpty || rawTaskKey == 'null') {
-      log.fine('Pulling builder name from parameters_json...');
-      log.fine(build.buildParameters);
-      final String? taskName = build.buildParameters?['builder_name'] as String?;
-      if (taskName == null || taskName.isEmpty) {
-        throw const BadRequestException('task_key is null and parameters_json does not contain the builder name');
-      }
-      final List<Task> tasks = await datastore.queryRecentTasksByName(name: taskName).toList();
-      task = tasks.singleWhere((Task task) => task.parentKey?.id == commitKey.id);
-    } else {
-      log.fine('Looking up key...');
-      final int taskId = int.parse(rawTaskKey);
-      final Key<int> taskKey = Key<int>(commitKey, Task, taskId);
-      task = await datastore.lookupByValue<Task>(taskKey);
-    }
->>>>>>> 57687ebe
     log.fine('Found $task');
 
     task.updateFromBuild(build);
