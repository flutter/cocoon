--- conflicted
+++ resolved
@@ -89,13 +89,8 @@
       log.fine('Trying to auto-retry...');
       final Commit commit = await datastore.lookupByValue<Commit>(commitKey);
       final CiYaml ciYaml = await scheduler.getCiYaml(commit);
-<<<<<<< HEAD
-      final Target target = ciYaml.postsubmitTargets.singleWhere((Target target) => target.value.name == task.name);
-      final bool retried = await luciBuildService.checkRerunBuilder(
-=======
       final Target target = ciYaml.postsubmitTargets.singleWhere((Target target) => target.value.name == task!.name);
       final bool retried = await scheduler.luciBuildService.checkRerunBuilder(
->>>>>>> fd4020f4
         commit: commit,
         target: target,
         task: task,
