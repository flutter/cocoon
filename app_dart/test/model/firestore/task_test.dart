--- conflicted
+++ resolved
@@ -26,7 +26,6 @@
       expect(() => task.setStatus('unknown'), throwsArgumentError);
     });
 
-<<<<<<< HEAD
     test('creates task document correctly from task data model', () async {
       final task = generateTask(1);
       final commitSha = task.commitKey!.id!.split('/').last;
@@ -45,8 +44,6 @@
       expect(taskDocument.commitSha, commitSha);
     });
 
-=======
->>>>>>> 50628b7b
     group('updateFromBuild', () {
       test('update succeeds from buildbucket v2', () async {
         final pubSubCallBack = bbv2.BuildsV2PubSub().createEmptyInstance();
