// Copyright 2019 The Flutter Authors. All rights reserved.
// Use of this source code is governed by a BSD-style license that can be
// found in the LICENSE file.

import 'package:cocoon_service/src/model/appengine/commit.dart';
import 'package:cocoon_service/src/model/appengine/task.dart';
import 'package:cocoon_service/src/model/luci/push_message.dart';
<<<<<<< HEAD
=======
import 'package:cocoon_service/src/request_handling/exceptions.dart';
>>>>>>> fd4020f4
import 'package:cocoon_service/src/service/datastore.dart';
import 'package:gcloud/db.dart';
import 'package:test/test.dart';

import '../src/datastore/fake_config.dart';
import '../src/utilities/entity_generators.dart';

void main() {
  group('Task', () {
    test('byAttempts comparator', () {
      final List<Task> tasks = <Task>[
        generateTask(1, attempts: 5),
        generateTask(2, attempts: 9),
        generateTask(3, attempts: 3),
      ];
      tasks.sort(Task.byAttempts);
      expect(tasks.map<int>((Task task) => task.attempts!), <int>[3, 5, 9]);
    });

    test('disallows illegal status', () {
      expect(() => generateTask(1, status: 'unknown'), throwsArgumentError);
      expect(() => generateTask(1)..status = 'unknown', throwsArgumentError);
    });

    group('updateFromBuild', () {
      test('updates if buildNumber is null', () {
        final DateTime created = DateTime.utc(2022, 1, 11, 1, 1);
        final DateTime started = DateTime.utc(2022, 1, 11, 1, 2);
        final DateTime completed = DateTime.utc(2022, 1, 11, 1, 3);
        final Build build = generatePushMessageBuild(
          1,
          createdTimestamp: created,
          startedTimestamp: started,
          completedTimestamp: completed,
        );
        final Task task = generateTask(1);

        expect(task.status, Task.statusNew);
        expect(task.buildNumberList, isNull);
        expect(task.buildNumber, isNull);
        expect(task.endTimestamp, 0);
        expect(task.createTimestamp, 0);
        expect(task.startTimestamp, 0);

        task.updateFromBuild(build);

        expect(task.status, Task.statusSucceeded);
        expect(task.buildNumber, 1);
        expect(task.buildNumberList, '1');
        expect(task.createTimestamp, created.millisecondsSinceEpoch);
        expect(task.startTimestamp, started.millisecondsSinceEpoch);
        expect(task.endTimestamp, completed.millisecondsSinceEpoch);
      });

      test('defaults timestamps to 0', () {
        final Build build = generatePushMessageBuild(1);
        final Task task = generateTask(1);

        expect(task.endTimestamp, 0);
        expect(task.createTimestamp, 0);
        expect(task.startTimestamp, 0);

        task.updateFromBuild(build);

        expect(task.endTimestamp, 0);
        expect(task.createTimestamp, 0);
        expect(task.startTimestamp, 0);
      });

      test('updates if buildNumber is prior to pushMessage', () {
        final Build build = generatePushMessageBuild(
          1,
          buildNumber: 2,
          status: Status.started,
        );
        final Task task = generateTask(
          1,
          buildNumber: 1,
          status: Task.statusSucceeded,
        );

        expect(task.buildNumberList, '1');
        expect(task.status, Task.statusSucceeded);

        task.updateFromBuild(build);

        expect(task.buildNumber, 2);
        expect(task.buildNumberList, '1,2');
        expect(task.status, Task.statusInProgress);
      });

      test('does not duplicate build numbers on multiple messages', () {
        final Build build = generatePushMessageBuild(
          1,
          status: Status.started,
        );
        final Task task = generateTask(
          1,
          buildNumber: 1,
          status: Task.statusSucceeded,
        );

        expect(task.buildNumber, 1);
        expect(task.buildNumberList, '1');
        expect(task.status, Task.statusSucceeded);

        task.updateFromBuild(build);

        expect(task.buildNumber, 1);
        expect(task.buildNumberList, '1');
        expect(task.status, Task.statusSucceeded);
      });

      test('does not update status if older status', () {
        final Build build = generatePushMessageBuild(
          1,
          status: Status.started,
        );
        final Task task = generateTask(
          1,
          buildNumber: 1,
          status: Task.statusSucceeded,
        );

        expect(task.buildNumber, 1);
        expect(task.status, Task.statusSucceeded);

        task.updateFromBuild(build);

        expect(task.buildNumber, 1);
        expect(task.status, Task.statusSucceeded);
      });

      test('does not update if build is older than task', () {
        final Build build = generatePushMessageBuild(
          1,
          status: Status.completed,
          result: Result.success,
        );
        final Task task = generateTask(
          1,
          buildNumber: 2,
          status: Task.statusNew,
        );

        expect(task.buildNumber, 2);
        expect(task.status, Task.statusNew);

        task.updateFromBuild(build);

        expect(task.buildNumber, 2);
        expect(task.status, Task.statusNew);
      });

      test('handles cancelled build', () {
        final Build build = generatePushMessageBuild(
          1,
          status: Status.completed,
          result: Result.canceled,
        );
        final Task task = generateTask(
          1,
          buildNumber: 1,
          status: Task.statusNew,
        );

        expect(task.status, Task.statusNew);
        task.updateFromBuild(build);
        expect(task.status, Task.statusCancelled);
      });
    });
  });

  // TODO(chillers): There is a bug where `dart test` does not work in offline mode.
  // Need to file issue and get traces.
  group('Task.fromDatastore', () {
    late FakeConfig config;
    late Commit commit;
    late Task expectedTask;

    setUp(() {
      config = FakeConfig();
      commit = generateCommit(1);
      expectedTask = generateTask(1, parent: commit);
      config.db.values[commit.key] = commit;
      config.db.values[expectedTask.key] = expectedTask;
    });

    test('look up by id', () async {
      final Task task = await Task.fromDatastore(
        datastore: DatastoreService(config.db, 5),
        commitKey: commit.key,
        id: '${expectedTask.id}',
      );
      expect(task, expectedTask);
    });

    test('look up by id fails if cannot be found', () async {
      expect(
        Task.fromDatastore(
          datastore: DatastoreService(config.db, 5),
          commitKey: commit.key,
          id: '12345',
        ),
        throwsA(isA<KeyNotFoundException>()),
      );
    });

    test('look up by name', () async {
      final Task task = await Task.fromDatastore(
        datastore: DatastoreService(config.db, 5),
        commitKey: commit.key,
        name: expectedTask.name,
      );
      expect(task, expectedTask);
    });

    test('look up by name fails if cannot be found', () async {
<<<<<<< HEAD
      expect(
        Task.fromDatastore(
          datastore: DatastoreService(config.db, 5),
          commitKey: commit.key,
          name: 'Linux not_found',
        ),
        throwsA(isA<KeyNotFoundException>()),
      );
=======
      try {
        await Task.fromDatastore(
          datastore: DatastoreService(config.db, 5),
          commitKey: commit.key,
          name: 'Linux not_found',
        );
      } catch (e) {
        expect(e, isA<InternalServerError>());
        expect(
          e.toString(),
          equals(
            'HTTP 500: Expected to find 1 task for Linux not_found, but found 0',
          ),
        );
      }
    });

    test('look up by name fails if multiple Tasks with the same name are found', () async {
      final DatastoreService datastore = DatastoreService(config.db, 5);
      final String taskName = expectedTask.name!;
      final Task duplicatedTask = generateTask(2, parent: commit, name: taskName);
      config.db.values[duplicatedTask.key] = duplicatedTask;
      try {
        await Task.fromDatastore(
          datastore: datastore,
          commitKey: commit.key,
          name: taskName,
        );
      } catch (e) {
        expect(e, isA<InternalServerError>());
        expect(
          e.toString(),
          equals(
            'HTTP 500: Expected to find 1 task for $taskName, but found 2',
          ),
        );
      }
>>>>>>> fd4020f4
    });
  });
}<|MERGE_RESOLUTION|>--- conflicted
+++ resolved
@@ -5,10 +5,7 @@
 import 'package:cocoon_service/src/model/appengine/commit.dart';
 import 'package:cocoon_service/src/model/appengine/task.dart';
 import 'package:cocoon_service/src/model/luci/push_message.dart';
-<<<<<<< HEAD
-=======
 import 'package:cocoon_service/src/request_handling/exceptions.dart';
->>>>>>> fd4020f4
 import 'package:cocoon_service/src/service/datastore.dart';
 import 'package:gcloud/db.dart';
 import 'package:test/test.dart';
@@ -227,16 +224,6 @@
     });
 
     test('look up by name fails if cannot be found', () async {
-<<<<<<< HEAD
-      expect(
-        Task.fromDatastore(
-          datastore: DatastoreService(config.db, 5),
-          commitKey: commit.key,
-          name: 'Linux not_found',
-        ),
-        throwsA(isA<KeyNotFoundException>()),
-      );
-=======
       try {
         await Task.fromDatastore(
           datastore: DatastoreService(config.db, 5),
@@ -274,7 +261,6 @@
           ),
         );
       }
->>>>>>> fd4020f4
     });
   });
 }