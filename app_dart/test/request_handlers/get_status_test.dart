// Copyright 2019 The Flutter Authors. All rights reserved.
// Use of this source code is governed by a BSD-style license that can be
// found in the LICENSE file.

import 'dart:convert';

import 'package:cocoon_server_test/test_logging.dart';
import 'package:cocoon_service/src/model/firestore/commit.dart';
import 'package:cocoon_service/src/model/firestore/commit_tasks_status.dart';
import 'package:cocoon_service/src/request_handlers/get_status.dart';
import 'package:googleapis/firestore/v1.dart';
import 'package:mockito/mockito.dart';
import 'package:path/path.dart' as p;
import 'package:test/test.dart';

import '../src/datastore/fake_config.dart';
import '../src/request_handling/fake_authentication.dart';
import '../src/request_handling/fake_http.dart';
import '../src/request_handling/request_handler_tester.dart';
import '../src/service/fake_build_status_provider.dart';
import '../src/utilities/entity_generators.dart';
import '../src/utilities/mocks.dart';

void main() {
  useTestLoggerPerTest();

  group('GetStatus', () {
    late FakeConfig config;
    FakeClientContext clientContext;
    FakeKeyHelper keyHelper;
    FakeBuildStatusService buildStatusService;
    late RequestHandlerTester tester;
    late GetStatus handler;
    late MockFirestoreService mockFirestoreService;

    final commit1 = generateFirestoreCommit(1);
    final commit2 = generateFirestoreCommit(2);

    Future<T?> decodeHandlerBody<T>() async {
      final body = await tester.get(handler);
      return await utf8.decoder
              .bind(body.serialize() as Stream<List<int>>)
              .transform(json.decoder)
              .single
          as T?;
    }

    setUp(() {
      clientContext = FakeClientContext();
      mockFirestoreService = MockFirestoreService();

      // ignore: discarded_futures
      when(mockFirestoreService.getDocument(any)).thenAnswer((i) async {
        final name = i.positionalArguments.first as String;
        final sha = p.split(name).last;
        final Commit match;
        if (commit1.sha == sha) {
          match = commit1;
        } else if (commit2.sha == sha) {
          match = commit2;
        } else {
          throw StateError('No sha $sha');
        }
        return Document()
          ..name = match.name
          ..fields = match.fields;
      });

      keyHelper = FakeKeyHelper(
        applicationContext: clientContext.applicationContext,
      );
      tester = RequestHandlerTester();
      config = FakeConfig(
        keyHelperValue: keyHelper,
        firestoreService: mockFirestoreService,
      );
      buildStatusService = FakeBuildStatusService(commitTasksStatuses: []);
      handler = GetStatus(
        config: config,
        buildStatusService: buildStatusService,
      );
    });

    test('no statuses', () async {
      tester.request = FakeHttpRequest(
        queryParametersValue: {GetStatus.kLastCommitShaParam: commit1.sha},
      );

      final result = (await decodeHandlerBody<Map<String, Object?>>())!;
      expect(result, containsPair('Commits', isEmpty));
    });

    test('reports statuses without input commit key', () async {
      buildStatusService = FakeBuildStatusService(
        commitTasksStatuses: [
          CommitTasksStatus(generateFirestoreCommit(1, sha: commit1.sha), []),
          CommitTasksStatus(generateFirestoreCommit(2, sha: commit2.sha), []),
        ],
      );
      handler = GetStatus(
        config: config,
        buildStatusService: buildStatusService,
      );

      tester.request = FakeHttpRequest();
      final result = (await decodeHandlerBody<Map<String, Object?>>())!;
      expect(result, containsPair('Commits', hasLength(2)));
    });

    test('reports statuses with input commit key', () async {
      buildStatusService = FakeBuildStatusService(
        commitTasksStatuses: [
          CommitTasksStatus(generateFirestoreCommit(1, sha: commit1.sha), []),
          CommitTasksStatus(generateFirestoreCommit(2, sha: commit2.sha), []),
        ],
      );
      handler = GetStatus(
        config: config,
        buildStatusService: buildStatusService,
      );

      tester.request = FakeHttpRequest(
        queryParametersValue: {GetStatus.kLastCommitShaParam: commit2.sha!},
      );

      final result = (await decodeHandlerBody<Map<String, Object?>>())!;
      expect(
        result,
        containsPair('Commits', [
          {
            'Commit': {
              'FlutterRepositoryPath': 'flutter/flutter',
              'CreateTimestamp': 1,
<<<<<<< HEAD
              'Commit': {
                'Sha': '${commit1.sha}',
                'Message': 'test message',
                'Author': {'Login': 'author', 'avatar_url': 'avatar'},
              },
=======
              'Sha': '${commit1.sha}',
              'Message': 'test message',
              'Author': {'Login': 'author', 'avatar_url': 'avatar'},
>>>>>>> 7286827f
              'Branch': 'master',
            },
            'Tasks': <void>[],
            'Status': 'In Progress',
          },
        ]),
      );
    });

    test('reports statuses with input branch', () async {
      buildStatusService = FakeBuildStatusService(
        commitTasksStatuses: [
          CommitTasksStatus(generateFirestoreCommit(1, sha: commit1.sha), [
            generateFirestoreTask(1),
          ]),
          CommitTasksStatus(generateFirestoreCommit(2, sha: commit2.sha), [
<<<<<<< HEAD
            generateFirestoreTask(1),
=======
            generateFirestoreTask(1, bringup: true),
>>>>>>> 7286827f
          ]),
        ],
      );
      handler = GetStatus(
        config: config,
        buildStatusService: buildStatusService,
      );

      tester.request = FakeHttpRequest(
        queryParametersValue: {GetStatus.kBranchParam: commit1.branch},
      );
      final result = (await decodeHandlerBody<Map<String, Object?>>())!;
      expect(
        result,
        containsPair('Commits', [
          {
            'Commit': {
              'FlutterRepositoryPath': 'flutter/flutter',
              'CreateTimestamp': 1,
<<<<<<< HEAD
              'Commit': {
                'Sha': '1',
                'Message': 'test message',
                'Author': {'Login': 'author', 'avatar_url': 'avatar'},
              },
=======
              'Sha': '1',
              'Message': 'test message',
              'Author': {'Login': 'author', 'avatar_url': 'avatar'},
>>>>>>> 7286827f
              'Branch': 'master',
            },
            'Tasks': [
              {
                'CreateTimestamp': 0,
                'StartTimestamp': 0,
                'EndTimestamp': 0,
                'Attempts': 1,
                'Flaky': false,
                'Status': 'New',
                'BuildNumberList': '',
                'BuilderName': 'task1',
              },
            ],
            'Status': 'In Progress',
          },
          {
            'Commit': {
              'FlutterRepositoryPath': 'flutter/flutter',
              'CreateTimestamp': 2,
<<<<<<< HEAD
              'Commit': {
                'Sha': '2',
                'Message': 'test message',
                'Author': {'Login': 'author', 'avatar_url': 'avatar'},
              },
=======
              'Sha': '2',
              'Message': 'test message',
              'Author': {'Login': 'author', 'avatar_url': 'avatar'},
>>>>>>> 7286827f
              'Branch': 'master',
            },
            'Tasks': [
              {
                'CreateTimestamp': 0,
                'StartTimestamp': 0,
                'EndTimestamp': 0,
                'Attempts': 1,
<<<<<<< HEAD
                'Flaky': false,
=======
                'Flaky': true,
>>>>>>> 7286827f
                'Status': 'New',
                'BuildNumberList': '',
                'BuilderName': 'task1',
              },
            ],
            'Status': 'In Progress',
          },
        ]),
      );
    });
  });
}<|MERGE_RESOLUTION|>--- conflicted
+++ resolved
@@ -131,17 +131,9 @@
             'Commit': {
               'FlutterRepositoryPath': 'flutter/flutter',
               'CreateTimestamp': 1,
-<<<<<<< HEAD
-              'Commit': {
-                'Sha': '${commit1.sha}',
-                'Message': 'test message',
-                'Author': {'Login': 'author', 'avatar_url': 'avatar'},
-              },
-=======
               'Sha': '${commit1.sha}',
               'Message': 'test message',
               'Author': {'Login': 'author', 'avatar_url': 'avatar'},
->>>>>>> 7286827f
               'Branch': 'master',
             },
             'Tasks': <void>[],
@@ -158,11 +150,7 @@
             generateFirestoreTask(1),
           ]),
           CommitTasksStatus(generateFirestoreCommit(2, sha: commit2.sha), [
-<<<<<<< HEAD
-            generateFirestoreTask(1),
-=======
             generateFirestoreTask(1, bringup: true),
->>>>>>> 7286827f
           ]),
         ],
       );
@@ -182,17 +170,9 @@
             'Commit': {
               'FlutterRepositoryPath': 'flutter/flutter',
               'CreateTimestamp': 1,
-<<<<<<< HEAD
-              'Commit': {
-                'Sha': '1',
-                'Message': 'test message',
-                'Author': {'Login': 'author', 'avatar_url': 'avatar'},
-              },
-=======
               'Sha': '1',
               'Message': 'test message',
               'Author': {'Login': 'author', 'avatar_url': 'avatar'},
->>>>>>> 7286827f
               'Branch': 'master',
             },
             'Tasks': [
@@ -213,17 +193,9 @@
             'Commit': {
               'FlutterRepositoryPath': 'flutter/flutter',
               'CreateTimestamp': 2,
-<<<<<<< HEAD
-              'Commit': {
-                'Sha': '2',
-                'Message': 'test message',
-                'Author': {'Login': 'author', 'avatar_url': 'avatar'},
-              },
-=======
               'Sha': '2',
               'Message': 'test message',
               'Author': {'Login': 'author', 'avatar_url': 'avatar'},
->>>>>>> 7286827f
               'Branch': 'master',
             },
             'Tasks': [
@@ -232,11 +204,7 @@
                 'StartTimestamp': 0,
                 'EndTimestamp': 0,
                 'Attempts': 1,
-<<<<<<< HEAD
-                'Flaky': false,
-=======
                 'Flaky': true,
->>>>>>> 7286827f
                 'Status': 'New',
                 'BuildNumberList': '',
                 'BuilderName': 'task1',
