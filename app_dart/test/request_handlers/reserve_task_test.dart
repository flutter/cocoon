--- conflicted
+++ resolved
@@ -48,8 +48,7 @@
     });
 
     test('throws 400 if no agent in context or request', () {
-<<<<<<< HEAD
-      const RequestContext context = RequestContext();
+      final FakeRequestContext context = FakeRequestContext();
       final Map<String, dynamic> request = <String, dynamic>{};
       expect(() => handler.handleApiRequest(context, request),
           throwsA(isA<BadRequestException>()));
@@ -60,17 +59,6 @@
       final Map<String, dynamic> request = <String, dynamic>{'AgentID': 'bar'};
       expect(() => handler.handleApiRequest(context, request),
           throwsA(isA<BadRequestException>()));
-=======
-      FakeRequestContext context = FakeRequestContext();
-      Map<String, dynamic> request = <String, dynamic>{};
-      expect(() => handler.handleApiRequest(context, request), throwsA(isA<BadRequestException>()));
-    });
-
-    test('throws 400 if context and request disagree on agent id', () {
-      FakeRequestContext context = FakeRequestContext()..agent = agent;
-      Map<String, dynamic> request = <String, dynamic>{'AgentID': 'bar'};
-      expect(() => handler.handleApiRequest(context, request), throwsA(isA<BadRequestException>()));
->>>>>>> 2ba2ac96
     });
 
     test('throws 400 if context has agent but request does not', () {
@@ -81,16 +69,10 @@
     });
 
     test('returns empty response if no task available', () async {
-<<<<<<< HEAD
-      final RequestContext context = RequestContext(agent: agent);
+      final FakeRequestContext context = FakeRequestContext(agent: agent);
       final Map<String, dynamic> request = <String, dynamic>{'AgentID': 'aid'};
       when(taskProvider.findNextTask(agent))
           .thenAnswer((Invocation invocation) {
-=======
-      FakeRequestContext context = FakeRequestContext()..agent = agent;
-      Map<String, dynamic> request = <String, dynamic>{'AgentID': 'aid'};
-      when(taskProvider.findNextTask(agent)).thenAnswer((Invocation invocation) {
->>>>>>> 2ba2ac96
         return Future<TaskAndCommit>.value(null);
       });
       final ReserveTaskResponse response =
@@ -102,20 +84,12 @@
     });
 
     test('returns full response if task is available', () async {
-<<<<<<< HEAD
-      final RequestContext context = RequestContext(agent: agent);
+      final FakeRequestContext context = FakeRequestContext(agent: agent);
       final Map<String, dynamic> request = <String, dynamic>{'AgentID': 'aid'};
       final Task task = Task(name: 'foo_test');
       final Commit commit = Commit(sha: 'abc');
       when(taskProvider.findNextTask(agent))
           .thenAnswer((Invocation invocation) {
-=======
-      FakeRequestContext context = FakeRequestContext()..agent = agent;
-      Map<String, dynamic> request = <String, dynamic>{'AgentID': 'aid'};
-      Task task = Task(name: 'foo_test');
-      Commit commit = Commit(sha: 'abc');
-      when(taskProvider.findNextTask(agent)).thenAnswer((Invocation invocation) {
->>>>>>> 2ba2ac96
         return Future<TaskAndCommit>.value(TaskAndCommit(task, commit));
       });
       when(accessTokenProvider.createAccessToken(any))
@@ -134,20 +108,12 @@
     });
 
     test('retries until reservation can be secured', () async {
-<<<<<<< HEAD
-      final RequestContext context = RequestContext(agent: agent);
+      final FakeRequestContext context = FakeRequestContext(agent: agent);
       final Map<String, dynamic> request = <String, dynamic>{'AgentID': 'aid'};
       final Task task = Task(name: 'foo_test');
       final Commit commit = Commit(sha: 'abc');
       when(taskProvider.findNextTask(agent))
           .thenAnswer((Invocation invocation) {
-=======
-      FakeRequestContext context = FakeRequestContext()..agent = agent;
-      Map<String, dynamic> request = <String, dynamic>{'AgentID': 'aid'};
-      Task task = Task(name: 'foo_test');
-      Commit commit = Commit(sha: 'abc');
-      when(taskProvider.findNextTask(agent)).thenAnswer((Invocation invocation) {
->>>>>>> 2ba2ac96
         return Future<TaskAndCommit>.value(TaskAndCommit(task, commit));
       });
       int reservationAttempt = 0;
@@ -176,13 +142,8 @@
     });
 
     test('Looks up agent if not provided in the context', () async {
-<<<<<<< HEAD
-      const RequestContext context = RequestContext();
+      final FakeRequestContext context = FakeRequestContext();
       final Map<String, dynamic> request = <String, dynamic>{'AgentID': 'aid'};
-=======
-      FakeRequestContext context = FakeRequestContext();
-      Map<String, dynamic> request = <String, dynamic>{'AgentID': 'aid'};
->>>>>>> 2ba2ac96
       when(db.lookup<Agent>(any)).thenAnswer((Invocation invocation) {
         return Future<List<Agent>>.value(<Agent>[agent]);
       });
@@ -338,6 +299,8 @@
 
 // ignore: must_be_immutable
 class FakeRequestContext implements RequestContext {
+  FakeRequestContext({this.agent});
+
   @override
   Agent agent;
 
