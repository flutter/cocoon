// Copyright 2019 The Chromium Authors. All rights reserved.
// Use of this source code is governed by a BSD-style license that can be
// found in the LICENSE file.

import 'package:cocoon_service/src/datastore/cocoon_config.dart';
import 'package:cocoon_service/src/model/appengine/agent.dart';
import 'package:cocoon_service/src/model/appengine/commit.dart';
import 'package:cocoon_service/src/model/appengine/task.dart';
import 'package:cocoon_service/src/request_handlers/reserve_task.dart';
import 'package:cocoon_service/src/request_handling/exceptions.dart';
<<<<<<< HEAD
import 'package:cocoon_service/src/request_handling/request_context.dart';
import 'package:cocoon_service/src/service/access_token_provider.dart';
=======
>>>>>>> 28e9eeed
import 'package:gcloud/db.dart';
import 'package:googleapis_auth/auth.dart';
import 'package:mockito/mockito.dart';
import 'package:test/test.dart';

import '../src/request_handling/api_request_handler_tester.dart';
import '../src/request_handling/fake_authentication.dart';

void main() {
  MockConfig config;
  MockTaskProvider taskProvider;
  MockReservationProvider reservationProvider;
  MockAccessTokenProvider accessTokenProvider;
  MockDatastoreDB db;
  Agent agent;

  setUp(() {
    config = MockConfig();
    taskProvider = MockTaskProvider();
    reservationProvider = MockReservationProvider();
    accessTokenProvider = MockAccessTokenProvider();
    db = MockDatastoreDB();
    agent = Agent(agentId: 'aid')..id = 'aid';

    when(config.db).thenReturn(db);
    when(db.emptyKey).thenReturn(Key.emptyKey(Partition('namespace')));
  });

  group('ReserveTask', () {
    ApiRequestHandlerTester tester;
    ReserveTask handler;

    setUp(() {
      tester = ApiRequestHandlerTester();
      handler = ReserveTask(
        config,
        FakeAuthenticationProvider(),
        taskProvider: taskProvider,
        reservationProvider: reservationProvider,
        accessTokenProvider: accessTokenProvider,
      );
    });

    test('throws 400 if no agent in context or request', () {
      tester.requestData = <String, dynamic>{};
      expect(() => tester.post(handler), throwsA(isA<BadRequestException>()));
    });

    test('throws 400 if context and request disagree on agent id', () {
      tester
        ..context = FakeAuthenticatedContext(agent: agent)
        ..requestData = <String, dynamic>{'AgentID': 'bar'};
      expect(() => tester.post(handler), throwsA(isA<BadRequestException>()));
    });

    test('throws 400 if context has agent but request does not', () {
      tester
        ..context = FakeAuthenticatedContext(agent: agent)
        ..requestData = <String, dynamic>{};
      expect(() => tester.post(handler), throwsA(isA<BadRequestException>()));
    });

    group('when request is well-formed', () {
      setUp(() {
        tester
          ..context = FakeAuthenticatedContext(agent: agent)
          ..requestData = <String, dynamic>{'AgentID': 'aid'};
      });

<<<<<<< HEAD
    test('returns full response if task is available', () async {
      final FakeRequestContext context = FakeRequestContext(agent: agent);
      final Map<String, dynamic> request = <String, dynamic>{'AgentID': 'aid'};
      final Task task = Task(name: 'foo_test');
      final Commit commit = Commit(sha: 'abc');
      when(taskProvider.findNextTask(agent)).thenAnswer((Invocation invocation) {
        return Future<TaskAndCommit>.value(TaskAndCommit(task, commit));
      });
      when(accessTokenProvider.createAccessToken(
        any,
        serviceAccountJson: anyNamed('serviceAccountJson'),
        scopes: anyNamed('scopes'),
      )).thenAnswer((Invocation invocation) {
        return Future<AccessToken>.value(AccessToken('type', 'data', DateTime.utc(2019)));
      });
      final ReserveTaskResponse response = await handler.handleApiRequest(context, request);
      expect(response.task.name, 'foo_test');
      expect(response.commit.sha, 'abc');
      expect(response.accessToken.data, 'data');
      verify(taskProvider.findNextTask(agent)).called(1);
      verify(reservationProvider.secureReservation(task, 'aid')).called(1);
      verify(accessTokenProvider.createAccessToken(
        any,
        serviceAccountJson: anyNamed('serviceAccountJson'),
        scopes: anyNamed('scopes'),
      )).called(1);
    });

    test('retries until reservation can be secured', () async {
      final FakeRequestContext context = FakeRequestContext(agent: agent);
      final Map<String, dynamic> request = <String, dynamic>{'AgentID': 'aid'};
      final Task task = Task(name: 'foo_test');
      final Commit commit = Commit(sha: 'abc');
      when(taskProvider.findNextTask(agent)).thenAnswer((Invocation invocation) {
        return Future<TaskAndCommit>.value(TaskAndCommit(task, commit));
      });
      int reservationAttempt = 0;
      when(reservationProvider.secureReservation(task, 'aid')).thenAnswer((Invocation invocation) {
        if (reservationAttempt == 0) {
          reservationAttempt += 1;
          throw const ReservationLostException();
        } else {
          return Future<void>.value();
        }
      });
      when(accessTokenProvider.createAccessToken(
        any,
        serviceAccountJson: anyNamed('serviceAccountJson'),
        scopes: anyNamed('scopes'),
      )).thenAnswer((Invocation invocation) {
        return Future<AccessToken>.value(AccessToken('type', 'data', DateTime.utc(2019)));
      });
      final ReserveTaskResponse response = await handler.handleApiRequest(context, request);
      expect(response.task.name, 'foo_test');
      expect(response.commit.sha, 'abc');
      expect(response.accessToken.data, 'data');
      verify(taskProvider.findNextTask(agent)).called(2);
      verify(reservationProvider.secureReservation(task, 'aid')).called(2);
      verify(accessTokenProvider.createAccessToken(
        any,
        serviceAccountJson: anyNamed('serviceAccountJson'),
        scopes: anyNamed('scopes'),
      )).called(1);
    });
=======
      test('returns empty response if no task available', () async {
        when(taskProvider.findNextTask(agent)).thenAnswer((Invocation invocation) {
          return Future<TaskAndCommit>.value(null);
        });
        final ReserveTaskResponse response = await tester.post(handler);
        expect(response.task, isNull);
        expect(response.commit, isNull);
        expect(response.accessToken, isNull);
        verify(taskProvider.findNextTask(agent)).called(1);
      });

      test('returns full response if task is available', () async {
        final Task task = Task(name: 'foo_test');
        final Commit commit = Commit(sha: 'abc');
        when(taskProvider.findNextTask(agent)).thenAnswer((Invocation invocation) {
          return Future<TaskAndCommit>.value(TaskAndCommit(task, commit));
        });
        when(accessTokenProvider.createAccessToken(any)).thenAnswer((Invocation invocation) {
          return Future<AccessToken>.value(AccessToken('type', 'data', DateTime.utc(2019)));
        });
        final ReserveTaskResponse response = await tester.post(handler);
        expect(response.task.name, 'foo_test');
        expect(response.commit.sha, 'abc');
        expect(response.accessToken.data, 'data');
        verify(taskProvider.findNextTask(agent)).called(1);
        verify(reservationProvider.secureReservation(task, 'aid')).called(1);
        verify(accessTokenProvider.createAccessToken(any)).called(1);
      });
>>>>>>> 28e9eeed

      test('retries until reservation can be secured', () async {
        final Task task = Task(name: 'foo_test');
        final Commit commit = Commit(sha: 'abc');
        when(taskProvider.findNextTask(agent)).thenAnswer((Invocation invocation) {
          return Future<TaskAndCommit>.value(TaskAndCommit(task, commit));
        });
        int reservationAttempt = 0;
        when(reservationProvider.secureReservation(task, 'aid'))
            .thenAnswer((Invocation invocation) {
          if (reservationAttempt == 0) {
            reservationAttempt += 1;
            throw const ReservationLostException();
          } else {
            return Future<void>.value();
          }
        });
        when(accessTokenProvider.createAccessToken(any)).thenAnswer((Invocation invocation) {
          return Future<AccessToken>.value(AccessToken('type', 'data', DateTime.utc(2019)));
        });
        final ReserveTaskResponse response = await tester.post(handler);
        expect(response.task.name, 'foo_test');
        expect(response.commit.sha, 'abc');
        expect(response.accessToken.data, 'data');
        verify(taskProvider.findNextTask(agent)).called(2);
        verify(reservationProvider.secureReservation(task, 'aid')).called(2);
        verify(accessTokenProvider.createAccessToken(any)).called(1);
      });

      test('Looks up agent if not provided in the context', () async {
        when(db.lookup<Agent>(any)).thenAnswer((Invocation invocation) {
          return Future<List<Agent>>.value(<Agent>[agent]);
        });
        when(taskProvider.findNextTask(agent)).thenAnswer((Invocation invocation) {
          return Future<TaskAndCommit>.value(null);
        });
        final ReserveTaskResponse response = await tester.post(handler);
        expect(response.task, isNull);
        expect(response.commit, isNull);
        expect(response.accessToken, isNull);
        verify(taskProvider.findNextTask(agent)).called(1);
      });
    });
  });

  group('TaskProvider', () {
    Agent agent;
    Commit commit;
    MockQuery<Commit> commitQuery;
    MockQuery<Task> taskQuery;

    TaskProvider taskProvider;

    Task newTask() {
      return Task(
        name: 'test',
        status: Task.statusNew,
        stageName: 'devicelab',
        attempts: 0,
        isFlaky: false,
        requiredCapabilities: <String>['linux/android'],
      );
    }

    setUp(() {
      agent = Agent(agentId: 'aid', capabilities: <String>['linux/android']);
      commit = Commit(sha: 'abc')
        ..id = 'abc'
        ..parentKey = Key.emptyKey(Partition('ns'));
      commitQuery = MockQuery<Commit>();
      taskQuery = MockQuery<Task>();
      taskProvider = TaskProvider(config);

      MockQuery<Model> marshallQuery(Invocation invocation) {
        final Type typeArgument = invocation.typeArguments.single;
        switch (typeArgument) {
          case Commit:
            return commitQuery;
          case Task:
            return taskQuery;
          default:
            fail('Unexpected call: query<$typeArgument>');
        }
      }

      when(db.query()).thenAnswer(marshallQuery);
      when(db.query(ancestorKey: anyNamed('ancestorKey'))).thenAnswer(marshallQuery);
    });

    test('if no commits in query returns null', () async {
      when(commitQuery.run()).thenAnswer((Invocation invocation) {
        return Stream<Commit>.fromIterable(<Commit>[]);
      });
      expect(await taskProvider.findNextTask(agent), isNull);
    });

    group('if commits in query', () {
      void setTaskResults(List<Task> tasks) {
        when(taskQuery.run()).thenAnswer((Invocation invocation) {
          return Stream<Task>.fromIterable(tasks);
        });
      }

      setUp(() {
        when(commitQuery.run()).thenAnswer((Invocation invocation) {
          return Stream<Commit>.fromIterable(<Commit>[commit]);
        });
      });

      test('throws if task has no required capabilities', () async {
        setTaskResults(<Task>[
          newTask()..requiredCapabilities.clear(),
        ]);
        expect(taskProvider.findNextTask(agent), throwsA(isA<InvalidTaskException>()));
      });

      test('returns available task', () async {
        setTaskResults(<Task>[
          newTask()..name = 'a',
        ]);
        final TaskAndCommit result = await taskProvider.findNextTask(agent);
        expect(result.task.name, 'a');
        expect(result.commit, commit);
      });

      test('skips tasks where agent capabilities are insufficient', () async {
        setTaskResults(<Task>[
          newTask()..requiredCapabilities[0] = 'mac/ios',
        ]);
        expect(await taskProvider.findNextTask(agent), isNull);
      });

      test('skips tasks that are not managed by devicelab', () async {
        setTaskResults(<Task>[
          newTask()..stageName = 'cirrus',
        ]);
        expect(await taskProvider.findNextTask(agent), isNull);
      });

      test('only considers tasks with status "new"', () async {
        setTaskResults(<Task>[
          newTask()..status = Task.statusInProgress,
          newTask()..status = Task.statusSucceeded,
          newTask()..status = Task.statusFailed,
        ]);
        expect(await taskProvider.findNextTask(agent), isNull);
      });

      test('picks the task with fewest attempts first', () async {
        setTaskResults(<Task>[
          newTask()
            ..name = 'c'
            ..attempts = 3,
          newTask()
            ..name = 'a'
            ..attempts = 1,
          newTask()
            ..name = 'b'
            ..attempts = 2,
        ]);
        final TaskAndCommit result = await taskProvider.findNextTask(agent);
        expect(result.task.name, 'a');
      });
    });
  });
}

// ignore: must_be_immutable
class MockConfig extends Mock implements Config {}

class MockTaskProvider extends Mock implements TaskProvider {}

class MockReservationProvider extends Mock implements ReservationProvider {}

class MockAccessTokenProvider extends Mock implements AccessTokenProvider {}

class MockDatastoreDB extends Mock implements DatastoreDB {}

class MockQuery<T extends Model> extends Mock implements Query<T> {}<|MERGE_RESOLUTION|>--- conflicted
+++ resolved
@@ -8,11 +8,7 @@
 import 'package:cocoon_service/src/model/appengine/task.dart';
 import 'package:cocoon_service/src/request_handlers/reserve_task.dart';
 import 'package:cocoon_service/src/request_handling/exceptions.dart';
-<<<<<<< HEAD
-import 'package:cocoon_service/src/request_handling/request_context.dart';
 import 'package:cocoon_service/src/service/access_token_provider.dart';
-=======
->>>>>>> 28e9eeed
 import 'package:gcloud/db.dart';
 import 'package:googleapis_auth/auth.dart';
 import 'package:mockito/mockito.dart';
@@ -82,72 +78,6 @@
           ..requestData = <String, dynamic>{'AgentID': 'aid'};
       });
 
-<<<<<<< HEAD
-    test('returns full response if task is available', () async {
-      final FakeRequestContext context = FakeRequestContext(agent: agent);
-      final Map<String, dynamic> request = <String, dynamic>{'AgentID': 'aid'};
-      final Task task = Task(name: 'foo_test');
-      final Commit commit = Commit(sha: 'abc');
-      when(taskProvider.findNextTask(agent)).thenAnswer((Invocation invocation) {
-        return Future<TaskAndCommit>.value(TaskAndCommit(task, commit));
-      });
-      when(accessTokenProvider.createAccessToken(
-        any,
-        serviceAccountJson: anyNamed('serviceAccountJson'),
-        scopes: anyNamed('scopes'),
-      )).thenAnswer((Invocation invocation) {
-        return Future<AccessToken>.value(AccessToken('type', 'data', DateTime.utc(2019)));
-      });
-      final ReserveTaskResponse response = await handler.handleApiRequest(context, request);
-      expect(response.task.name, 'foo_test');
-      expect(response.commit.sha, 'abc');
-      expect(response.accessToken.data, 'data');
-      verify(taskProvider.findNextTask(agent)).called(1);
-      verify(reservationProvider.secureReservation(task, 'aid')).called(1);
-      verify(accessTokenProvider.createAccessToken(
-        any,
-        serviceAccountJson: anyNamed('serviceAccountJson'),
-        scopes: anyNamed('scopes'),
-      )).called(1);
-    });
-
-    test('retries until reservation can be secured', () async {
-      final FakeRequestContext context = FakeRequestContext(agent: agent);
-      final Map<String, dynamic> request = <String, dynamic>{'AgentID': 'aid'};
-      final Task task = Task(name: 'foo_test');
-      final Commit commit = Commit(sha: 'abc');
-      when(taskProvider.findNextTask(agent)).thenAnswer((Invocation invocation) {
-        return Future<TaskAndCommit>.value(TaskAndCommit(task, commit));
-      });
-      int reservationAttempt = 0;
-      when(reservationProvider.secureReservation(task, 'aid')).thenAnswer((Invocation invocation) {
-        if (reservationAttempt == 0) {
-          reservationAttempt += 1;
-          throw const ReservationLostException();
-        } else {
-          return Future<void>.value();
-        }
-      });
-      when(accessTokenProvider.createAccessToken(
-        any,
-        serviceAccountJson: anyNamed('serviceAccountJson'),
-        scopes: anyNamed('scopes'),
-      )).thenAnswer((Invocation invocation) {
-        return Future<AccessToken>.value(AccessToken('type', 'data', DateTime.utc(2019)));
-      });
-      final ReserveTaskResponse response = await handler.handleApiRequest(context, request);
-      expect(response.task.name, 'foo_test');
-      expect(response.commit.sha, 'abc');
-      expect(response.accessToken.data, 'data');
-      verify(taskProvider.findNextTask(agent)).called(2);
-      verify(reservationProvider.secureReservation(task, 'aid')).called(2);
-      verify(accessTokenProvider.createAccessToken(
-        any,
-        serviceAccountJson: anyNamed('serviceAccountJson'),
-        scopes: anyNamed('scopes'),
-      )).called(1);
-    });
-=======
       test('returns empty response if no task available', () async {
         when(taskProvider.findNextTask(agent)).thenAnswer((Invocation invocation) {
           return Future<TaskAndCommit>.value(null);
@@ -165,7 +95,11 @@
         when(taskProvider.findNextTask(agent)).thenAnswer((Invocation invocation) {
           return Future<TaskAndCommit>.value(TaskAndCommit(task, commit));
         });
-        when(accessTokenProvider.createAccessToken(any)).thenAnswer((Invocation invocation) {
+        when(accessTokenProvider.createAccessToken(
+          any,
+          serviceAccountJson: anyNamed('serviceAccountJson'),
+          scopes: anyNamed('scopes'),
+        )).thenAnswer((Invocation invocation) {
           return Future<AccessToken>.value(AccessToken('type', 'data', DateTime.utc(2019)));
         });
         final ReserveTaskResponse response = await tester.post(handler);
@@ -174,9 +108,12 @@
         expect(response.accessToken.data, 'data');
         verify(taskProvider.findNextTask(agent)).called(1);
         verify(reservationProvider.secureReservation(task, 'aid')).called(1);
-        verify(accessTokenProvider.createAccessToken(any)).called(1);
-      });
->>>>>>> 28e9eeed
+        verify(accessTokenProvider.createAccessToken(
+          any,
+          serviceAccountJson: anyNamed('serviceAccountJson'),
+          scopes: anyNamed('scopes'),
+        )).called(1);
+      });
 
       test('retries until reservation can be secured', () async {
         final Task task = Task(name: 'foo_test');
@@ -194,7 +131,11 @@
             return Future<void>.value();
           }
         });
-        when(accessTokenProvider.createAccessToken(any)).thenAnswer((Invocation invocation) {
+        when(accessTokenProvider.createAccessToken(
+          any,
+          serviceAccountJson: anyNamed('serviceAccountJson'),
+          scopes: anyNamed('scopes'),
+        )).thenAnswer((Invocation invocation) {
           return Future<AccessToken>.value(AccessToken('type', 'data', DateTime.utc(2019)));
         });
         final ReserveTaskResponse response = await tester.post(handler);
@@ -203,7 +144,11 @@
         expect(response.accessToken.data, 'data');
         verify(taskProvider.findNextTask(agent)).called(2);
         verify(reservationProvider.secureReservation(task, 'aid')).called(2);
-        verify(accessTokenProvider.createAccessToken(any)).called(1);
+        verify(accessTokenProvider.createAccessToken(
+          any,
+          serviceAccountJson: anyNamed('serviceAccountJson'),
+          scopes: anyNamed('scopes'),
+        )).called(1);
       });
 
       test('Looks up agent if not provided in the context', () async {
