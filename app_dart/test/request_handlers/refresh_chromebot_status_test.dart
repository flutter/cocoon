// Copyright 2019 The Flutter Authors. All rights reserved.
// Use of this source code is governed by a BSD-style license that can be
// found in the LICENSE file.

import 'package:cocoon_scheduler/scheduler.dart';
import 'package:cocoon_service/src/model/appengine/commit.dart';
import 'package:cocoon_service/src/model/appengine/task.dart';
import 'package:cocoon_service/src/request_handlers/refresh_chromebot_status.dart';
import 'package:cocoon_service/src/service/datastore.dart';
import 'package:cocoon_service/src/service/luci.dart';
import 'package:gcloud/db.dart';
import 'package:googleapis/bigquery/v2.dart';
import 'package:mockito/mockito.dart';
import 'package:test/test.dart';

import '../src/bigquery/fake_tabledata_resource.dart';
import '../src/datastore/fake_config.dart';
import '../src/request_handling/api_request_handler_tester.dart';
import '../src/request_handling/fake_authentication.dart';
import '../src/request_handling/fake_http.dart';
import '../src/service/fake_scheduler.dart';
import '../src/utilities/mocks.dart';

void main() {
  group('RefreshChromebotStatus', () {
    FakeConfig config;
    ApiRequestHandlerTester tester;
    MockLuciService mockLuciService;
    RefreshChromebotStatus handler;
    FakeHttpClient branchHttpClient;
    FakeScheduler scheduler;
    FakeTabledataResourceApi tabledataResourceApi;
    MockLuciBuildService mockLuciBuildService;

    Commit commit;

    setUp(() {
      branchHttpClient = FakeHttpClient();
      tabledataResourceApi = FakeTabledataResourceApi();
      config = FakeConfig(tabledataResourceApi: tabledataResourceApi);
      config.flutterBranchesValue = <String>[config.defaultBranch];
      tester = ApiRequestHandlerTester();
      mockLuciService = MockLuciService();
      mockLuciBuildService = MockLuciBuildService();
      scheduler = FakeScheduler(config: config);
      handler = RefreshChromebotStatus(
        config,
        FakeAuthenticationProvider(),
        mockLuciBuildService,
        luciServiceProvider: (_) => mockLuciService,
        datastoreProvider: (DatastoreDB db) => DatastoreService(config.db, 5),
        branchHttpClientProvider: () => branchHttpClient,
        gitHubBackoffCalculator: (int attempt) => Duration.zero,
        scheduler: scheduler,
      );
      commit = Commit(
        key: config.db.emptyKey.append(Commit, id: 'flutter/flutter/master/abc'),
        sha: 'abc',
        branch: config.defaultBranch,
        repository: config.flutterSlug.fullName,
      );
    });

    group('without builder rerun', () {
      setUp(() {
        when(mockLuciBuildService.checkRerunBuilder(
                commitSha: anyNamed('commitSha'), luciTask: anyNamed('luciTask'), retries: anyNamed('retries')))
            .thenAnswer((_) => Future<bool>.value(false));
      });

      test('do not update task status when SHA does not match', () async {
<<<<<<< HEAD
        final Commit commit =
            Commit(key: config.db.emptyKey.append(Commit, id: 'abc'), sha: 'abc', repository: 'flutter/flutter');
=======
>>>>>>> 1811c039
        final Task task = Task(key: commit.key.append(Task, id: 123), commitKey: commit.key, status: Task.statusNew);
        config.db.values[commit.key] = commit;
        config.db.values[task.key] = task;

        final List<LuciBuilder> builders = await config.luciBuilders('prod', config.flutterSlug);
        final Map<BranchLuciBuilder, Map<String, List<LuciTask>>> luciTasks =
            Map<BranchLuciBuilder, Map<String, List<LuciTask>>>.fromIterable(builders,
                key: (dynamic builder) => BranchLuciBuilder(luciBuilder: builder as LuciBuilder, branch: 'master'),
                value: (dynamic builder) => <String, List<LuciTask>>{
                      'def': <LuciTask>[
                        const LuciTask(
                            commitSha: 'def',
                            ref: 'refs/heads/master',
                            status: Task.statusSucceeded,
                            buildNumber: 1,
                            builderName: 'abc')
                      ],
                    });
        when(mockLuciService.getBranchRecentTasks(builders: anyNamed('builders'), requireTaskName: true))
            .thenAnswer((Invocation invocation) {
          return Future<Map<BranchLuciBuilder, Map<String, List<LuciTask>>>>.value(luciTasks);
        });

        expect(task.status, Task.statusNew);
        await tester.get(handler);
        expect(task.status, Task.statusNew);
      });

      test('do not update task status when commitSha/ref is unknown', () async {
        final Task task = Task(
          key: commit.key.append(Task, id: 123),
          commitKey: commit.key,
          status: Task.statusNew,
        );
        config.db.values[commit.key] = commit;
        config.db.values[task.key] = task;

        final List<LuciBuilder> builders = await config.luciBuilders('prod', config.flutterSlug);
        final Map<BranchLuciBuilder, Map<String, List<LuciTask>>> luciTasks =
            Map<BranchLuciBuilder, Map<String, List<LuciTask>>>.fromIterable(builders,
                key: (dynamic builder) => BranchLuciBuilder(luciBuilder: builder as LuciBuilder, branch: 'master'),
                value: (dynamic builder) => <String, List<LuciTask>>{
                      'def': <LuciTask>[
                        const LuciTask(
                            commitSha: 'unknown',
                            ref: 'unknown',
                            status: Task.statusSucceeded,
                            buildNumber: 1,
                            builderName: 'abc')
                      ],
                    });
        when(mockLuciService.getBranchRecentTasks(builders: anyNamed('builders'), requireTaskName: true))
            .thenAnswer((Invocation invocation) {
          return Future<Map<BranchLuciBuilder, Map<String, List<LuciTask>>>>.value(luciTasks);
        });

        expect(task.status, Task.statusNew);
        await tester.get(handler);
        expect(task.status, Task.statusNew);
      });

      test('do not update task status when branch does not match', () async {
        final Commit branchCommit = Commit(
          key: config.db.emptyKey.append(Commit, id: 'flutter/flutter/test/abc'),
          sha: 'abc',
          branch: 'test',
          repository: config.flutterSlug.fullName,
        );
        final Task task =
            Task(key: branchCommit.key.append(Task, id: 123), commitKey: branchCommit.key, status: Task.statusNew);
        config.db.values[branchCommit.key] = branchCommit;
        config.db.values[commit.key] = commit;
        config.db.values[task.key] = task;
        final List<LuciBuilder> builders = await config.luciBuilders('prod', config.flutterSlug);
        final Map<BranchLuciBuilder, Map<String, List<LuciTask>>> luciTasks =
            Map<BranchLuciBuilder, Map<String, List<LuciTask>>>.fromIterable(builders,
                key: (dynamic builder) => BranchLuciBuilder(luciBuilder: builder as LuciBuilder, branch: 'master'),
                value: (dynamic builder) => <String, List<LuciTask>>{
                      'abc': <LuciTask>[
                        const LuciTask(
                            commitSha: 'abc',
                            ref: 'refs/heads/master',
                            status: Task.statusSucceeded,
                            buildNumber: 1,
                            builderName: 'abc')
                      ],
                    });
        when(mockLuciService.getBranchRecentTasks(builders: anyNamed('builders'), requireTaskName: true))
            .thenAnswer((Invocation invocation) {
          return Future<Map<BranchLuciBuilder, Map<String, List<LuciTask>>>>.value(luciTasks);
        });

        expect(task.status, Task.statusNew);
        await tester.get(handler);
        expect(task.status, Task.statusNew);
      });

      test('update task status and buildNumber when buildNumberList does not match', () async {
<<<<<<< HEAD
        final Commit commit =
            Commit(key: config.db.emptyKey.append(Commit, id: 'abc'), sha: 'abc', repository: 'flutter/flutter');
=======
>>>>>>> 1811c039
        final Task task = Task(key: commit.key.append(Task, id: 123), commitKey: commit.key, status: Task.statusNew);
        config.db.values[commit.key] = commit;
        config.db.values[task.key] = task;
        final List<LuciBuilder> builders = await config.luciBuilders('prod', config.flutterSlug);
        final Map<BranchLuciBuilder, Map<String, List<LuciTask>>> luciTasks =
            Map<BranchLuciBuilder, Map<String, List<LuciTask>>>.fromIterable(builders,
                key: (dynamic builder) => BranchLuciBuilder(luciBuilder: builder as LuciBuilder, branch: 'master'),
                value: (dynamic builder) => <String, List<LuciTask>>{
                      'abc': <LuciTask>[
                        const LuciTask(
                            commitSha: 'abc',
                            ref: 'refs/heads/master',
                            status: Task.statusSucceeded,
                            buildNumber: 1,
                            builderName: 'abc')
                      ],
                    });
        when(mockLuciService.getBranchRecentTasks(builders: anyNamed('builders'), requireTaskName: true))
            .thenAnswer((Invocation invocation) {
          return Future<Map<BranchLuciBuilder, Map<String, List<LuciTask>>>>.value(luciTasks);
        });

        expect(task.status, Task.statusNew);
        expect(task.buildNumberList, isNull);
        await tester.get(handler);
        expect(task.status, Task.statusSucceeded);
        expect(task.buildNumberList, '1');
      });

      test('save data to BigQuery when task finishes', () async {
<<<<<<< HEAD
        final Commit commit =
            Commit(key: config.db.emptyKey.append(Commit, id: 'abc'), sha: 'abc', repository: 'flutter/flutter');
=======
>>>>>>> 1811c039
        final Task task = Task(key: commit.key.append(Task, id: 123), commitKey: commit.key, status: Task.statusNew);
        config.db.values[commit.key] = commit;
        config.db.values[task.key] = task;
        final List<LuciBuilder> builders = await config.luciBuilders('prod', config.flutterSlug);
        final Map<BranchLuciBuilder, Map<String, List<LuciTask>>> luciTasks =
            Map<BranchLuciBuilder, Map<String, List<LuciTask>>>.fromIterable(builders,
                key: (dynamic builder) => BranchLuciBuilder(luciBuilder: builder as LuciBuilder, branch: 'master'),
                value: (dynamic builder) => <String, List<LuciTask>>{
                      'abc': <LuciTask>[
                        const LuciTask(
                            commitSha: 'abc',
                            ref: 'refs/heads/master',
                            status: Task.statusSucceeded,
                            buildNumber: 1,
                            builderName: 'abc')
                      ],
                    });
        when(mockLuciService.getBranchRecentTasks(builders: anyNamed('builders'), requireTaskName: true))
            .thenAnswer((Invocation invocation) {
          return Future<Map<BranchLuciBuilder, Map<String, List<LuciTask>>>>.value(luciTasks);
        });

        await tester.get(handler);
        final TableDataList tableDataList = await tabledataResourceApi.list('test', 'test', 'test');
        expect(tableDataList.totalRows, '1');
      });

      test('update task status and buildNumber when status does not match', () async {
<<<<<<< HEAD
        final Commit commit =
            Commit(key: config.db.emptyKey.append(Commit, id: 'abc'), sha: 'abc', repository: 'flutter/flutter');
=======
>>>>>>> 1811c039
        final Task task = Task(
            key: commit.key.append(Task, id: 123), commitKey: commit.key, status: Task.statusNew, buildNumberList: '1');
        config.db.values[commit.key] = commit;
        config.db.values[task.key] = task;
        final List<LuciBuilder> builders = await config.luciBuilders('prod', config.flutterSlug);
        final Map<BranchLuciBuilder, Map<String, List<LuciTask>>> luciTasks =
            Map<BranchLuciBuilder, Map<String, List<LuciTask>>>.fromIterable(builders,
                key: (dynamic builder) => BranchLuciBuilder(luciBuilder: builder as LuciBuilder, branch: 'master'),
                value: (dynamic builder) => <String, List<LuciTask>>{
                      'abc': <LuciTask>[
                        const LuciTask(
                            commitSha: 'abc',
                            ref: 'refs/heads/master',
                            status: Task.statusSucceeded,
                            buildNumber: 1,
                            builderName: 'abc')
                      ],
                    });
        when(mockLuciService.getBranchRecentTasks(builders: anyNamed('builders'), requireTaskName: true))
            .thenAnswer((Invocation invocation) {
          return Future<Map<BranchLuciBuilder, Map<String, List<LuciTask>>>>.value(luciTasks);
        });

        expect(task.status, Task.statusNew);
        await tester.get(handler);
        expect(task.status, Task.statusSucceeded);
      });

<<<<<<< HEAD
      test('update task status with latest status when multiple reruns exist', () async {
        final Commit commit =
            Commit(key: config.db.emptyKey.append(Commit, id: 'abc'), sha: 'abc', repository: 'flutter/flutter');
=======
      test('update task status with latest status when multilple reruns exist', () async {
>>>>>>> 1811c039
        final Task task = Task(
            key: commit.key.append(Task, id: 123), commitKey: commit.key, status: Task.statusNew, buildNumberList: '1');
        config.db.values[commit.key] = commit;
        config.db.values[task.key] = task;
        final List<LuciBuilder> builders = await config.luciBuilders('prod', config.flutterSlug);
        final Map<BranchLuciBuilder, Map<String, List<LuciTask>>> luciTasks =
            Map<BranchLuciBuilder, Map<String, List<LuciTask>>>.fromIterable(builders,
                key: (dynamic builder) => BranchLuciBuilder(luciBuilder: builder as LuciBuilder, branch: 'master'),
                value: (dynamic builder) => <String, List<LuciTask>>{
                      'abc': <LuciTask>[
                        const LuciTask(
                            commitSha: 'abc',
                            ref: 'refs/heads/master',
                            status: Task.statusSucceeded,
                            buildNumber: 2,
                            builderName: 'abc'),
                        const LuciTask(
                            commitSha: 'abc',
                            ref: 'refs/heads/master',
                            status: Task.statusFailed,
                            buildNumber: 1,
                            builderName: 'abc')
                      ],
                    });
        when(mockLuciService.getBranchRecentTasks(builders: anyNamed('builders'), requireTaskName: true))
            .thenAnswer((Invocation invocation) {
          return Future<Map<BranchLuciBuilder, Map<String, List<LuciTask>>>>.value(luciTasks);
        });

        expect(task.status, Task.statusNew);
        await tester.get(handler);
        expect(task.status, Task.statusSucceeded);
        expect(task.buildNumberList, '1,2');
      });

<<<<<<< HEAD
      test('update task status for non master branch', () async {
        final Commit commit = Commit(
            key: config.db.emptyKey.append(Commit, id: 'def'),
            sha: 'def',
            branch: 'test',
            repository: 'flutter/flutter');
        final Task task = Task(key: commit.key.append(Task, id: 456), commitKey: commit.key, status: Task.statusNew);
=======
      test('update task status with latest status when ci yaml targets exist', () async {
        final Task task = Task(
            key: commit.key.append(Task, id: 123),
            commitKey: commit.key,
            builderName: 'Linux A',
            status: Task.statusNew,
            buildNumberList: '1');
>>>>>>> 1811c039
        config.db.values[commit.key] = commit;
        config.db.values[task.key] = task;
        scheduler.schedulerConfig = oneTargetConfig;
        final List<Target> targets = scheduler.getPostSubmitTargets(commit, await scheduler.getSchedulerConfig(commit));
        final List<LuciBuilder> builders =
            targets.map((Target target) => LuciBuilder.fromTarget(target, commit.slug)).toList();
        final Map<BranchLuciBuilder, Map<String, List<LuciTask>>> luciTasks =
            Map<BranchLuciBuilder, Map<String, List<LuciTask>>>.fromIterable(builders,
                key: (dynamic builder) => BranchLuciBuilder(luciBuilder: builder as LuciBuilder, branch: 'master'),
                value: (dynamic builder) => <String, List<LuciTask>>{
                      'abc': <LuciTask>[
                        const LuciTask(
                          commitSha: 'abc',
                          ref: 'refs/heads/master',
                          status: Task.statusSucceeded,
                          buildNumber: 2,
                          builderName: 'Linux A',
                        ),
                      ],
                    });
        when(mockLuciService.getBranchRecentTasks(builders: anyNamed('builders'), requireTaskName: true))
            .thenAnswer((Invocation invocation) {
          return Future<Map<BranchLuciBuilder, Map<String, List<LuciTask>>>>.value(luciTasks);
        });

        expect(task.status, Task.statusNew);
        await tester.get(handler);
        expect(task.status, Task.statusSucceeded);
        expect(task.buildNumberList, '2');
      });

      test('update task status for non master branch', () async {
        final Commit branchCommit = Commit(
          key: config.db.emptyKey.append(Commit, id: 'flutter/flutter/test/def'),
          sha: 'def',
          branch: 'test',
          repository: config.flutterSlug.fullName,
        );
        final Task task =
            Task(key: branchCommit.key.append(Task, id: 456), commitKey: branchCommit.key, status: Task.statusNew);
        config.flutterBranchesValue = <String>[config.defaultBranch, 'test'];
        config.db.values[commit.key] = commit;
        config.db.values[branchCommit.key] = branchCommit;
        config.db.values[task.key] = task;
        final List<LuciBuilder> builders = await config.luciBuilders('prod', config.flutterSlug);
        final Map<BranchLuciBuilder, Map<String, List<LuciTask>>> luciTasks =
            Map<BranchLuciBuilder, Map<String, List<LuciTask>>>.fromIterable(builders,
                key: (dynamic builder) => BranchLuciBuilder(luciBuilder: builder as LuciBuilder, branch: 'master'),
                value: (dynamic builder) => <String, List<LuciTask>>{
                      'def': <LuciTask>[
                        const LuciTask(
                            commitSha: 'def',
                            ref: 'refs/heads/master',
                            status: Task.statusFailed,
                            buildNumber: 1,
                            builderName: 'abc'),
                      ],
                    });
        final Map<BranchLuciBuilder, Map<String, List<LuciTask>>> testLuciTasks =
            Map<BranchLuciBuilder, Map<String, List<LuciTask>>>.fromIterable(builders,
                key: (dynamic builder) => BranchLuciBuilder(luciBuilder: builder as LuciBuilder, branch: 'test'),
                value: (dynamic builder) => <String, List<LuciTask>>{
                      'def': <LuciTask>[
                        const LuciTask(
                            commitSha: 'def',
                            ref: 'refs/heads/test',
                            status: Task.statusSucceeded,
                            buildNumber: 2,
                            builderName: 'abc')
                      ],
                    });
        luciTasks.addAll(testLuciTasks);
        when(mockLuciService.getBranchRecentTasks(builders: anyNamed('builders'), requireTaskName: true))
            .thenAnswer((Invocation invocation) {
          return Future<Map<BranchLuciBuilder, Map<String, List<LuciTask>>>>.value(luciTasks);
        });

        expect(task.status, Task.statusNew);
        await tester.get(handler);
        expect(task.status, Task.statusSucceeded);
      });
    });

    group('without builder rerun', () {
      setUp(() {
        when(mockLuciBuildService.checkRerunBuilder(
                commitSha: anyNamed('commitSha'), luciTask: anyNamed('luciTask'), retries: anyNamed('retries')))
            .thenAnswer((_) => Future<bool>.value(true));
      });

      test('rerun Mac builder when hiting recipe infra failure', () async {
        config.maxTaskRetriesValue = 2;
<<<<<<< HEAD
        final Commit commit =
            Commit(key: config.db.emptyKey.append(Commit, id: 'abc'), sha: 'abc', repository: 'flutter/flutter');
=======
>>>>>>> 1811c039
        final Task task = Task(
            key: commit.key.append(Task, id: 123),
            commitKey: commit.key,
            status: Task.statusInProgress,
            buildNumberList: '1',
            attempts: 0,
            builderName: 'Mac abc');
        config.db.values[commit.key] = commit;
        config.db.values[task.key] = task;
        final Map<BranchLuciBuilder, Map<String, List<LuciTask>>> luciTasks =
            Map<BranchLuciBuilder, Map<String, List<LuciTask>>>.fromIterable(<LuciBuilder>[
          LuciBuilder(name: 'Mac abc', repo: config.flutterSlug.name, taskName: 'def', flaky: false)
        ],
                key: (dynamic builder) => BranchLuciBuilder(luciBuilder: builder as LuciBuilder, branch: 'master'),
                value: (dynamic builder) => <String, List<LuciTask>>{
                      'abc': <LuciTask>[
                        const LuciTask(
                            commitSha: 'abc',
                            ref: 'refs/heads/master',
                            status: Task.statusInfraFailure,
                            buildNumber: 1,
                            builderName: 'Mac abc')
                      ],
                    });
        when(mockLuciService.getBranchRecentTasks(builders: anyNamed('builders'), requireTaskName: true))
            .thenAnswer((Invocation invocation) {
          return Future<Map<BranchLuciBuilder, Map<String, List<LuciTask>>>>.value(luciTasks);
        });

        expect(task.status, Task.statusInProgress);
        await tester.get(handler);
        expect(task.status, Task.statusNew);
        expect(task.attempts, 1);
      });
    });
  });
}<|MERGE_RESOLUTION|>--- conflicted
+++ resolved
@@ -69,11 +69,8 @@
       });
 
       test('do not update task status when SHA does not match', () async {
-<<<<<<< HEAD
-        final Commit commit =
-            Commit(key: config.db.emptyKey.append(Commit, id: 'abc'), sha: 'abc', repository: 'flutter/flutter');
-=======
->>>>>>> 1811c039
+        final Commit commit =
+            Commit(key: config.db.emptyKey.append(Commit, id: 'abc'), sha: 'abc', repository: 'flutter/flutter');
         final Task task = Task(key: commit.key.append(Task, id: 123), commitKey: commit.key, status: Task.statusNew);
         config.db.values[commit.key] = commit;
         config.db.values[task.key] = task;
@@ -172,11 +169,8 @@
       });
 
       test('update task status and buildNumber when buildNumberList does not match', () async {
-<<<<<<< HEAD
-        final Commit commit =
-            Commit(key: config.db.emptyKey.append(Commit, id: 'abc'), sha: 'abc', repository: 'flutter/flutter');
-=======
->>>>>>> 1811c039
+        final Commit commit =
+            Commit(key: config.db.emptyKey.append(Commit, id: 'abc'), sha: 'abc', repository: 'flutter/flutter');
         final Task task = Task(key: commit.key.append(Task, id: 123), commitKey: commit.key, status: Task.statusNew);
         config.db.values[commit.key] = commit;
         config.db.values[task.key] = task;
@@ -207,11 +201,8 @@
       });
 
       test('save data to BigQuery when task finishes', () async {
-<<<<<<< HEAD
-        final Commit commit =
-            Commit(key: config.db.emptyKey.append(Commit, id: 'abc'), sha: 'abc', repository: 'flutter/flutter');
-=======
->>>>>>> 1811c039
+        final Commit commit =
+            Commit(key: config.db.emptyKey.append(Commit, id: 'abc'), sha: 'abc', repository: 'flutter/flutter');
         final Task task = Task(key: commit.key.append(Task, id: 123), commitKey: commit.key, status: Task.statusNew);
         config.db.values[commit.key] = commit;
         config.db.values[task.key] = task;
@@ -240,11 +231,8 @@
       });
 
       test('update task status and buildNumber when status does not match', () async {
-<<<<<<< HEAD
-        final Commit commit =
-            Commit(key: config.db.emptyKey.append(Commit, id: 'abc'), sha: 'abc', repository: 'flutter/flutter');
-=======
->>>>>>> 1811c039
+        final Commit commit =
+            Commit(key: config.db.emptyKey.append(Commit, id: 'abc'), sha: 'abc', repository: 'flutter/flutter');
         final Task task = Task(
             key: commit.key.append(Task, id: 123), commitKey: commit.key, status: Task.statusNew, buildNumberList: '1');
         config.db.values[commit.key] = commit;
@@ -273,13 +261,9 @@
         expect(task.status, Task.statusSucceeded);
       });
 
-<<<<<<< HEAD
       test('update task status with latest status when multiple reruns exist', () async {
         final Commit commit =
             Commit(key: config.db.emptyKey.append(Commit, id: 'abc'), sha: 'abc', repository: 'flutter/flutter');
-=======
-      test('update task status with latest status when multilple reruns exist', () async {
->>>>>>> 1811c039
         final Task task = Task(
             key: commit.key.append(Task, id: 123), commitKey: commit.key, status: Task.statusNew, buildNumberList: '1');
         config.db.values[commit.key] = commit;
@@ -315,7 +299,6 @@
         expect(task.buildNumberList, '1,2');
       });
 
-<<<<<<< HEAD
       test('update task status for non master branch', () async {
         final Commit commit = Commit(
             key: config.db.emptyKey.append(Commit, id: 'def'),
@@ -323,15 +306,6 @@
             branch: 'test',
             repository: 'flutter/flutter');
         final Task task = Task(key: commit.key.append(Task, id: 456), commitKey: commit.key, status: Task.statusNew);
-=======
-      test('update task status with latest status when ci yaml targets exist', () async {
-        final Task task = Task(
-            key: commit.key.append(Task, id: 123),
-            commitKey: commit.key,
-            builderName: 'Linux A',
-            status: Task.statusNew,
-            buildNumberList: '1');
->>>>>>> 1811c039
         config.db.values[commit.key] = commit;
         config.db.values[task.key] = task;
         scheduler.schedulerConfig = oneTargetConfig;
@@ -424,11 +398,8 @@
 
       test('rerun Mac builder when hiting recipe infra failure', () async {
         config.maxTaskRetriesValue = 2;
-<<<<<<< HEAD
-        final Commit commit =
-            Commit(key: config.db.emptyKey.append(Commit, id: 'abc'), sha: 'abc', repository: 'flutter/flutter');
-=======
->>>>>>> 1811c039
+        final Commit commit =
+            Commit(key: config.db.emptyKey.append(Commit, id: 'abc'), sha: 'abc', repository: 'flutter/flutter');
         final Task task = Task(
             key: commit.key.append(Task, id: 123),
             commitKey: commit.key,
