// Copyright 2020 The Flutter Authors. All rights reserved.
// Use of this source code is governed by a BSD-style license that can be
// found in the LICENSE file.

import 'dart:async';
import 'dart:io';

import 'package:appengine/appengine.dart';
import 'package:cocoon_service/src/model/appengine/github_gold_status_update.dart';
import 'package:cocoon_service/src/request_handlers/push_gold_status_to_github.dart';
import 'package:cocoon_service/src/request_handling/body.dart';
import 'package:cocoon_service/src/service/datastore.dart';
import 'package:gcloud/db.dart' as gcloud_db;
import 'package:gcloud/db.dart';
import 'package:github/github.dart';
import 'package:graphql/client.dart';
import 'package:http/http.dart' as http;
import 'package:http/testing.dart';
import 'package:mockito/mockito.dart';
import 'package:retry/retry.dart';
import 'package:test/test.dart';

import '../src/datastore/fake_config.dart';
import '../src/datastore/fake_datastore.dart';
import '../src/request_handling/api_request_handler_tester.dart';
import '../src/request_handling/fake_authentication.dart';
import '../src/request_handling/fake_logging.dart';
import '../src/service/fake_graphql_client.dart';
import '../src/utilities/mocks.dart';

void main() {
  const String kGoldenFileLabel = 'will affect goldens';

  group('PushGoldStatusToGithub', () {
    late FakeConfig config;
    late FakeClientContext clientContext;
    FakeAuthenticatedContext authContext;
    late FakeAuthenticationProvider auth;
    late FakeDatastoreDB db;
    late FakeLogging log;
    late ApiRequestHandlerTester tester;
    late PushGoldStatusToGithub handler;
    FakeGraphQLClient githubGraphQLClient;
    List<dynamic> checkRuns = <dynamic>[];
    late MockClient mockHttpClient;
    late RepositorySlug slug;
    late RetryOptions retryOptions;

    setUp(() {
      clientContext = FakeClientContext();
      authContext = FakeAuthenticatedContext(clientContext: clientContext);
      auth = FakeAuthenticationProvider(clientContext: clientContext);
      githubGraphQLClient = FakeGraphQLClient();
      db = FakeDatastoreDB();
      config = FakeConfig(
        dbValue: db,
      );
      log = FakeLogging();
      tester = ApiRequestHandlerTester(context: authContext);
      mockHttpClient = MockClient((_) async => http.Response('{}', HttpStatus.ok));
      retryOptions = const RetryOptions(
        delayFactor: Duration(microseconds: 1),
        maxDelay: Duration(microseconds: 2),
        maxAttempts: 2,
      );

      githubGraphQLClient.mutateResultForOptions = (MutationOptions options) => QueryResult(
            source: QueryResultSource.network,
          );
      githubGraphQLClient.queryResultForOptions = (QueryOptions options) {
        return createGithubQueryResult(checkRuns);
      };
      config.githubGraphQLClient = githubGraphQLClient;
      config.flutterGoldPendingValue = 'pending';
      config.flutterGoldChangesValue = 'changes';
      config.flutterGoldSuccessValue = 'success';
      config.flutterGoldAlertConstantValue = 'flutter gold alert';
      config.flutterGoldInitialAlertValue = 'initial';
      config.flutterGoldFollowUpAlertValue = 'follow-up';
      config.flutterGoldDraftChangeValue = 'draft';
      config.flutterGoldStalePRValue = 'stale';

      handler = PushGoldStatusToGithub(
        config,
        auth,
        datastoreProvider: (DatastoreDB db) {
          return DatastoreService(
            db,
            5,
            retryOptions: retryOptions,
          );
        },
        loggingProvider: () => log,
        goldClient: mockHttpClient,
      );

      slug = RepositorySlug('flutter', 'flutter');
      checkRuns.clear();
    });

    group('in development environment', () {
      setUp(() {
        clientContext.isDevelopmentEnvironment = true;
      });

      test('Does nothing', () async {
        config.githubClient = ThrowingGitHub();
        db.onCommit =
            (List<gcloud_db.Model<dynamic>> insert, List<gcloud_db.Key<dynamic>> deletes) => throw AssertionError();
        db.addOnQuery<GithubGoldStatusUpdate>((Iterable<GithubGoldStatusUpdate> results) {
          throw AssertionError();
        });
        final Body body = await tester.get<Body>(handler);
        expect(body, same(Body.empty));
      });
    });

    group('in non-development environment', () {
      MockGitHub github;
      MockPullRequestsService pullRequestsService;
      late MockIssuesService issuesService;
      late MockRepositoriesService repositoriesService;
      late List<PullRequest> prsFromGitHub;

      setUp(() {
        github = MockGitHub();
        pullRequestsService = MockPullRequestsService();
        issuesService = MockIssuesService();
        repositoriesService = MockRepositoriesService();
        when(github.pullRequests).thenReturn(pullRequestsService);
        when(github.issues).thenReturn(issuesService);
        when(github.repositories).thenReturn(repositoriesService);
        when(pullRequestsService.list(any)).thenAnswer((Invocation _) {
          return Stream<PullRequest>.fromIterable(prsFromGitHub);
        });
        when(repositoriesService.createStatus(any, any, any)).thenAnswer((_) async => RepositoryStatus());
        when(issuesService.createComment(any, any, any)).thenAnswer((_) async => IssueComment());
        when(issuesService.addLabelsToIssue(any, any, any)).thenAnswer((_) async => <IssueLabel>[]);
        config.githubClient = github;
        clientContext.isDevelopmentEnvironment = false;
      });

      GithubGoldStatusUpdate newStatusUpdate(PullRequest pr, String statusUpdate, String sha, String description) {
        return GithubGoldStatusUpdate(
          key: db.emptyKey.append(GithubGoldStatusUpdate),
          status: statusUpdate,
          pr: pr.number!,
          head: sha,
          updates: 0,
          description: description,
          repository: 'flutter/flutter',
        );
      }

      PullRequest newPullRequest(int number, String sha, String baseRef, {bool draft = false, DateTime? updated}) {
        return PullRequest()
          ..number = 123
          ..head = (PullRequestHead()..sha = 'abc')
          ..base = (PullRequestHead()..ref = baseRef)
          ..draft = draft
          ..updatedAt = updated ?? DateTime.now();
      }

      group('does not update GitHub or Datastore', () {
        setUp(() {
          db.onCommit =
              (List<gcloud_db.Model<dynamic>> insert, List<gcloud_db.Key<dynamic>> deletes) => throw AssertionError();
          when(repositoriesService.createStatus(any, any, any)).thenThrow(AssertionError());
        });

        test('if there are no PRs', () async {
          prsFromGitHub = <PullRequest>[];
          final Body body = await tester.get<Body>(handler);
          expect(body, same(Body.empty));
          expect(log.records.where(hasLevel(LogLevel.WARNING)), isEmpty);
          expect(log.records.where(hasLevel(LogLevel.ERROR)), isEmpty);
        });

        test('if there are no framework tests for this PR', () async {
          checkRuns = <dynamic>[
            <String, String>{'name': 'tool-test1', 'status': 'completed', 'conclusion': 'success'}
          ];
          final PullRequest pr = newPullRequest(123, 'abc', 'master');
          prsFromGitHub = <PullRequest>[pr];
          final GithubGoldStatusUpdate status = newStatusUpdate(pr, '', '', '');
          db.values[status.key] = status;
          final Body body = await tester.get<Body>(handler);
          expect(body, same(Body.empty));
          expect(log.records.where(hasLevel(LogLevel.WARNING)), isEmpty);
          expect(log.records.where(hasLevel(LogLevel.ERROR)), isEmpty);

          // Should not apply labels or make comments
          verifyNever(issuesService.addLabelsToIssue(
            slug,
            pr.number!,
            <String>[
              kGoldenFileLabel,
            ],
          ));

          verifyNever(issuesService.createComment(
            slug,
            pr.number!,
            argThat(contains(config.flutterGoldCommentID(pr))),
          ));
        });

        test('same commit, checks running, last status running', () async {
          // Same commit
          final PullRequest pr = newPullRequest(123, 'abc', 'master');
          prsFromGitHub = <PullRequest>[pr];
          final GithubGoldStatusUpdate status = newStatusUpdate(
            pr,
            GithubGoldStatusUpdate.statusRunning,
            'abc',
            config.flutterGoldPendingValue!,
          );
          db.values[status.key] = status;

          // Checks still running
          checkRuns = <dynamic>[
            <String, String>{'name': 'framework', 'status': 'in_progress', 'conclusion': 'neutral'}
          ];

          final Body body = await tester.get<Body>(handler);
          expect(body, same(Body.empty));
          expect(status.updates, 0);
          expect(log.records.where(hasLevel(LogLevel.WARNING)), isEmpty);
          expect(log.records.where(hasLevel(LogLevel.ERROR)), isEmpty);

          // Should not apply labels or make comments
          verifyNever(issuesService.addLabelsToIssue(
            slug,
            pr.number!,
            <String>[
              kGoldenFileLabel,
            ],
          ));

          verifyNever(issuesService.createComment(
            slug,
            pr.number!,
            argThat(contains(config.flutterGoldCommentID(pr))),
          ));
        });

        test('same commit, checks complete, last status complete', () async {
          // Same commit
          final PullRequest pr = newPullRequest(123, 'abc', 'master');
          prsFromGitHub = <PullRequest>[pr];
          final GithubGoldStatusUpdate status = newStatusUpdate(
            pr,
            GithubGoldStatusUpdate.statusCompleted,
            'abc',
            config.flutterGoldSuccessValue!,
          );
          db.values[status.key] = status;

          // Checks complete
          checkRuns = <dynamic>[
            <String, String>{'name': 'framework', 'status': 'completed', 'conclusion': 'success'}
          ];

          final Body body = await tester.get<Body>(handler);
          expect(body, same(Body.empty));
          expect(status.updates, 0);
          expect(log.records.where(hasLevel(LogLevel.WARNING)), isEmpty);
          expect(log.records.where(hasLevel(LogLevel.ERROR)), isEmpty);

          // Should not apply labels or make comments
          verifyNever(issuesService.addLabelsToIssue(
            slug,
            pr.number!,
            <String>[
              kGoldenFileLabel,
            ],
          ));

          verifyNever(issuesService.createComment(
            slug,
            pr.number!,
            argThat(contains(config.flutterGoldCommentID(pr))),
          ));
        });

        test('same commit, checks complete, last status & gold status is running/awaiting triage, should not comment',
            () async {
          // Same commit
          final PullRequest pr = newPullRequest(123, 'abc', 'master');
          prsFromGitHub = <PullRequest>[pr];
          final GithubGoldStatusUpdate status = newStatusUpdate(
            pr,
            GithubGoldStatusUpdate.statusRunning,
            'abc',
            config.flutterGoldChangesValue!,
          );
          db.values[status.key] = status;

          // Checks complete
          checkRuns = <dynamic>[
            <String, String>{'name': 'framework', 'status': 'completed', 'conclusion': 'success'}
          ];

          // Gold status is running
<<<<<<< HEAD
          final MockHttpClientRequest mockHttpRequest = MockHttpClientRequest();
          final MockHttpClientResponse mockHttpResponse = MockHttpClientResponse(utf8.encode(tryjobDigests()));
          when(mockHttpClient
                  .getUrl(Uri.parse('https://flutter-gold.skia.org/json/v1/changelist_summary/github/${pr.number}')))
              .thenAnswer((_) => Future<MockHttpClientRequest>.value(mockHttpRequest));
          when(mockHttpRequest.close()).thenAnswer((_) => Future<MockHttpClientResponse>.value(mockHttpResponse));
=======
          mockHttpClient = MockClient((http.Request request) async {
            if (request.url.toString() ==
                'http://flutter-gold.skia.org/json/v1/changelist/github/${pr.number}/${pr.head!.sha}/untriaged') {
              return http.Response(tryjobDigests(), HttpStatus.ok);
            }
            throw const HttpException('Unexpected http request');
          });
          handler = PushGoldStatusToGithub(
            config,
            auth,
            datastoreProvider: (DatastoreDB db) {
              return DatastoreService(
                config.db,
                5,
                retryOptions: retryOptions,
              );
            },
            loggingProvider: () => log,
            goldClient: mockHttpClient,
          );
>>>>>>> 05e775db

          // Already commented for this commit.
          when(issuesService.listCommentsByIssue(slug, pr.number!)).thenAnswer(
            (_) => Stream<IssueComment>.value(
              IssueComment()..body = config.flutterGoldCommentID(pr),
            ),
          );

          final Body body = await tester.get<Body>(handler);
          expect(body, same(Body.empty));
          expect(status.updates, 0);
          expect(log.records.where(hasLevel(LogLevel.WARNING)), isEmpty);
          expect(log.records.where(hasLevel(LogLevel.ERROR)), isEmpty);

          // Should not apply labels or make comments
          verifyNever(issuesService.addLabelsToIssue(
            slug,
            pr.number!,
            <String>[
              kGoldenFileLabel,
            ],
          ));

          verifyNever(issuesService.createComment(
            slug,
            pr.number!,
            argThat(contains(config.flutterGoldCommentID(pr))),
          ));
        });

        test('does nothing for branches not staged to land on master', () async {
          // New commit
          final PullRequest pr = newPullRequest(123, 'abc', 'release');
          prsFromGitHub = <PullRequest>[pr];
          final GithubGoldStatusUpdate status = newStatusUpdate(pr, '', '', '');
          db.values[status.key] = status;

          // All checks completed
          checkRuns = <dynamic>[
            <String, String>{'name': 'framework', 'status': 'completed', 'conclusion': 'success'}
          ];

          final Body body = await tester.get<Body>(handler);
          expect(body, same(Body.empty));
          expect(status.updates, 0);
          expect(log.records.where(hasLevel(LogLevel.WARNING)), isEmpty);
          expect(log.records.where(hasLevel(LogLevel.ERROR)), isEmpty);

          // Should not apply labels or make comments
          verifyNever(issuesService.addLabelsToIssue(
            slug,
            pr.number!,
            <String>[
              kGoldenFileLabel,
            ],
          ));

          verifyNever(issuesService.createComment(
            slug,
            pr.number!,
            argThat(contains(config.flutterGoldCommentID(pr))),
          ));
        });

        test('does not post for draft PRs, does not query Gold', () async {
          // New commit, draft PR
          final PullRequest pr = newPullRequest(123, 'abc', 'master', draft: true);
          prsFromGitHub = <PullRequest>[pr];
          final GithubGoldStatusUpdate status = newStatusUpdate(pr, '', '', '');
          db.values[status.key] = status;

          // Checks completed
          checkRuns = <dynamic>[
            <String, String>{'name': 'framework', 'status': 'completed', 'conclusion': 'success'}
          ];

          final Body body = await tester.get<Body>(handler);
          expect(body, same(Body.empty));
          expect(status.updates, 0);
          expect(log.records.where(hasLevel(LogLevel.WARNING)), isEmpty);
          expect(log.records.where(hasLevel(LogLevel.ERROR)), isEmpty);

          // Should not apply labels or make comments
          verifyNever(issuesService.addLabelsToIssue(
            slug,
            pr.number!,
            <String>[
              kGoldenFileLabel,
            ],
          ));

          verifyNever(issuesService.createComment(
            slug,
            pr.number!,
            any,
          ));
        });

        test('does not post for draft PRs, does not query Gold', () async {
          // New commit, draft PR
          final PullRequest pr = newPullRequest(123, 'abc', 'master', draft: true);
          prsFromGitHub = <PullRequest>[pr];
          final GithubGoldStatusUpdate status = newStatusUpdate(pr, '', '', '');
          db.values[status.key] = status;

          // Checks completed
          checkRuns = <dynamic>[
            <String, String>{'name': 'Linux', 'status': 'completed', 'conclusion': 'success'}
          ];

          final Body body = await tester.get<Body>(handler);
          expect(body, same(Body.empty));
          expect(status.updates, 0);
          expect(log.records.where(hasLevel(LogLevel.WARNING)), isEmpty);
          expect(log.records.where(hasLevel(LogLevel.ERROR)), isEmpty);

          // Should not apply labels or make comments
          verifyNever(issuesService.addLabelsToIssue(
            slug,
            pr.number!,
            <String>[
              kGoldenFileLabel,
            ],
          ));

          verifyNever(issuesService.createComment(
            slug,
            pr.number!,
            any,
          ));
        });

        test('does not post for stale PRs, does not query Gold, stale comment', () async {
          // New commit, draft PR
          final PullRequest pr =
              newPullRequest(123, 'abc', 'master', updated: DateTime.now().subtract(const Duration(days: 30)));
          prsFromGitHub = <PullRequest>[pr];
          final GithubGoldStatusUpdate status = newStatusUpdate(pr, '', '', '');
          db.values[status.key] = status;

          // Checks completed
          checkRuns = <dynamic>[
            <String, String>{'name': 'framework', 'status': 'completed', 'conclusion': 'success'}
          ];

          // Have not already commented for this commit.
          when(issuesService.listCommentsByIssue(slug, pr.number!)).thenAnswer(
            (_) => Stream<IssueComment>.value(
              IssueComment()..body = 'some other comment',
            ),
          );

          final Body body = await tester.get<Body>(handler);
          expect(body, same(Body.empty));
          expect(status.updates, 0);
          expect(log.records.where(hasLevel(LogLevel.WARNING)), isEmpty);
          expect(log.records.where(hasLevel(LogLevel.ERROR)), isEmpty);

          // Should not apply labels, should comment to update
          verifyNever(issuesService.addLabelsToIssue(
            slug,
            pr.number!,
            <String>[
              kGoldenFileLabel,
            ],
          ));

          verify(issuesService.createComment(
            slug,
            pr.number!,
            argThat(contains(config.flutterGoldStalePRValue)),
          )).called(1);
        });

        test('will only comment once on stale PRs', () async {
          // New commit, draft PR
          final PullRequest pr =
              newPullRequest(123, 'abc', 'master', updated: DateTime.now().subtract(const Duration(days: 30)));
          prsFromGitHub = <PullRequest>[pr];
          final GithubGoldStatusUpdate status = newStatusUpdate(pr, '', '', '');
          db.values[status.key] = status;

          // Checks completed
          checkRuns = <dynamic>[
            <String, String>{'name': 'framework', 'status': 'completed', 'conclusion': 'success'}
          ];

          // Already commented to update.
          when(issuesService.listCommentsByIssue(slug, pr.number!)).thenAnswer(
            (_) => Stream<IssueComment>.value(
              IssueComment()..body = config.flutterGoldStalePRValue,
            ),
          );

          final Body body = await tester.get<Body>(handler);
          expect(body, same(Body.empty));
          expect(status.updates, 0);
          expect(log.records.where(hasLevel(LogLevel.WARNING)), isEmpty);
          expect(log.records.where(hasLevel(LogLevel.ERROR)), isEmpty);

          // Should not apply labels or make comments
          verifyNever(issuesService.addLabelsToIssue(
            slug,
            pr.number!,
            <String>[
              kGoldenFileLabel,
            ],
          ));

          verifyNever(issuesService.createComment(
            slug,
            pr.number!,
            any,
          ));
        });

        test('will not fire off stale warning for non-framework PRs', () async {
          // New commit, draft PR
          final PullRequest pr =
              newPullRequest(123, 'abc', 'master', updated: DateTime.now().subtract(const Duration(days: 30)));
          prsFromGitHub = <PullRequest>[pr];
          final GithubGoldStatusUpdate status = newStatusUpdate(pr, '', '', '');
          db.values[status.key] = status;

          // Checks completed
          checkRuns = <dynamic>[
            <String, String>{'name': 'tool-test-1', 'status': 'completed', 'conclusion': 'success'}
          ];

          // Already commented to update.
          when(issuesService.listCommentsByIssue(slug, pr.number!)).thenAnswer(
            (_) => Stream<IssueComment>.value(
              IssueComment()..body = 'some other comment',
            ),
          );

          final Body body = await tester.get<Body>(handler);
          expect(body, same(Body.empty));
          expect(status.updates, 0);
          expect(log.records.where(hasLevel(LogLevel.WARNING)), isEmpty);
          expect(log.records.where(hasLevel(LogLevel.ERROR)), isEmpty);

          // Should not apply labels or make comments
          verifyNever(issuesService.addLabelsToIssue(
            slug,
            pr.number!,
            <String>[
              kGoldenFileLabel,
            ],
          ));

          verifyNever(issuesService.createComment(
            slug,
            pr.number!,
            any,
          ));
        });
      });

      group('updates GitHub and/or Datastore', () {
        test('new commit, checks running', () async {
          // New commit
          final PullRequest pr = newPullRequest(123, 'abc', 'master');
          prsFromGitHub = <PullRequest>[pr];
          final GithubGoldStatusUpdate status = newStatusUpdate(pr, '', '', '');
          db.values[status.key] = status;

          // Checks running
          checkRuns = <dynamic>[
            <String, String>{'name': 'framework', 'status': 'in_progress', 'conclusion': 'neutral'}
          ];

          final Body body = await tester.get<Body>(handler);
          expect(body, same(Body.empty));
          expect(status.updates, 1);
          expect(status.status, GithubGoldStatusUpdate.statusRunning);
          expect(log.records.where(hasLevel(LogLevel.WARNING)), isEmpty);
          expect(log.records.where(hasLevel(LogLevel.ERROR)), isEmpty);

          // Should not apply labels or make comments
          verifyNever(issuesService.addLabelsToIssue(
            slug,
            pr.number!,
            <String>[
              kGoldenFileLabel,
            ],
          ));

          verifyNever(issuesService.createComment(
            slug,
            pr.number!,
            argThat(contains(config.flutterGoldCommentID(pr))),
          ));
        });

        test('web tests also indicate golden file tests', () async {
          // New commit
          final PullRequest pr = newPullRequest(123, 'abc', 'master');
          prsFromGitHub = <PullRequest>[pr];
          final GithubGoldStatusUpdate status = newStatusUpdate(pr, '', '', '');
          db.values[status.key] = status;

          // Checks running
          checkRuns = <dynamic>[
            <String, String>{'name': 'web', 'status': 'in_progress', 'conclusion': 'neutral'}
          ];

          final Body body = await tester.get<Body>(handler);
          expect(body, same(Body.empty));
          expect(status.updates, 1);
          expect(status.status, GithubGoldStatusUpdate.statusRunning);
          expect(log.records.where(hasLevel(LogLevel.WARNING)), isEmpty);
          expect(log.records.where(hasLevel(LogLevel.ERROR)), isEmpty);

          // Should not apply labels or make comments
          verifyNever(issuesService.addLabelsToIssue(
            slug,
            pr.number!,
            <String>[
              kGoldenFileLabel,
            ],
          ));

          verifyNever(issuesService.createComment(
            slug,
            pr.number!,
            argThat(contains(config.flutterGoldCommentID(pr))),
          ));
        });

        test('new commit, checks complete, no changes detected', () async {
          // New commit
          final PullRequest pr = newPullRequest(123, 'abc', 'master');
          prsFromGitHub = <PullRequest>[pr];
          final GithubGoldStatusUpdate status = newStatusUpdate(pr, '', '', '');
          db.values[status.key] = status;

          // Checks completed
          checkRuns = <dynamic>[
            <String, String>{'name': 'framework', 'status': 'completed', 'conclusion': 'success'}
          ];

          // Change detected by Gold
<<<<<<< HEAD
          final MockHttpClientRequest mockHttpRequest = MockHttpClientRequest();
          final MockHttpClientResponse mockHttpResponse = MockHttpClientResponse(utf8.encode(tryjobEmpty()));
          when(mockHttpClient
                  .getUrl(Uri.parse('https://flutter-gold.skia.org/json/v1/changelist_summary/github/${pr.number}')))
              .thenAnswer((_) => Future<MockHttpClientRequest>.value(mockHttpRequest));
          when(mockHttpRequest.close()).thenAnswer((_) => Future<MockHttpClientResponse>.value(mockHttpResponse));
=======
          mockHttpClient = MockClient((http.Request request) async {
            if (request.url.toString() ==
                'http://flutter-gold.skia.org/json/v1/changelist/github/${pr.number}/${pr.head!.sha}/untriaged') {
              return http.Response(tryjobEmpty(), HttpStatus.ok);
            }
            throw const HttpException('Unexpected http request');
          });
          handler = PushGoldStatusToGithub(
            config,
            auth,
            datastoreProvider: (DatastoreDB db) {
              return DatastoreService(
                config.db,
                5,
                retryOptions: retryOptions,
              );
            },
            loggingProvider: () => log,
            goldClient: mockHttpClient,
          );
>>>>>>> 05e775db

          final Body body = await tester.get<Body>(handler);
          expect(body, same(Body.empty));
          expect(status.updates, 1);
          expect(status.status, GithubGoldStatusUpdate.statusCompleted);
          expect(log.records.where(hasLevel(LogLevel.WARNING)), isEmpty);
          expect(log.records.where(hasLevel(LogLevel.ERROR)), isEmpty);

          // Should not label or comment
          verifyNever(issuesService.addLabelsToIssue(
            slug,
            pr.number!,
            <String>[
              kGoldenFileLabel,
            ],
          ));

          verifyNever(issuesService.createComment(
            slug,
            pr.number!,
            argThat(contains(config.flutterGoldCommentID(pr))),
          ));
        });

        test('new commit, checks complete, change detected, should comment', () async {
          // New commit
          final PullRequest pr = newPullRequest(123, 'abc', 'master');
          prsFromGitHub = <PullRequest>[pr];
          final GithubGoldStatusUpdate status = newStatusUpdate(pr, '', '', '');
          db.values[status.key] = status;

          // Checks completed
          checkRuns = <dynamic>[
            <String, String>{'name': 'framework', 'status': 'completed', 'conclusion': 'success'}
          ];

          // Change detected by Gold
<<<<<<< HEAD
          final MockHttpClientRequest mockHttpRequest = MockHttpClientRequest();
          final MockHttpClientResponse mockHttpResponse = MockHttpClientResponse(utf8.encode(tryjobDigests()));
          when(mockHttpClient
                  .getUrl(Uri.parse('https://flutter-gold.skia.org/json/v1/changelist_summary/github/${pr.number}')))
              .thenAnswer((_) => Future<MockHttpClientRequest>.value(mockHttpRequest));
          when(mockHttpRequest.close()).thenAnswer((_) => Future<MockHttpClientResponse>.value(mockHttpResponse));
=======
          mockHttpClient = MockClient((http.Request request) async {
            if (request.url.toString() ==
                'http://flutter-gold.skia.org/json/v1/changelist/github/${pr.number}/${pr.head!.sha}/untriaged') {
              return http.Response(tryjobDigests(), HttpStatus.ok);
            }
            throw const HttpException('Unexpected http request');
          });
          handler = PushGoldStatusToGithub(
            config,
            auth,
            datastoreProvider: (DatastoreDB db) {
              return DatastoreService(
                config.db,
                5,
                retryOptions: retryOptions,
              );
            },
            loggingProvider: () => log,
            goldClient: mockHttpClient,
          );
>>>>>>> 05e775db

          // Have not already commented for this commit.
          when(issuesService.listCommentsByIssue(slug, pr.number!)).thenAnswer(
            (_) => Stream<IssueComment>.value(
              IssueComment()..body = 'some other comment',
            ),
          );

          final Body body = await tester.get<Body>(handler);
          expect(body, same(Body.empty));
          expect(status.updates, 1);
          expect(status.status, GithubGoldStatusUpdate.statusRunning);
          expect(log.records.where(hasLevel(LogLevel.WARNING)), isEmpty);
          expect(log.records.where(hasLevel(LogLevel.ERROR)), isEmpty);

          // Should label and comment
          verify(issuesService.addLabelsToIssue(
            slug,
            pr.number!,
            <String>[
              kGoldenFileLabel,
            ],
          )).called(1);

          verify(issuesService.createComment(
            slug,
            pr.number!,
            argThat(contains(config.flutterGoldCommentID(pr))),
          )).called(1);
        });

        test('same commit, checks complete, last status was waiting & gold status is needing triage, should comment',
            () async {
          // Same commit
          final PullRequest pr = newPullRequest(123, 'abc', 'master');
          prsFromGitHub = <PullRequest>[pr];
          final GithubGoldStatusUpdate status =
              newStatusUpdate(pr, GithubGoldStatusUpdate.statusRunning, 'abc', config.flutterGoldPendingValue!);
          db.values[status.key] = status;

          // Checks complete
          checkRuns = <dynamic>[
            <String, String>{'name': 'framework', 'status': 'completed', 'conclusion': 'success'}
          ];

          // Gold status is running
<<<<<<< HEAD
          final MockHttpClientRequest mockHttpRequest = MockHttpClientRequest();
          final MockHttpClientResponse mockHttpResponse = MockHttpClientResponse(utf8.encode(tryjobDigests()));
          when(mockHttpClient
                  .getUrl(Uri.parse('https://flutter-gold.skia.org/json/v1/changelist_summary/github/${pr.number}')))
              .thenAnswer((_) => Future<MockHttpClientRequest>.value(mockHttpRequest));
          when(mockHttpRequest.close()).thenAnswer((_) => Future<MockHttpClientResponse>.value(mockHttpResponse));
=======
          mockHttpClient = MockClient((http.Request request) async {
            if (request.url.toString() ==
                'http://flutter-gold.skia.org/json/v1/changelist/github/${pr.number}/${pr.head!.sha}/untriaged') {
              return http.Response(tryjobDigests(), HttpStatus.ok);
            }
            throw const HttpException('Unexpected http request');
          });
          handler = PushGoldStatusToGithub(
            config,
            auth,
            datastoreProvider: (DatastoreDB db) {
              return DatastoreService(
                config.db,
                5,
                retryOptions: retryOptions,
              );
            },
            loggingProvider: () => log,
            goldClient: mockHttpClient,
          );
>>>>>>> 05e775db

          // Have not already commented for this commit.
          when(issuesService.listCommentsByIssue(slug, pr.number!)).thenAnswer(
            (_) => Stream<IssueComment>.value(
              IssueComment()..body = 'some other comment',
            ),
          );

          final Body body = await tester.get<Body>(handler);
          expect(body, same(Body.empty));
          expect(status.updates, 1);
          expect(log.records.where(hasLevel(LogLevel.WARNING)), isEmpty);
          expect(log.records.where(hasLevel(LogLevel.ERROR)), isEmpty);

          // Should apply labels and make comment
          verify(issuesService.addLabelsToIssue(
            slug,
            pr.number!,
            <String>[
              kGoldenFileLabel,
            ],
          )).called(1);

          verify(issuesService.createComment(
            slug,
            pr.number!,
            argThat(contains(config.flutterGoldCommentID(pr))),
          )).called(1);
        });

        test('uses shorter comment after first comment to reduce noise', () async {
          // Same commit
          final PullRequest pr = newPullRequest(123, 'abc', 'master');
          prsFromGitHub = <PullRequest>[pr];
          final GithubGoldStatusUpdate status =
              newStatusUpdate(pr, GithubGoldStatusUpdate.statusRunning, 'abc', config.flutterGoldPendingValue!);
          db.values[status.key] = status;

          // Checks complete
          checkRuns = <dynamic>[
            <String, String>{'name': 'framework', 'completed': 'in_progress', 'conclusion': 'success'}
          ];

          // Gold status is running
<<<<<<< HEAD
          final MockHttpClientRequest mockHttpRequest = MockHttpClientRequest();
          final MockHttpClientResponse mockHttpResponse = MockHttpClientResponse(utf8.encode(tryjobDigests()));
          when(mockHttpClient
                  .getUrl(Uri.parse('https://flutter-gold.skia.org/json/v1/changelist_summary/github/${pr.number}')))
              .thenAnswer((_) => Future<MockHttpClientRequest>.value(mockHttpRequest));
          when(mockHttpRequest.close()).thenAnswer((_) => Future<MockHttpClientResponse>.value(mockHttpResponse));
=======
          mockHttpClient = MockClient((http.Request request) async {
            if (request.url.toString() ==
                'http://flutter-gold.skia.org/json/v1/changelist/github/${pr.number}/${pr.head!.sha}/untriaged') {
              return http.Response(tryjobDigests(), HttpStatus.ok);
            }
            throw const HttpException('Unexpected http request');
          });
          handler = PushGoldStatusToGithub(
            config,
            auth,
            datastoreProvider: (DatastoreDB db) {
              return DatastoreService(
                config.db,
                5,
                retryOptions: retryOptions,
              );
            },
            loggingProvider: () => log,
            goldClient: mockHttpClient,
          );
>>>>>>> 05e775db

          // Have not already commented for this commit.
          when(issuesService.listCommentsByIssue(slug, pr.number!)).thenAnswer(
            (_) => Stream<IssueComment>.value(
              IssueComment()..body = config.flutterGoldInitialAlertValue,
            ),
          );

          final Body body = await tester.get<Body>(handler);
          expect(body, same(Body.empty));
          expect(status.updates, 1);
          expect(log.records.where(hasLevel(LogLevel.WARNING)), isEmpty);
          expect(log.records.where(hasLevel(LogLevel.ERROR)), isEmpty);

          // Should apply labels and make comment
          verify(issuesService.addLabelsToIssue(
            slug,
            pr.number!,
            <String>[
              kGoldenFileLabel,
            ],
          )).called(1);

          verify(issuesService.createComment(
            slug,
            pr.number!,
            argThat(contains(config.flutterGoldFollowUpAlertValue)),
          )).called(1);
          verifyNever(issuesService.createComment(
            slug,
            pr.number!,
            argThat(contains(config.flutterGoldInitialAlertValue)),
          ));
          verifyNever(issuesService.createComment(
            slug,
            pr.number!,
            argThat(contains(config.flutterGoldAlertConstantValue)),
          ));
        });

        test('same commit, checks complete, new status, should not comment', () async {
          // Same commit: abc
          final PullRequest pr = newPullRequest(123, 'abc', 'master');
          prsFromGitHub = <PullRequest>[pr];
          final GithubGoldStatusUpdate status =
              newStatusUpdate(pr, GithubGoldStatusUpdate.statusRunning, 'abc', config.flutterGoldPendingValue!);
          db.values[status.key] = status;

          // Checks completed
          checkRuns = <dynamic>[
            <String, String>{'name': 'framework', 'status': 'completed', 'conclusion': 'success'}
          ];

          // New status: completed/triaged/no changes
<<<<<<< HEAD
          final MockHttpClientRequest mockHttpRequest = MockHttpClientRequest();
          final MockHttpClientResponse mockHttpResponse = MockHttpClientResponse(utf8.encode(tryjobEmpty()));
          when(mockHttpClient
                  .getUrl(Uri.parse('https://flutter-gold.skia.org/json/v1/changelist_summary/github/${pr.number}')))
              .thenAnswer((_) => Future<MockHttpClientRequest>.value(mockHttpRequest));
          when(mockHttpRequest.close()).thenAnswer((_) => Future<MockHttpClientResponse>.value(mockHttpResponse));

          when(issuesService.listCommentsByIssue(slug, pr.number)).thenAnswer(
=======
          mockHttpClient = MockClient((http.Request request) async {
            if (request.url.toString() ==
                'http://flutter-gold.skia.org/json/v1/changelist/github/${pr.number}/${pr.head!.sha}/untriaged') {
              return http.Response(tryjobEmpty(), HttpStatus.ok);
            }
            throw const HttpException('Unexpected http request');
          });
          handler = PushGoldStatusToGithub(
            config,
            auth,
            datastoreProvider: (DatastoreDB db) {
              return DatastoreService(
                config.db,
                5,
                retryOptions: retryOptions,
              );
            },
            loggingProvider: () => log,
            goldClient: mockHttpClient,
          );

          when(issuesService.listCommentsByIssue(slug, pr.number!)).thenAnswer(
>>>>>>> 05e775db
            (_) => Stream<IssueComment>.value(
              IssueComment()..body = 'some other comment',
            ),
          );

          final Body body = await tester.get<Body>(handler);
          expect(body, same(Body.empty));
          expect(status.updates, 1);
          expect(status.status, GithubGoldStatusUpdate.statusCompleted);
          expect(log.records.where(hasLevel(LogLevel.WARNING)), isEmpty);
          expect(log.records.where(hasLevel(LogLevel.ERROR)), isEmpty);

          // Should not label or comment
          verifyNever(issuesService.addLabelsToIssue(
            slug,
            pr.number!,
            <String>[
              kGoldenFileLabel,
            ],
          ));

          verifyNever(issuesService.createComment(
            slug,
            pr.number!,
            argThat(contains(config.flutterGoldCommentID(pr))),
          ));
        });

        test('will inform contributor of unresolved check for ATF draft status', () async {
          // New commit, draft PR
          final PullRequest pr = newPullRequest(123, 'abc', 'master', draft: true);
          prsFromGitHub = <PullRequest>[pr];
          final GithubGoldStatusUpdate status =
              newStatusUpdate(pr, GithubGoldStatusUpdate.statusRunning, 'abc', config.flutterGoldPendingValue!);
          db.values[status.key] = status;

          // Checks completed
          checkRuns = <dynamic>[
            <String, String>{'name': 'framework', 'status': 'completed', 'conclusion': 'success'}
          ];
          when(issuesService.listCommentsByIssue(slug, pr.number!)).thenAnswer(
            (_) => Stream<IssueComment>.value(
              IssueComment()..body = 'some other comment',
            ),
          );

          final Body body = await tester.get<Body>(handler);
          expect(body, same(Body.empty));
          expect(status.updates, 0);
          expect(log.records.where(hasLevel(LogLevel.WARNING)), isEmpty);
          expect(log.records.where(hasLevel(LogLevel.ERROR)), isEmpty);

          // Should not apply labels or make comments
          verifyNever(issuesService.addLabelsToIssue(
            slug,
            pr.number!,
            <String>[
              kGoldenFileLabel,
            ],
          ));

          verify(issuesService.createComment(
            slug,
            pr.number!,
            argThat(contains(config.flutterGoldDraftChangeValue)),
          )).called(1);
        });

        test('will only inform contributor of unresolved check for ATF draft status once', () async {
          // New commit, draft PR
          final PullRequest pr = newPullRequest(123, 'abc', 'master', draft: true);
          prsFromGitHub = <PullRequest>[pr];
          final GithubGoldStatusUpdate status =
              newStatusUpdate(pr, GithubGoldStatusUpdate.statusRunning, 'abc', config.flutterGoldPendingValue!);
          db.values[status.key] = status;

          // Checks completed
          checkRuns = <dynamic>[
            <String, String>{'name': 'framework', 'status': 'completed', 'conclusion': 'success'}
          ];
          when(issuesService.listCommentsByIssue(slug, pr.number!)).thenAnswer(
            (_) => Stream<IssueComment>.value(
              IssueComment()..body = config.flutterGoldDraftChangeValue,
            ),
          );

          final Body body = await tester.get<Body>(handler);
          expect(body, same(Body.empty));
          expect(status.updates, 0);
          expect(log.records.where(hasLevel(LogLevel.WARNING)), isEmpty);
          expect(log.records.where(hasLevel(LogLevel.ERROR)), isEmpty);

          // Should not apply labels or make comments
          verifyNever(issuesService.addLabelsToIssue(
            slug,
            pr.number!,
            <String>[
              kGoldenFileLabel,
            ],
          ));

          verifyNever(issuesService.createComment(
            slug,
            pr.number!,
            argThat(contains(config.flutterGoldDraftChangeValue)),
          ));
        });

        test('delivers pending state for failing checks, does not query Gold', () async {
          // New commit
          final PullRequest pr = newPullRequest(123, 'abc', 'master');
          prsFromGitHub = <PullRequest>[pr];
          final GithubGoldStatusUpdate status = newStatusUpdate(pr, '', '', '');
          db.values[status.key] = status;

          // Checks failed
          checkRuns = <dynamic>[
            <String, String>{'name': 'framework', 'status': 'completed', 'conclusion': 'failure'}
          ];

          final Body body = await tester.get<Body>(handler);
          expect(body, same(Body.empty));
          expect(status.updates, 1);
          expect(status.status, GithubGoldStatusUpdate.statusRunning);
          expect(log.records.where(hasLevel(LogLevel.WARNING)), isEmpty);
          expect(log.records.where(hasLevel(LogLevel.ERROR)), isEmpty);

          // Should not apply labels or make comments
          verifyNever(issuesService.addLabelsToIssue(
            slug,
            pr.number!,
            <String>[
              kGoldenFileLabel,
            ],
          ));

          verifyNever(issuesService.createComment(
            slug,
            pr.number!,
            argThat(contains(config.flutterGoldCommentID(pr))),
          ));
        });
      });

      test('Completed pull request does not skip follow-up prs with early return', () async {
        final PullRequest completedPR = newPullRequest(123, 'abc', 'master');
        final PullRequest followUpPR = newPullRequest(456, 'def', 'master');
        prsFromGitHub = <PullRequest>[
          completedPR,
          followUpPR,
        ];
        final GithubGoldStatusUpdate completedStatus = newStatusUpdate(
            completedPR, GithubGoldStatusUpdate.statusCompleted, 'abc', config.flutterGoldSuccessValue!);
        final GithubGoldStatusUpdate followUpStatus = newStatusUpdate(followUpPR, '', '', '');
        db.values[completedStatus.key] = completedStatus;
        db.values[followUpStatus.key] = followUpStatus;

        // Checks completed
        checkRuns = <dynamic>[
          <String, String>{'name': 'framework', 'status': 'completed', 'conclusion': 'success'}
        ];

        // New status: completed/triaged/no changes
<<<<<<< HEAD
        final MockHttpClientRequest mockHttpRequest = MockHttpClientRequest();
        final MockHttpClientResponse mockHttpResponse = MockHttpClientResponse(utf8.encode(tryjobEmpty()));
        when(mockHttpClient.getUrl(
                Uri.parse('https://flutter-gold.skia.org/json/v1/changelist_summary/github/${completedPR.number}')))
            .thenAnswer((_) => Future<MockHttpClientRequest>.value(mockHttpRequest));
        when(mockHttpClient.getUrl(
                Uri.parse('https://flutter-gold.skia.org/json/v1/changelist_summary/github/${followUpPR.number}')))
            .thenAnswer((_) => Future<MockHttpClientRequest>.value(mockHttpRequest));
        when(mockHttpRequest.close()).thenAnswer((_) => Future<MockHttpClientResponse>.value(mockHttpResponse));

        when(issuesService.listCommentsByIssue(slug, completedPR.number)).thenAnswer(
=======
        mockHttpClient = MockClient((http.Request request) async {
          if (request.url.toString() ==
              'http://flutter-gold.skia.org/json/v1/changelist/github/${completedPR.number}/${completedPR.head!.sha}/untriaged') {
            return http.Response(tryjobEmpty(), HttpStatus.ok);
          }
          if (request.url.toString() ==
              'http://flutter-gold.skia.org/json/v1/changelist/github/${followUpPR.number}/${followUpPR.head!.sha}/untriaged') {
            return http.Response(tryjobEmpty(), HttpStatus.ok);
          }
          throw const HttpException('Unexpected http request');
        });
        handler = PushGoldStatusToGithub(
          config,
          auth,
          datastoreProvider: (DatastoreDB db) {
            return DatastoreService(
              config.db,
              5,
              retryOptions: retryOptions,
            );
          },
          loggingProvider: () => log,
          goldClient: mockHttpClient,
        );

        when(issuesService.listCommentsByIssue(slug, completedPR.number!)).thenAnswer(
>>>>>>> 05e775db
          (_) => Stream<IssueComment>.value(
            IssueComment()..body = 'some other comment',
          ),
        );

        final Body body = await tester.get<Body>(handler);
        expect(body, same(Body.empty));
        expect(completedStatus.updates, 0);
        expect(followUpStatus.updates, 1);
        expect(completedStatus.status, GithubGoldStatusUpdate.statusCompleted);
        expect(followUpStatus.status, GithubGoldStatusUpdate.statusCompleted);
        expect(log.records.where(hasLevel(LogLevel.WARNING)), isEmpty);
        expect(log.records.where(hasLevel(LogLevel.ERROR)), isEmpty);
      });

      test('accounts for null status description when parsing for Luci builds', () async {
        // Same commit
        final PullRequest pr = newPullRequest(123, 'abc', 'master');
        prsFromGitHub = <PullRequest>[pr];
        final GithubGoldStatusUpdate status = newStatusUpdate(
          pr,
          GithubGoldStatusUpdate.statusRunning,
          'abc',
          config.flutterGoldPendingValue!,
        );
        db.values[status.key] = status;

        // null status for luci build
        checkRuns = <dynamic>[
          <String, String?>{
            'name': 'framework',
            'status': null,
            'conclusion': null,
          }
        ];

        final Body body = await tester.get<Body>(handler);
        expect(body, same(Body.empty));
        expect(status.updates, 0);
        expect(log.records.where(hasLevel(LogLevel.WARNING)), isEmpty);
        expect(log.records.where(hasLevel(LogLevel.ERROR)), isEmpty);

        // Should not apply labels or make comments
        verifyNever(issuesService.addLabelsToIssue(
          slug,
          pr.number!,
          <String>[
            kGoldenFileLabel,
          ],
        ));

        verifyNever(issuesService.createComment(
          slug,
          pr.number!,
          argThat(contains(config.flutterGoldCommentID(pr))),
        ));
      });
    });
  });
}

QueryResult createGithubQueryResult(List<dynamic> statuses) {
  return QueryResult(
    data: <String, dynamic>{
      'repository': <String, dynamic>{
        'pullRequest': <String, dynamic>{
          'commits': <String, dynamic>{
            'nodes': <dynamic>[
              <String, dynamic>{
                'commit': <String, dynamic>{
                  'checkSuites': <String, dynamic>{
                    'nodes': <dynamic>[
                      <String, dynamic>{
                        'checkRuns': <String, dynamic>{'nodes': statuses}
                      }
                    ]
                  }
                }
              }
            ],
          },
        },
      },
    },
    source: QueryResultSource.network,
  );
}

/// JSON response template for Skia Gold empty tryjob status request.
String tryjobEmpty() {
  return '''
    {
      "changelist_id": "123",
      "patchsets": [
        {
          "new_images": 0,
          "new_untriaged_images": 0,
          "total_untriaged_images": 0,
          "patchset_id": "abc",
          "patchset_order": 1
        }
      ],
      "outdated": false
    }
  ''';
}

/// JSON response template for Skia Gold empty tryjob status request.
String tryjobDigests() {
  return '''
    {
      "changelist_id": "123",
      "patchsets": [
        {
          "new_images": 1,
          "new_untriaged_images": 1,
          "total_untriaged_images": 1,
          "patchset_id": "abc",
          "patchset_order": 1
        }
      ],
      "outdated": false
    }
  ''';
}<|MERGE_RESOLUTION|>--- conflicted
+++ resolved
@@ -302,17 +302,9 @@
           ];
 
           // Gold status is running
-<<<<<<< HEAD
-          final MockHttpClientRequest mockHttpRequest = MockHttpClientRequest();
-          final MockHttpClientResponse mockHttpResponse = MockHttpClientResponse(utf8.encode(tryjobDigests()));
-          when(mockHttpClient
-                  .getUrl(Uri.parse('https://flutter-gold.skia.org/json/v1/changelist_summary/github/${pr.number}')))
-              .thenAnswer((_) => Future<MockHttpClientRequest>.value(mockHttpRequest));
-          when(mockHttpRequest.close()).thenAnswer((_) => Future<MockHttpClientResponse>.value(mockHttpResponse));
-=======
           mockHttpClient = MockClient((http.Request request) async {
             if (request.url.toString() ==
-                'http://flutter-gold.skia.org/json/v1/changelist/github/${pr.number}/${pr.head!.sha}/untriaged') {
+                'https://flutter-gold.skia.org/json/v1/changelist_summary/github/${pr.number}') {
               return http.Response(tryjobDigests(), HttpStatus.ok);
             }
             throw const HttpException('Unexpected http request');
@@ -330,7 +322,6 @@
             loggingProvider: () => log,
             goldClient: mockHttpClient,
           );
->>>>>>> 05e775db
 
           // Already commented for this commit.
           when(issuesService.listCommentsByIssue(slug, pr.number!)).thenAnswer(
@@ -674,17 +665,9 @@
           ];
 
           // Change detected by Gold
-<<<<<<< HEAD
-          final MockHttpClientRequest mockHttpRequest = MockHttpClientRequest();
-          final MockHttpClientResponse mockHttpResponse = MockHttpClientResponse(utf8.encode(tryjobEmpty()));
-          when(mockHttpClient
-                  .getUrl(Uri.parse('https://flutter-gold.skia.org/json/v1/changelist_summary/github/${pr.number}')))
-              .thenAnswer((_) => Future<MockHttpClientRequest>.value(mockHttpRequest));
-          when(mockHttpRequest.close()).thenAnswer((_) => Future<MockHttpClientResponse>.value(mockHttpResponse));
-=======
           mockHttpClient = MockClient((http.Request request) async {
             if (request.url.toString() ==
-                'http://flutter-gold.skia.org/json/v1/changelist/github/${pr.number}/${pr.head!.sha}/untriaged') {
+                'https://flutter-gold.skia.org/json/v1/changelist_summary/github/${pr.number}') {
               return http.Response(tryjobEmpty(), HttpStatus.ok);
             }
             throw const HttpException('Unexpected http request');
@@ -702,7 +685,6 @@
             loggingProvider: () => log,
             goldClient: mockHttpClient,
           );
->>>>>>> 05e775db
 
           final Body body = await tester.get<Body>(handler);
           expect(body, same(Body.empty));
@@ -740,17 +722,9 @@
           ];
 
           // Change detected by Gold
-<<<<<<< HEAD
-          final MockHttpClientRequest mockHttpRequest = MockHttpClientRequest();
-          final MockHttpClientResponse mockHttpResponse = MockHttpClientResponse(utf8.encode(tryjobDigests()));
-          when(mockHttpClient
-                  .getUrl(Uri.parse('https://flutter-gold.skia.org/json/v1/changelist_summary/github/${pr.number}')))
-              .thenAnswer((_) => Future<MockHttpClientRequest>.value(mockHttpRequest));
-          when(mockHttpRequest.close()).thenAnswer((_) => Future<MockHttpClientResponse>.value(mockHttpResponse));
-=======
           mockHttpClient = MockClient((http.Request request) async {
             if (request.url.toString() ==
-                'http://flutter-gold.skia.org/json/v1/changelist/github/${pr.number}/${pr.head!.sha}/untriaged') {
+                'https://flutter-gold.skia.org/json/v1/changelist_summary/github/${pr.number}') {
               return http.Response(tryjobDigests(), HttpStatus.ok);
             }
             throw const HttpException('Unexpected http request');
@@ -768,7 +742,6 @@
             loggingProvider: () => log,
             goldClient: mockHttpClient,
           );
->>>>>>> 05e775db
 
           // Have not already commented for this commit.
           when(issuesService.listCommentsByIssue(slug, pr.number!)).thenAnswer(
@@ -815,17 +788,9 @@
           ];
 
           // Gold status is running
-<<<<<<< HEAD
-          final MockHttpClientRequest mockHttpRequest = MockHttpClientRequest();
-          final MockHttpClientResponse mockHttpResponse = MockHttpClientResponse(utf8.encode(tryjobDigests()));
-          when(mockHttpClient
-                  .getUrl(Uri.parse('https://flutter-gold.skia.org/json/v1/changelist_summary/github/${pr.number}')))
-              .thenAnswer((_) => Future<MockHttpClientRequest>.value(mockHttpRequest));
-          when(mockHttpRequest.close()).thenAnswer((_) => Future<MockHttpClientResponse>.value(mockHttpResponse));
-=======
           mockHttpClient = MockClient((http.Request request) async {
             if (request.url.toString() ==
-                'http://flutter-gold.skia.org/json/v1/changelist/github/${pr.number}/${pr.head!.sha}/untriaged') {
+                'https://flutter-gold.skia.org/json/v1/changelist_summary/github/${pr.number}') {
               return http.Response(tryjobDigests(), HttpStatus.ok);
             }
             throw const HttpException('Unexpected http request');
@@ -843,7 +808,6 @@
             loggingProvider: () => log,
             goldClient: mockHttpClient,
           );
->>>>>>> 05e775db
 
           // Have not already commented for this commit.
           when(issuesService.listCommentsByIssue(slug, pr.number!)).thenAnswer(
@@ -888,17 +852,9 @@
           ];
 
           // Gold status is running
-<<<<<<< HEAD
-          final MockHttpClientRequest mockHttpRequest = MockHttpClientRequest();
-          final MockHttpClientResponse mockHttpResponse = MockHttpClientResponse(utf8.encode(tryjobDigests()));
-          when(mockHttpClient
-                  .getUrl(Uri.parse('https://flutter-gold.skia.org/json/v1/changelist_summary/github/${pr.number}')))
-              .thenAnswer((_) => Future<MockHttpClientRequest>.value(mockHttpRequest));
-          when(mockHttpRequest.close()).thenAnswer((_) => Future<MockHttpClientResponse>.value(mockHttpResponse));
-=======
           mockHttpClient = MockClient((http.Request request) async {
             if (request.url.toString() ==
-                'http://flutter-gold.skia.org/json/v1/changelist/github/${pr.number}/${pr.head!.sha}/untriaged') {
+                'https://flutter-gold.skia.org/json/v1/changelist_summary/github/${pr.number}') {
               return http.Response(tryjobDigests(), HttpStatus.ok);
             }
             throw const HttpException('Unexpected http request');
@@ -916,7 +872,6 @@
             loggingProvider: () => log,
             goldClient: mockHttpClient,
           );
->>>>>>> 05e775db
 
           // Have not already commented for this commit.
           when(issuesService.listCommentsByIssue(slug, pr.number!)).thenAnswer(
@@ -971,19 +926,9 @@
           ];
 
           // New status: completed/triaged/no changes
-<<<<<<< HEAD
-          final MockHttpClientRequest mockHttpRequest = MockHttpClientRequest();
-          final MockHttpClientResponse mockHttpResponse = MockHttpClientResponse(utf8.encode(tryjobEmpty()));
-          when(mockHttpClient
-                  .getUrl(Uri.parse('https://flutter-gold.skia.org/json/v1/changelist_summary/github/${pr.number}')))
-              .thenAnswer((_) => Future<MockHttpClientRequest>.value(mockHttpRequest));
-          when(mockHttpRequest.close()).thenAnswer((_) => Future<MockHttpClientResponse>.value(mockHttpResponse));
-
-          when(issuesService.listCommentsByIssue(slug, pr.number)).thenAnswer(
-=======
           mockHttpClient = MockClient((http.Request request) async {
             if (request.url.toString() ==
-                'http://flutter-gold.skia.org/json/v1/changelist/github/${pr.number}/${pr.head!.sha}/untriaged') {
+                'https://flutter-gold.skia.org/json/v1/changelist_summary/github/${pr.number}'') {
               return http.Response(tryjobEmpty(), HttpStatus.ok);
             }
             throw const HttpException('Unexpected http request');
@@ -1003,7 +948,6 @@
           );
 
           when(issuesService.listCommentsByIssue(slug, pr.number!)).thenAnswer(
->>>>>>> 05e775db
             (_) => Stream<IssueComment>.value(
               IssueComment()..body = 'some other comment',
             ),
@@ -1167,26 +1111,13 @@
         ];
 
         // New status: completed/triaged/no changes
-<<<<<<< HEAD
-        final MockHttpClientRequest mockHttpRequest = MockHttpClientRequest();
-        final MockHttpClientResponse mockHttpResponse = MockHttpClientResponse(utf8.encode(tryjobEmpty()));
-        when(mockHttpClient.getUrl(
-                Uri.parse('https://flutter-gold.skia.org/json/v1/changelist_summary/github/${completedPR.number}')))
-            .thenAnswer((_) => Future<MockHttpClientRequest>.value(mockHttpRequest));
-        when(mockHttpClient.getUrl(
-                Uri.parse('https://flutter-gold.skia.org/json/v1/changelist_summary/github/${followUpPR.number}')))
-            .thenAnswer((_) => Future<MockHttpClientRequest>.value(mockHttpRequest));
-        when(mockHttpRequest.close()).thenAnswer((_) => Future<MockHttpClientResponse>.value(mockHttpResponse));
-
-        when(issuesService.listCommentsByIssue(slug, completedPR.number)).thenAnswer(
-=======
         mockHttpClient = MockClient((http.Request request) async {
           if (request.url.toString() ==
-              'http://flutter-gold.skia.org/json/v1/changelist/github/${completedPR.number}/${completedPR.head!.sha}/untriaged') {
+              'https://flutter-gold.skia.org/json/v1/changelist_summary/github/${completedPR.number}') {
             return http.Response(tryjobEmpty(), HttpStatus.ok);
           }
           if (request.url.toString() ==
-              'http://flutter-gold.skia.org/json/v1/changelist/github/${followUpPR.number}/${followUpPR.head!.sha}/untriaged') {
+              'https://flutter-gold.skia.org/json/v1/changelist_summary/github/${followUpPR.number}') {
             return http.Response(tryjobEmpty(), HttpStatus.ok);
           }
           throw const HttpException('Unexpected http request');
@@ -1206,7 +1137,6 @@
         );
 
         when(issuesService.listCommentsByIssue(slug, completedPR.number!)).thenAnswer(
->>>>>>> 05e775db
           (_) => Stream<IssueComment>.value(
             IssueComment()..body = 'some other comment',
           ),
