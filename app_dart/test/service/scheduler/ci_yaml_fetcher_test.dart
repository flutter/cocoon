--- conflicted
+++ resolved
@@ -68,12 +68,6 @@
     );
   });
 
-<<<<<<< HEAD
-=======
-  tearDown(() {
-    printOnFailure(logs.join('\n'));
-  });
-
   void mockFillFirestore({
     required RepositorySlug slug,
     required String branch,
@@ -91,7 +85,6 @@
     });
   }
 
->>>>>>> 20d71f65
   test('fetches the root .ci.yaml for a repository (GitHub)', () async {
     httpClient = MockClient((request) async {
       if (request.url.host != 'raw.githubusercontent.com') {
