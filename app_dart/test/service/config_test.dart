--- conflicted
+++ resolved
@@ -33,17 +33,6 @@
       expect(installation['godofredoc/cocoon']['installation_id'], equals('123'));
     });
 
-<<<<<<< HEAD
-    test('Returns the right flutter gold alert', () {
-      expect(
-        config.flutterGoldAlertConstant(RepositorySlug.full('flutter/flutter')),
-        contains('package:flutter'),
-      );
-      expect(
-        config.flutterGoldAlertConstant(RepositorySlug.full('flutter/engine')),
-        isNot(contains('package:flutter')),
-      );
-=======
     test('generateGithubToken pulls from cache', () async {
       const String configValue = 'githubToken';
       final Uint8List cachedValue = Uint8List.fromList(configValue.codeUnits);
@@ -55,7 +44,17 @@
 
       final String githubToken = await config.generateGithubToken(Config.flutterSlug);
       expect(githubToken, 'githubToken');
->>>>>>> 13ffa08a
+    });
+
+    test('Returns the right flutter gold alert', () {
+      expect(
+        config.flutterGoldAlertConstant(RepositorySlug.full('flutter/flutter')),
+        contains('package:flutter'),
+      );
+      expect(
+        config.flutterGoldAlertConstant(RepositorySlug.full('flutter/engine')),
+        isNot(contains('package:flutter')),
+      );
     });
   });
 }