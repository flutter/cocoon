// Copyright 2020 The Flutter Authors. All rights reserved.
// Use of this source code is governed by a BSD-style license that can be
// found in the LICENSE file.

import 'dart:convert';
import 'dart:core';

import 'package:cocoon_service/src/foundation/utils.dart';
import 'package:cocoon_service/src/model/appengine/commit.dart';
import 'package:cocoon_service/src/model/appengine/task.dart';
import 'package:cocoon_service/src/model/ci_yaml/target.dart';
import 'package:cocoon_service/src/model/luci/buildbucket.dart';
import 'package:cocoon_service/src/model/luci/push_message.dart' as push_message;
import 'package:cocoon_service/src/service/NoBuildFoundException.dart';
import 'package:cocoon_service/src/service/config.dart';
import 'package:cocoon_service/src/service/datastore.dart';
import 'package:cocoon_service/src/service/luci_build_service.dart';
import 'package:github/github.dart';
import 'package:cocoon_service/src/model/github/checks.dart' as cocoon_checks;
import 'package:mockito/mockito.dart';
import 'package:test/test.dart';

import '../src/datastore/fake_config.dart';
import '../src/request_handling/fake_pubsub.dart';
import '../src/service/fake_gerrit_service.dart';
import '../src/service/fake_github_service.dart';
import '../src/utilities/entity_generators.dart';
import '../src/utilities/mocks.dart';
import '../src/utilities/push_message.dart';
import '../src/utilities/webhook_generators.dart';

void main() {
  late FakeConfig config;
  FakeGithubService githubService;
  late MockBuildBucketClient mockBuildBucketClient;
  late LuciBuildService service;
  late RepositorySlug slug;
  late MockGithubChecksUtil mockGithubChecksUtil = MockGithubChecksUtil();
  late FakePubSub pubsub;

  final List<Target> targets = <Target>[
    generateTarget(1, properties: <String, String>{'os': 'abc'}),
  ];
  final PullRequest pullRequest = generatePullRequest(id: 1, repo: 'cocoon');

  group('getBuilds', () {
    final Build macBuild = generateBuild(999, name: 'Mac', status: Status.started);
    final Build linuxBuild = generateBuild(998, name: 'Linux', bucket: 'try', status: Status.started);

    setUp(() {
      githubService = FakeGithubService();
      config = FakeConfig(githubService: githubService);
      mockBuildBucketClient = MockBuildBucketClient();
      pubsub = FakePubSub();
      service = LuciBuildService(
        config: config,
        buildBucketClient: mockBuildBucketClient,
        gerritService: FakeGerritService(),
        pubsub: pubsub,
      );
      slug = RepositorySlug('flutter', 'cocoon');
    });

    test('Null build', () async {
      when(mockBuildBucketClient.batch(any)).thenAnswer((_) async {
        return BatchResponse(
          responses: <Response>[
            Response(
              searchBuilds: SearchBuildsResponse(
                builds: <Build>[macBuild],
              ),
            ),
          ],
        );
      });
      final Iterable<Build> builds = await service.getTryBuilds(
        Config.flutterSlug,
        'shasha',
        'abcd',
      );
      expect(builds.first, macBuild);
    });

    test('Existing prod build', () async {
      when(mockBuildBucketClient.batch(any)).thenAnswer((_) async {
        return const BatchResponse(
          responses: <Response>[
            Response(
              searchBuilds: SearchBuildsResponse(
                builds: <Build>[],
              ),
            ),
          ],
        );
      });
      final Iterable<Build> builds = await service.getProdBuilds(
        slug,
        'commit123',
        'abcd',
      );
      expect(builds, isEmpty);
    });

    test('Existing try build', () async {
      when(mockBuildBucketClient.batch(any)).thenAnswer((_) async {
        return BatchResponse(
          responses: <Response>[
            Response(
              searchBuilds: SearchBuildsResponse(
                builds: <Build>[linuxBuild],
              ),
            ),
          ],
        );
      });
      final Iterable<Build> builds = await service.getTryBuilds(
        Config.flutterSlug,
        'shasha',
        'abcd',
      );
      expect(builds.first, linuxBuild);
    });
  });

  group('getBuilders', () {
    setUp(() {
      githubService = FakeGithubService();
      config = FakeConfig(githubService: githubService);
      mockBuildBucketClient = MockBuildBucketClient();
      pubsub = FakePubSub();
      service = LuciBuildService(
        config: config,
        buildBucketClient: mockBuildBucketClient,
        gerritService: FakeGerritService(),
        pubsub: pubsub,
      );
      slug = RepositorySlug('flutter', 'flutter');
    });

    test('with one rpc call', () async {
      when(mockBuildBucketClient.listBuilders(any)).thenAnswer((_) async {
        return const ListBuildersResponse(
          builders: [
            BuilderItem(id: BuilderId(bucket: 'prod', project: 'flutter', builder: 'test1')),
            BuilderItem(id: BuilderId(bucket: 'prod', project: 'flutter', builder: 'test2')),
          ],
        );
      });
      final Set<String> builders = await service.getAvailableBuilderSet();
      expect(builders.length, 2);
      expect(builders.contains('test1'), isTrue);
    });

    test('with more than one rpc calls', () async {
      int retries = -1;
      when(mockBuildBucketClient.listBuilders(any)).thenAnswer((_) async {
        retries++;
        if (retries == 0) {
          return const ListBuildersResponse(
            builders: [
              BuilderItem(id: BuilderId(bucket: 'prod', project: 'flutter', builder: 'test1')),
              BuilderItem(id: BuilderId(bucket: 'prod', project: 'flutter', builder: 'test2')),
            ],
            nextPageToken: 'token',
          );
        } else if (retries == 1) {
          return const ListBuildersResponse(
            builders: [
              BuilderItem(id: BuilderId(bucket: 'prod', project: 'flutter', builder: 'test3')),
              BuilderItem(id: BuilderId(bucket: 'prod', project: 'flutter', builder: 'test4')),
            ],
          );
        } else {
          return const ListBuildersResponse(builders: []);
        }
      });
      final Set<String> builders = await service.getAvailableBuilderSet();
      expect(builders.length, 4);
      expect(builders, <String>{'test1', 'test2', 'test3', 'test4'});
    });
  });

  group('buildsForRepositoryAndPr', () {
    final Build macBuild = generateBuild(999, name: 'Mac', status: Status.started);
    final Build linuxBuild = generateBuild(998, name: 'Linux', status: Status.started);

    setUp(() {
      githubService = FakeGithubService();
      config = FakeConfig(githubService: githubService);
      mockBuildBucketClient = MockBuildBucketClient();
      pubsub = FakePubSub();
      service = LuciBuildService(
        config: config,
        buildBucketClient: mockBuildBucketClient,
        pubsub: pubsub,
      );
      slug = RepositorySlug('flutter', 'cocoon');
    });

    test('Empty responses are handled correctly', () async {
      when(mockBuildBucketClient.batch(any)).thenAnswer((_) async {
        return const BatchResponse(
          responses: <Response>[
            Response(
              searchBuilds: SearchBuildsResponse(
                builds: <Build>[],
              ),
            ),
          ],
        );
      });
      final Map<String?, Build?> builds = await service.tryBuildsForPullRequest(pullRequest);
      expect(builds.keys, isEmpty);
    });

    test('Response returning a couple of builds', () async {
      when(mockBuildBucketClient.batch(any)).thenAnswer((_) async {
        return BatchResponse(
          responses: <Response>[
            Response(
              searchBuilds: SearchBuildsResponse(
                builds: <Build>[macBuild],
              ),
            ),
            Response(
              searchBuilds: SearchBuildsResponse(
                builds: <Build>[linuxBuild],
              ),
            ),
          ],
        );
      });
      final Map<String?, Build?> builds = await service.tryBuildsForPullRequest(pullRequest);
      expect(builds, equals(<String, Build>{'Mac': macBuild, 'Linux': linuxBuild}));
    });
  });

  group('scheduleBuilds', () {
    setUp(() {
      githubService = FakeGithubService();
      config = FakeConfig(githubService: githubService);
      mockBuildBucketClient = MockBuildBucketClient();
      mockGithubChecksUtil = MockGithubChecksUtil();
      pubsub = FakePubSub();
      service = LuciBuildService(
        config: config,
        buildBucketClient: mockBuildBucketClient,
        githubChecksUtil: mockGithubChecksUtil,
        gerritService: FakeGerritService(branchesValue: <String>['master']),
        pubsub: pubsub,
      );
      slug = RepositorySlug('flutter', 'cocoon');
    });

    test('schedule try builds successfully', () async {
      final PullRequest pullRequest = generatePullRequest();
      when(mockBuildBucketClient.batch(any)).thenAnswer((_) async {
        return BatchResponse(
          responses: <Response>[
            Response(
              scheduleBuild: generateBuild(1),
            ),
          ],
        );
      });
      when(mockGithubChecksUtil.createCheckRun(any, any, any, any))
          .thenAnswer((_) async => generateCheckRun(1, name: 'Linux 1'));
      final List<Target> scheduledTargets = await service.scheduleTryBuilds(
        pullRequest: pullRequest,
        targets: targets,
      );
      final Iterable<String> scheduledTargetNames = scheduledTargets.map((Target target) => target.value.name);
      expect(scheduledTargetNames, <String>['Linux 1']);
      final BatchRequest batchRequest = pubsub.messages.single as BatchRequest;
      expect(batchRequest.requests!.single.scheduleBuild, isNotNull);

      final ScheduleBuildRequest scheduleBuild = batchRequest.requests!.single.scheduleBuild!;
      expect(scheduleBuild.builderId.bucket, 'try');
      expect(scheduleBuild.builderId.builder, 'Linux 1');
      expect(scheduleBuild.notify?.pubsubTopic, 'projects/flutter-dashboard/topics/luci-builds');
      final Map<String, dynamic> userData =
          jsonDecode(String.fromCharCodes(base64Decode(scheduleBuild.notify!.userData!))) as Map<String, dynamic>;
      expect(userData, <String, dynamic>{
        'repo_owner': 'flutter',
        'repo_name': 'flutter',
        'user_agent': 'flutter-cocoon',
        'check_run_id': 1,
        'commit_sha': 'abc',
        'commit_branch': 'master',
        'builder_name': 'Linux 1'
      });

      final Map<String, dynamic> properties = scheduleBuild.properties!;
      final List<RequestedDimension> dimensions = scheduleBuild.dimensions!;
      expect(properties, <String, dynamic>{
        'os': 'abc',
        'dependencies': <dynamic>[],
        'bringup': false,
        'git_branch': 'master',
        'git_url': 'https://github.com/flutter/flutter',
        'git_ref': 'refs/pull/123/head',
        'exe_cipd_version': 'refs/heads/main'
      });
      expect(dimensions.length, 1);
      expect(dimensions[0].key, 'os');
      expect(dimensions[0].value, 'abc');
    });

    test('Schedule builds no-ops when targets list is empty', () async {
      await service.scheduleTryBuilds(
        pullRequest: pullRequest,
        targets: <Target>[],
      );
      verifyNever(mockGithubChecksUtil.createCheckRun(any, any, any, any));
    });
  });

  group('schedulePostsubmitBuilds', () {
    setUp(() {
      mockBuildBucketClient = MockBuildBucketClient();
      pubsub = FakePubSub();
      service = LuciBuildService(
        config: FakeConfig(),
        buildBucketClient: mockBuildBucketClient,
        githubChecksUtil: mockGithubChecksUtil,
        pubsub: pubsub,
      );
    });

    test('schedule postsubmit builds successfully', () async {
      final Commit commit = generateCommit(0);
      when(mockGithubChecksUtil.createCheckRun(any, Config.flutterSlug, any, 'Linux 1'))
          .thenAnswer((_) async => generateCheckRun(1));
      when(mockBuildBucketClient.listBuilders(any)).thenAnswer((_) async {
        return const ListBuildersResponse(
          builders: [
            BuilderItem(id: BuilderId(bucket: 'prod', project: 'flutter', builder: 'Linux 1')),
          ],
        );
      });
      final Tuple<Target, Task, int> toBeScheduled = Tuple<Target, Task, int>(
        generateTarget(
          1,
          properties: <String, String>{
            'os': 'debian-10.12',
          },
        ),
        generateTask(1),
        LuciBuildService.kDefaultPriority,
      );
      await service.schedulePostsubmitBuilds(
        commit: commit,
        toBeScheduled: <Tuple<Target, Task, int>>[
          toBeScheduled,
        ],
      );
      // Only one batch request should be published
      expect(pubsub.messages.length, 1);
      final BatchRequest request = pubsub.messages.first as BatchRequest;
      expect(request.requests?.single.scheduleBuild, isNotNull);
      final ScheduleBuildRequest scheduleBuild = request.requests!.single.scheduleBuild!;
      expect(scheduleBuild.builderId.bucket, 'prod');
      expect(scheduleBuild.builderId.builder, 'Linux 1');
      expect(scheduleBuild.notify?.pubsubTopic, 'projects/flutter-dashboard/topics/luci-builds-prod');
      final Map<String, dynamic> userData =
          jsonDecode(String.fromCharCodes(base64Decode(scheduleBuild.notify!.userData!))) as Map<String, dynamic>;
      expect(userData, <String, dynamic>{
        'commit_key': 'flutter/flutter/master/1',
        'task_key': '1',
        'check_run_id': 1,
        'commit_sha': '0',
        'commit_branch': 'master',
        'builder_name': 'Linux 1',
        'repo_owner': 'flutter',
        'repo_name': 'flutter',
      });
      final Map<String, dynamic> properties = scheduleBuild.properties!;
      expect(properties, <String, dynamic>{
        'dependencies': <dynamic>[],
        'bringup': false,
        'git_branch': 'master',
        'exe_cipd_version': 'refs/heads/master',
        'os': 'debian-10.12',
      });
      expect(scheduleBuild.exe, <String, String>{
        'cipdVersion': 'refs/heads/master',
      });
      expect(scheduleBuild.dimensions, isNotEmpty);
      expect(
        scheduleBuild.dimensions!.singleWhere((RequestedDimension dimension) => dimension.key == 'os').value,
        'debian-10.12',
      );
    });

    test('schedule postsubmit builds with correct userData for checkRuns', () async {
      when(mockGithubChecksUtil.createCheckRun(any, any, any, any))
          .thenAnswer((_) async => generateCheckRun(1, name: 'Linux 1'));
      final Commit commit = generateCommit(0, repo: 'packages');
      when(mockBuildBucketClient.listBuilders(any)).thenAnswer((_) async {
        return const ListBuildersResponse(
          builders: [
            BuilderItem(id: BuilderId(bucket: 'prod', project: 'flutter', builder: 'Linux 1')),
          ],
        );
      });
      final Tuple<Target, Task, int> toBeScheduled = Tuple<Target, Task, int>(
        generateTarget(
          1,
          properties: <String, String>{
            'os': 'debian-10.12',
          },
          slug: RepositorySlug('flutter', 'packages'),
        ),
        generateTask(1),
        LuciBuildService.kDefaultPriority,
      );
      await service.schedulePostsubmitBuilds(
        commit: commit,
        toBeScheduled: <Tuple<Target, Task, int>>[
          toBeScheduled,
        ],
      );
      // Only one batch request should be published
      expect(pubsub.messages.length, 1);
      final BatchRequest request = pubsub.messages.first as BatchRequest;
      expect(request.requests?.single.scheduleBuild, isNotNull);
      final ScheduleBuildRequest scheduleBuild = request.requests!.single.scheduleBuild!;
      expect(scheduleBuild.builderId.bucket, 'prod');
      expect(scheduleBuild.builderId.builder, 'Linux 1');
      expect(scheduleBuild.notify?.pubsubTopic, 'projects/flutter-dashboard/topics/luci-builds-prod');
      final Map<String, dynamic> userData =
          jsonDecode(String.fromCharCodes(base64Decode(scheduleBuild.notify!.userData!))) as Map<String, dynamic>;
      expect(userData, <String, dynamic>{
        'commit_key': 'flutter/flutter/master/1',
        'task_key': '1',
        'check_run_id': 1,
        'commit_sha': '0',
        'commit_branch': 'master',
        'builder_name': 'Linux 1',
        'repo_owner': 'flutter',
        'repo_name': 'packages'
      });
    });

    test('reschedule using checkrun event fails gracefully', () async {
      when(mockGithubChecksUtil.createCheckRun(any, any, any, any))
          .thenAnswer((_) async => generateCheckRun(1, name: 'Linux 1'));

      when(mockBuildBucketClient.batch(any)).thenAnswer((_) async {
        return const BatchResponse(
          responses: <Response>[
            Response(
              searchBuilds: SearchBuildsResponse(
                builds: <Build>[],
              ),
            )
          ],
        );
      });

      final pushMessage = generateCheckRunEvent(action: 'created', numberOfPullRequests: 1);
      final Map<String, dynamic> jsonMap = json.decode(pushMessage.data!);
      final Map<String, dynamic> jsonSubMap = json.decode(jsonMap['2']);
      final cocoon_checks.CheckRunEvent checkRunEvent = cocoon_checks.CheckRunEvent.fromJson(jsonSubMap);

      expect(
<<<<<<< HEAD
        () async => await service.rescheduleUsingCheckRunEvent(checkRunEvent),
=======
        () async => await service.reschedulePostsubmitBuildUsingCheckRunEvent(
          checkRunEvent,
          commit: generateCommit(0),
          task: generateTask(0),
          target: generateTarget(0),
        ),
>>>>>>> b239b646
        throwsA(const TypeMatcher<NoBuildFoundException>()),
      );
    });

    test('do not create postsubmit checkrun for bringup: true target', () async {
      when(mockGithubChecksUtil.createCheckRun(any, any, any, any))
          .thenAnswer((_) async => generateCheckRun(1, name: 'Linux 1'));
      final Commit commit = generateCommit(0, repo: Config.packagesSlug.name);
      when(mockBuildBucketClient.listBuilders(any)).thenAnswer((_) async {
        return const ListBuildersResponse(
          builders: [
            BuilderItem(id: BuilderId(bucket: 'prod', project: 'flutter', builder: 'Linux 1')),
          ],
        );
      });
      final Tuple<Target, Task, int> toBeScheduled = Tuple<Target, Task, int>(
        generateTarget(
          1,
          properties: <String, String>{
            'os': 'debian-10.12',
          },
          bringup: true,
          slug: Config.packagesSlug,
        ),
        generateTask(1, parent: commit),
        LuciBuildService.kDefaultPriority,
      );
      await service.schedulePostsubmitBuilds(
        commit: commit,
        toBeScheduled: <Tuple<Target, Task, int>>[
          toBeScheduled,
        ],
      );
      // Only one batch request should be published
      expect(pubsub.messages.length, 1);
      final BatchRequest request = pubsub.messages.first as BatchRequest;
      expect(request.requests?.single.scheduleBuild, isNotNull);
      final ScheduleBuildRequest scheduleBuild = request.requests!.single.scheduleBuild!;
      expect(scheduleBuild.builderId.bucket, 'staging');
      expect(scheduleBuild.builderId.builder, 'Linux 1');
      expect(scheduleBuild.notify?.pubsubTopic, 'projects/flutter-dashboard/topics/luci-builds-prod');
      final Map<String, dynamic> userData =
          jsonDecode(String.fromCharCodes(base64Decode(scheduleBuild.notify!.userData!))) as Map<String, dynamic>;
      // No check run related data.
      expect(userData, <String, dynamic>{
        'commit_key': 'flutter/packages/master/0',
        'task_key': '1',
        'check_run_id': 1,
        'commit_sha': '0',
        'commit_branch': 'master',
        'builder_name': 'Linux 1',
        'repo_owner': 'flutter',
        'repo_name': 'packages',
      });
    });

    test('Skip non-existing builder', () async {
      final Commit commit = generateCommit(0);
      when(mockBuildBucketClient.listBuilders(any)).thenAnswer((_) async {
        return const ListBuildersResponse(
          builders: [
            BuilderItem(id: BuilderId(bucket: 'prod', project: 'flutter', builder: 'Linux 2')),
          ],
        );
      });
      final Tuple<Target, Task, int> toBeScheduled1 = Tuple<Target, Task, int>(
        generateTarget(
          1,
          properties: <String, String>{
            'os': 'debian-10.12',
          },
        ),
        generateTask(1),
        LuciBuildService.kDefaultPriority,
      );
      final Tuple<Target, Task, int> toBeScheduled2 = Tuple<Target, Task, int>(
        generateTarget(
          2,
          properties: <String, String>{
            'os': 'debian-10.12',
          },
        ),
        generateTask(1),
        LuciBuildService.kDefaultPriority,
      );
      await service.schedulePostsubmitBuilds(
        commit: commit,
        toBeScheduled: <Tuple<Target, Task, int>>[
          toBeScheduled1,
          toBeScheduled2,
        ],
      );
      expect(pubsub.messages.length, 1);
      final BatchRequest request = pubsub.messages.first as BatchRequest;
      // Only existing builder: `Linux 2` is scheduled.
      expect(request.requests?.length, 1);
      expect(request.requests?.single.scheduleBuild, isNotNull);
      final ScheduleBuildRequest scheduleBuild = request.requests!.single.scheduleBuild!;
      expect(scheduleBuild.builderId.bucket, 'prod');
      expect(scheduleBuild.builderId.builder, 'Linux 2');
    });
  });

  group('cancelBuilds', () {
    setUp(() {
      config = FakeConfig();
      mockBuildBucketClient = MockBuildBucketClient();
      pubsub = FakePubSub();
      service = LuciBuildService(
        config: config,
        buildBucketClient: mockBuildBucketClient,
        pubsub: pubsub,
      );
      slug = RepositorySlug('flutter', 'cocoon');
    });
    test('Cancel builds when build list is empty', () async {
      when(mockBuildBucketClient.batch(any)).thenAnswer((_) async {
        return const BatchResponse(
          responses: <Response>[],
        );
      });
      await service.cancelBuilds(pullRequest, 'new builds');
      verify(mockBuildBucketClient.batch(any)).called(1);
    });
    test('Cancel builds that are scheduled', () async {
      when(mockBuildBucketClient.batch(any)).thenAnswer((_) async {
        return BatchResponse(
          responses: <Response>[
            Response(
              searchBuilds: SearchBuildsResponse(
                builds: <Build>[
                  generateBuild(998, name: 'Linux', status: Status.started),
                ],
              ),
            )
          ],
        );
      });
      await service.cancelBuilds(pullRequest, 'new builds');
      expect(
        verify(mockBuildBucketClient.batch(captureAny)).captured[1].requests[0].cancelBuild.toJson(),
        json.decode('{"id": "998", "summaryMarkdown": "new builds"}'),
      );
    });
  });

  group('failedBuilds', () {
    setUp(() {
      githubService = FakeGithubService();
      config = FakeConfig(githubService: githubService);
      mockBuildBucketClient = MockBuildBucketClient();
      pubsub = FakePubSub();
      service = LuciBuildService(
        config: config,
        buildBucketClient: mockBuildBucketClient,
        pubsub: pubsub,
      );
      slug = RepositorySlug('flutter', 'flutter');
    });
    test('Failed builds from an empty list', () async {
      when(mockBuildBucketClient.batch(any)).thenAnswer((_) async {
        return const BatchResponse(
          responses: <Response>[],
        );
      });
      final List<Build?> result = await service.failedBuilds(pullRequest, <Target>[]);
      expect(result, isEmpty);
    });
    test('Failed builds from a list of builds with failures', () async {
      when(mockBuildBucketClient.batch(any)).thenAnswer((_) async {
        return BatchResponse(
          responses: <Response>[
            Response(
              searchBuilds: SearchBuildsResponse(
                builds: <Build>[
                  generateBuild(998, name: 'Linux 1', status: Status.failure),
                ],
              ),
            )
          ],
        );
      });
      final List<Build?> result = await service.failedBuilds(pullRequest, <Target>[generateTarget(1)]);
      expect(result, hasLength(1));
    });
  });
  group('rescheduleBuild', () {
    late push_message.BuildPushMessage buildPushMessage;

    setUp(() {
      config = FakeConfig();
      mockBuildBucketClient = MockBuildBucketClient();
      pubsub = FakePubSub();
      service = LuciBuildService(
        config: config,
        buildBucketClient: mockBuildBucketClient,
        pubsub: pubsub,
      );
      final Map<String, dynamic> json = jsonDecode(
        buildPushMessageString(
          'COMPLETED',
          result: 'FAILURE',
          builderName: 'Linux Host Engine',
          userData: '{}',
        ),
      ) as Map<String, dynamic>;
      buildPushMessage = push_message.BuildPushMessage.fromJson(json);
    });

    test('Reschedule an existing build', () async {
      when(mockBuildBucketClient.scheduleBuild(any)).thenAnswer((_) async => generateBuild(1));
      final build = await service.rescheduleBuild(
        commitSha: 'abc',
        builderName: 'mybuild',
        buildPushMessage: buildPushMessage,
      );
      expect(build.id, '1');
      expect(build.status, Status.success);
      verify(mockBuildBucketClient.scheduleBuild(any)).called(1);
    });
  });

  group('checkRerunBuilder', () {
    late Commit commit;
    late Commit totCommit;
    late DatastoreService datastore;
    late MockGithubChecksUtil mockGithubChecksUtil;
    setUp(() {
      config = FakeConfig();
      mockBuildBucketClient = MockBuildBucketClient();
      mockGithubChecksUtil = MockGithubChecksUtil();
      when(mockGithubChecksUtil.createCheckRun(any, any, any, any, output: anyNamed('output')))
          .thenAnswer((realInvocation) async => generateCheckRun(1));
      pubsub = FakePubSub();
      service = LuciBuildService(
        config: config,
        buildBucketClient: mockBuildBucketClient,
        githubChecksUtil: mockGithubChecksUtil,
        pubsub: pubsub,
      );
      datastore = DatastoreService(config.db, 5);
    });

    test('Pass repo and properties correctly', () async {
      totCommit = generateCommit(1, repo: 'engine', branch: 'main');
      config.db.values[totCommit.key] = totCommit;
      config.maxLuciTaskRetriesValue = 1;
      final Task task = generateTask(
        1,
        status: Task.statusFailed,
        parent: totCommit,
        buildNumber: 1,
      );
      final Target target = generateTarget(1);
      expect(task.attempts, 1);
      expect(task.status, Task.statusFailed);
      final bool rerunFlag = await service.checkRerunBuilder(
        commit: totCommit,
        task: task,
        target: target,
        datastore: datastore,
      );
      expect(pubsub.messages.length, 1);
      final ScheduleBuildRequest scheduleBuildRequest =
          (pubsub.messages.single as BatchRequest).requests!.single.scheduleBuild!;
      final Map<String, dynamic> properties = scheduleBuildRequest.properties!;
      for (String key in Config.defaultProperties.keys) {
        expect(properties.containsKey(key), true);
      }
      expect(scheduleBuildRequest.priority, LuciBuildService.kRerunPriority);
      expect(scheduleBuildRequest.gitilesCommit?.project, 'mirrors/engine');
      expect(rerunFlag, isTrue);
      expect(task.attempts, 2);
      expect(task.status, Task.statusInProgress);
    });

    test('Rerun a test failed builder', () async {
      totCommit = generateCommit(1);
      config.db.values[totCommit.key] = totCommit;
      config.maxLuciTaskRetriesValue = 1;
      final Task task = generateTask(
        1,
        status: Task.statusFailed,
        parent: totCommit,
        buildNumber: 1,
      );
      final Target target = generateTarget(1);
      final bool rerunFlag = await service.checkRerunBuilder(
        commit: totCommit,
        task: task,
        target: target,
        datastore: datastore,
      );
      expect(rerunFlag, isTrue);
    });

    test('Rerun an infra failed builder', () async {
      totCommit = generateCommit(1);
      config.db.values[totCommit.key] = totCommit;
      config.maxLuciTaskRetriesValue = 1;
      final Task task = generateTask(
        1,
        status: Task.statusInfraFailure,
        parent: totCommit,
        buildNumber: 1,
      );
      final Target target = generateTarget(1);
      final bool rerunFlag = await service.checkRerunBuilder(
        commit: totCommit,
        task: task,
        target: target,
        datastore: datastore,
      );
      expect(rerunFlag, isTrue);
    });

    test('Do not rerun a successful builder', () async {
      totCommit = generateCommit(1);
      config.db.values[totCommit.key] = totCommit;
      config.maxLuciTaskRetriesValue = 1;
      final Task task = generateTask(
        1,
        status: Task.statusSucceeded,
        parent: totCommit,
        buildNumber: 1,
      );
      final Target target = generateTarget(1);
      final bool rerunFlag = await service.checkRerunBuilder(
        commit: totCommit,
        task: task,
        target: target,
        datastore: datastore,
      );
      expect(rerunFlag, isFalse);
    });

    test('Do not rerun a builder exceeding retry limit', () async {
      totCommit = generateCommit(1);
      config.db.values[totCommit.key] = totCommit;
      config.maxLuciTaskRetriesValue = 1;
      final Task task = generateTask(
        1,
        status: Task.statusInfraFailure,
        parent: totCommit,
        buildNumber: 1,
        attempts: 2,
      );
      final Target target = generateTarget(1);
      final bool rerunFlag = await service.checkRerunBuilder(
        commit: totCommit,
        task: task,
        target: target,
        datastore: datastore,
      );
      expect(rerunFlag, isFalse);
    });

    test('Do not rerun a builder when not tip of tree', () async {
      totCommit = generateCommit(2, sha: 'def');
      commit = generateCommit(1, sha: 'abc');
      config.db.values[totCommit.key] = totCommit;
      config.db.values[commit.key] = commit;
      config.maxLuciTaskRetriesValue = 1;
      final Task task = generateTask(
        1,
        status: Task.statusInfraFailure,
        parent: commit,
        buildNumber: 1,
      );
      final Target target = generateTarget(1);
      final bool rerunFlag = await service.checkRerunBuilder(
        commit: commit,
        task: task,
        target: target,
        datastore: datastore,
      );
      expect(rerunFlag, isFalse);
    });
  });
}<|MERGE_RESOLUTION|>--- conflicted
+++ resolved
@@ -464,16 +464,12 @@
       final cocoon_checks.CheckRunEvent checkRunEvent = cocoon_checks.CheckRunEvent.fromJson(jsonSubMap);
 
       expect(
-<<<<<<< HEAD
-        () async => await service.rescheduleUsingCheckRunEvent(checkRunEvent),
-=======
         () async => await service.reschedulePostsubmitBuildUsingCheckRunEvent(
           checkRunEvent,
           commit: generateCommit(0),
           task: generateTask(0),
           target: generateTarget(0),
         ),
->>>>>>> b239b646
         throwsA(const TypeMatcher<NoBuildFoundException>()),
       );
     });
