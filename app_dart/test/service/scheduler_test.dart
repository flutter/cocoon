--- conflicted
+++ resolved
@@ -5,12 +5,8 @@
 import 'dart:convert';
 import 'dart:io';
 
-<<<<<<< HEAD
+import 'package:buildbucket/buildbucket_pb.dart' as bbv2;
 import 'package:cocoon_service/cocoon_service.dart';
-=======
-import 'package:buildbucket/buildbucket_pb.dart' as bbv2;
-import 'package:cocoon_service/src/foundation/utils.dart';
->>>>>>> 3a338361
 import 'package:cocoon_service/src/model/appengine/commit.dart';
 import 'package:cocoon_service/src/model/appengine/stage.dart';
 import 'package:cocoon_service/src/model/appengine/task.dart';
@@ -19,12 +15,7 @@
 import 'package:cocoon_service/src/model/github/checks.dart' as cocoon_checks;
 import 'package:cocoon_service/src/service/build_status_provider.dart';
 import 'package:cocoon_service/src/service/datastore.dart';
-<<<<<<< HEAD
-=======
-import 'package:cocoon_service/src/service/github_checks_service.dart';
-import 'package:cocoon_service/src/service/scheduler.dart';
 import 'package:fixnum/fixnum.dart';
->>>>>>> 3a338361
 import 'package:gcloud/db.dart' as gcloud_db;
 import 'package:gcloud/db.dart';
 import 'package:github/github.dart';
@@ -733,7 +724,7 @@
         final FakeLuciBuildService luciBuildService = FakeLuciBuildService(
           config: config,
           githubChecksUtil: mockGithubChecksUtil,
-          buildbucket: mockBuildbucket,
+          buildBucketClient: mockBuildbucket,
           gerritService: FakeGerritService(
             branchesValue: <String>['master', 'main'],
           ),
@@ -744,18 +735,7 @@
           config: config,
           githubChecksService: GithubChecksService(config, githubChecksUtil: mockGithubChecksUtil),
           httpClientProvider: () => httpClient,
-<<<<<<< HEAD
           luciBuildService: luciBuildService,
-=======
-          luciBuildService: FakeLuciBuildService(
-            config: config,
-            githubChecksUtil: mockGithubChecksUtil,
-            buildBucketClient: mockBuildbucket,
-            gerritService: FakeGerritService(
-              branchesValue: <String>['master', 'main'],
-            ),
-          ),
->>>>>>> 3a338361
         );
         final cocoon_checks.CheckRunEvent checkRunEvent = cocoon_checks.CheckRunEvent.fromJson(
           jsonDecode(checkRunString) as Map<String, dynamic>,
