--- conflicted
+++ resolved
@@ -156,6 +156,7 @@
   late Scheduler scheduler;
   late FakeContentAwareHashService fakeContentAwareHash;
   late FakeGetFilesChanged getFilesChanged;
+  late BigQueryService bigQuery;
 
   final pullRequest = generatePullRequest(id: 42);
 
@@ -207,6 +208,11 @@
         );
       });
 
+      bigQuery = BigQueryService.forTesting(
+        tabledataResource,
+        MockJobsResource(),
+      );
+
       scheduler = Scheduler(
         cache: cache,
         config: config,
@@ -224,13 +230,7 @@
           ),
           firestore: firestore,
         ),
-<<<<<<< HEAD
-        BigqueryService.forTesting(
-          tabledataResource,
-          MockJobsResource(),
-        )
-=======
->>>>>>> 68308d58
+        bigQuery: bigQuery,
         contentAwareHash: fakeContentAwareHash,
         firestore: firestore,
       );
@@ -347,6 +347,7 @@
           luciBuildService: luciBuildService,
           contentAwareHash: fakeContentAwareHash,
           firestore: firestore,
+          bigQuery: bigQuery,
         );
 
         // This test is testing `GuaranteedPolicy` get scheduled - there's only one now.
@@ -434,6 +435,7 @@
             luciBuildService: luciBuildService,
             contentAwareHash: fakeContentAwareHash,
             firestore: firestore,
+            bigQuery: bigQuery,
           );
 
           await scheduler.addCommits(
@@ -596,6 +598,7 @@
             ),
             contentAwareHash: fakeContentAwareHash,
             firestore: firestore,
+            bigQuery: bigQuery,
           );
 
           final mergedPr = generatePullRequest(
@@ -671,6 +674,7 @@
           ),
           contentAwareHash: fakeContentAwareHash,
           firestore: firestore,
+          bigQuery: bigQuery,
         );
         when(mockGithubService.github).thenReturn(mockGithubClient);
         when(
@@ -769,6 +773,7 @@
             ),
             contentAwareHash: fakeContentAwareHash,
             firestore: firestore,
+            bigQuery: bigQuery,
           );
 
           await PrCheckRuns.initializeDocument(
@@ -861,6 +866,7 @@
           ),
           contentAwareHash: fakeContentAwareHash,
           firestore: firestore,
+          bigQuery: bigQuery,
         );
         when(mockGithubService.github).thenReturn(mockGithubClient);
         when(
@@ -958,6 +964,7 @@
           ciYamlFetcher: ciYamlFetcher,
           contentAwareHash: fakeContentAwareHash,
           firestore: firestore,
+          bigQuery: bigQuery,
         );
 
         await PrCheckRuns.initializeDocument(
@@ -1080,6 +1087,7 @@
           luciBuildService: luciBuildService,
           contentAwareHash: fakeContentAwareHash,
           firestore: firestore,
+          bigQuery: bigQuery,
         );
         final checkRunEvent = cocoon_checks.CheckRunEvent.fromJson(
           jsonDecode(checkRunString()) as Map<String, dynamic>,
@@ -1124,6 +1132,7 @@
           ciYamlFetcher: ciYamlFetcher,
           contentAwareHash: fakeContentAwareHash,
           firestore: firestore,
+          bigQuery: bigQuery,
         );
         expect(
           await scheduler.processCheckRun(checkRunEvent),
@@ -1390,6 +1399,7 @@
               luciBuildService: luci,
               contentAwareHash: fakeContentAwareHash,
               firestore: firestore,
+              bigQuery: bigQuery,
             );
 
             await CiStaging.initializeDocument(
@@ -1481,6 +1491,7 @@
               luciBuildService: luci,
               contentAwareHash: fakeContentAwareHash,
               firestore: firestore,
+              bigQuery: bigQuery,
             );
 
             await CiStaging.initializeDocument(
@@ -1572,6 +1583,7 @@
                 luciBuildService: luci,
                 contentAwareHash: fakeContentAwareHash,
                 firestore: firestore,
+                bigQuery: bigQuery,
               );
 
               when(
@@ -1642,6 +1654,7 @@
               luciBuildService: luci,
               contentAwareHash: fakeContentAwareHash,
               firestore: firestore,
+              bigQuery: bigQuery,
             );
 
             when(
@@ -1737,6 +1750,7 @@
                 luciBuildService: luci,
                 contentAwareHash: fakeContentAwareHash,
                 firestore: firestore,
+                bigQuery: bigQuery,
               );
 
               await CiStaging.initializeDocument(
@@ -1867,6 +1881,7 @@
                 luciBuildService: luci,
                 contentAwareHash: fakeContentAwareHash,
                 firestore: firestore,
+                bigQuery: bigQuery,
               );
 
               await CiStaging.initializeDocument(
@@ -2260,6 +2275,7 @@
             ),
             contentAwareHash: fakeContentAwareHash,
             firestore: firestore,
+            bigQuery: bigQuery,
           );
           final pr = generatePullRequest(
             repo: Config.flutterSlug.name,
@@ -2301,6 +2317,7 @@
             ),
             contentAwareHash: fakeContentAwareHash,
             firestore: firestore,
+            bigQuery: bigQuery,
           );
           await scheduler.triggerPresubmitTargets(
             pullRequest: generatePullRequest(branch: 'main', repo: 'packages'),
@@ -2566,6 +2583,7 @@
           luciBuildService: luci,
           contentAwareHash: fakeContentAwareHash,
           firestore: firestore,
+          bigQuery: bigQuery,
         );
         await scheduler.triggerPresubmitTargets(pullRequest: pullRequest);
         final results =
@@ -2694,6 +2712,7 @@
           luciBuildService: luci,
           contentAwareHash: fakeContentAwareHash,
           firestore: firestore,
+          bigQuery: bigQuery,
         );
 
         final mergeGroupEvent = cocoon_checks.MergeGroupEvent.fromJson(
@@ -2831,6 +2850,7 @@
           luciBuildService: luci,
           contentAwareHash: fakeContentAwareHash,
           firestore: firestore,
+          bigQuery: bigQuery,
         );
 
         final mergeGroupEvent = cocoon_checks.MergeGroupEvent.fromJson(
@@ -2952,6 +2972,7 @@
           luciBuildService: luci,
           contentAwareHash: fakeContentAwareHash,
           firestore: firestore,
+          bigQuery: bigQuery,
         );
 
         final mergeGroupEvent = cocoon_checks.MergeGroupEvent.fromJson(
@@ -3063,6 +3084,7 @@
           luciBuildService: fakeLuciBuildService,
           contentAwareHash: fakeContentAwareHash,
           firestore: firestore,
+          bigQuery: bigQuery,
         );
       });
 
