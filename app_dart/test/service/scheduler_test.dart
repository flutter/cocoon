--- conflicted
+++ resolved
@@ -30,11 +30,8 @@
 import '../model/github/checks_test_data.dart';
 import '../src/datastore/fake_config.dart';
 import '../src/datastore/fake_datastore.dart';
-<<<<<<< HEAD
 import '../src/service/fake_build_status_provider.dart';
-=======
 import '../src/request_handling/fake_pubsub.dart';
->>>>>>> 457047cd
 import '../src/service/fake_github_service.dart';
 import '../src/service/fake_luci_build_service.dart';
 import '../src/utilities/entity_generators.dart';
@@ -591,12 +588,9 @@
 
       test('retries only triggers failed builds only', () async {
         final MockBuildBucketClient mockBuildbucket = MockBuildBucketClient();
-<<<<<<< HEAD
         buildStatusService =
             FakeBuildStatusService(commitStatuses: <CommitStatus>[CommitStatus(generateCommit(1), const <Stage>[])]);
-=======
         final FakePubSub pubsub = FakePubSub();
->>>>>>> 457047cd
         scheduler = Scheduler(
           cache: cache,
           config: config,
