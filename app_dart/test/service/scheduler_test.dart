--- conflicted
+++ resolved
@@ -1988,7 +1988,7 @@
               );
 
               await PrCheckRuns.initializeDocument(
-                firestoreService: firestoreService,
+                firestoreService: firestore,
                 checks: [generateCheckRun(1, name: 'Bar bar')],
                 pullRequest: pullRequest,
               );
@@ -2066,12 +2066,6 @@
                 isTrue,
               );
 
-<<<<<<< HEAD
-              verify(
-                callbacks.findPullRequestFor(firestore, 1, 'Bar bar'),
-              ).called(1);
-=======
->>>>>>> 5b38488e
               verifyNever(
                 gitHubChecksService.findMatchingPullRequest(any, any, any),
               );
