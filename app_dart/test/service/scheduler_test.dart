--- conflicted
+++ resolved
@@ -2037,11 +2037,6 @@
                 ciYamlFetcher: ciYamlFetcher,
                 luciBuildService: luci,
                 markCheckRunConclusion: callbacks.markCheckRunConclusion,
-<<<<<<< HEAD
-                findPullRequestFor: callbacks.findPullRequestFor,
-=======
-                initializeCiStagingDocument: callbacks.initializeDocument,
->>>>>>> 0124cf20
                 contentAwareHash: fakeContentAwareHash,
               );
 
