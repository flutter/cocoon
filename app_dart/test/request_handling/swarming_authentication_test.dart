--- conflicted
+++ resolved
@@ -53,18 +53,8 @@
         );
       });
 
-<<<<<<< HEAD
-      test('auth succeeds with expected service account', () async {
+      test('auth succeeds with flutter luci service account', () async {
         httpClient = MockClient((_) async => http.Response('{"email": "${config.luciProdAccount}"}', HttpStatus.ok));
-=======
-      test('auth succeeds with flutter luci service account', () async {
-        httpClient = FakeHttpClient(
-            onIssueRequest: (FakeHttpClientRequest request) => verifyTokenResponse
-              ..statusCode = HttpStatus.ok
-              ..body = '{"email": "${config.luciProdAccount}"}');
-
-        verifyTokenResponse = httpClient.request.response;
->>>>>>> 07f1f7c4
         auth = SwarmingAuthenticationProvider(
           config,
           clientContextProvider: () => clientContext,
@@ -79,12 +69,7 @@
       });
 
       test('auth succeeds with frob service account', () async {
-        httpClient = FakeHttpClient(
-            onIssueRequest: (FakeHttpClientRequest request) => verifyTokenResponse
-              ..statusCode = HttpStatus.ok
-              ..body = '{"email": "${config.frobAccount}"}');
-
-        verifyTokenResponse = httpClient.request.response;
+        httpClient = MockClient((_) async => http.Response('{"email": "${config.frobAccount}"}', HttpStatus.ok));
         auth = SwarmingAuthenticationProvider(
           config,
           clientContextProvider: () => clientContext,
