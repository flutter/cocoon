--- conflicted
+++ resolved
@@ -206,10 +206,9 @@
   }
 
   @override
-<<<<<<< HEAD
   Future<Map<String, dynamic>> get metricsCenterServiceAccountJson async =>
       metricsCenterServiceAccountValue;
-=======
+
   Future<List<Map<String, dynamic>>> getRepoLuciBuilders(String bucket, String repo) async {
     if (repo == 'flutter') {
       return (json.decode('''[
@@ -229,5 +228,4 @@
     }
     return (json.decode('[]') as List<dynamic>).cast<Map<String, dynamic>>();
   }
->>>>>>> 56dbbfdb
 }