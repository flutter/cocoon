// Copyright 2019 The Chromium Authors. All rights reserved.
// Use of this source code is governed by a BSD-style license that can be
// found in the LICENSE file.

import 'dart:async';

import 'package:cocoon_service/src/datastore/cocoon_config.dart';
<<<<<<< HEAD
import 'package:cocoon_service/src/model/appengine/service_account_info.dart';
import 'package:gcloud/db.dart';
=======
>>>>>>> 6c9b3364
import 'package:github/src/common.dart';

import 'fake_datastore.dart';

// ignore: must_be_immutable
class FakeConfig implements Config {
  FakeConfig({
    this.githubClient,
    this.dbValue,
    this.deviceLabServiceAccountValue,
    this.forwardHostValue,
    this.forwardPortValue,
    this.forwardSchemeValue,
    this.maxTaskRetriesValue,
    this.githubOAuthTokenValue,
    this.missingTestsPullRequestMessageValue,
    this.nonMasterPullRequestMessageValue,
    this.webhookKeyValue,
  }) {
    dbValue ??= FakeDatastoreDB();
  }

<<<<<<< HEAD
  ServiceAccountInfo deviceLabServiceAccountValue;
=======
  GitHub githubClient;
  FakeDatastoreDB dbValue;
  Map<String, dynamic> deviceLabServiceAccountValue;
>>>>>>> 6c9b3364
  String forwardHostValue;
  int forwardPortValue;
  String forwardSchemeValue;
  int maxTaskRetriesValue;
  String githubOAuthTokenValue;
  String missingTestsPullRequestMessageValue;
  String nonMasterPullRequestMessageValue;
  String webhookKeyValue;

  @override
  Future<GitHub> createGitHubClient() async => githubClient;

  @override
  FakeDatastoreDB get db => dbValue;

  @override
  Future<ServiceAccountInfo> get deviceLabServiceAccount async => deviceLabServiceAccountValue;

  @override
  Future<String> get forwardHost async => forwardHostValue;

  @override
  Future<int> get forwardPort async => forwardPortValue;

  @override
  Future<String> get forwardScheme async => forwardSchemeValue;

  @override
  Future<int> get maxTaskRetries async => maxTaskRetriesValue;

  @override
  Future<String> get githubOAuthToken async => githubOAuthTokenValue;

  @override
  Future<String> get missingTestsPullRequestMessage async => missingTestsPullRequestMessageValue;

  @override
  Future<String> get nonMasterPullRequestMessage async => nonMasterPullRequestMessageValue;

  @override
  Future<String> get webhookKey async => webhookKeyValue;

  @override
  Future<String> get cqLabelName => throw UnimplementedError();
}<|MERGE_RESOLUTION|>--- conflicted
+++ resolved
@@ -5,11 +5,7 @@
 import 'dart:async';
 
 import 'package:cocoon_service/src/datastore/cocoon_config.dart';
-<<<<<<< HEAD
 import 'package:cocoon_service/src/model/appengine/service_account_info.dart';
-import 'package:gcloud/db.dart';
-=======
->>>>>>> 6c9b3364
 import 'package:github/src/common.dart';
 
 import 'fake_datastore.dart';
@@ -32,13 +28,9 @@
     dbValue ??= FakeDatastoreDB();
   }
 
-<<<<<<< HEAD
   ServiceAccountInfo deviceLabServiceAccountValue;
-=======
   GitHub githubClient;
   FakeDatastoreDB dbValue;
-  Map<String, dynamic> deviceLabServiceAccountValue;
->>>>>>> 6c9b3364
   String forwardHostValue;
   int forwardPortValue;
   String forwardSchemeValue;
