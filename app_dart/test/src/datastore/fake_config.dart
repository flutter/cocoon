// Copyright 2019 The Flutter Authors. All rights reserved.
// Use of this source code is governed by a BSD-style license that can be
// found in the LICENSE file.

import 'dart:async';

import 'package:appengine/appengine.dart';
import 'package:cocoon_service/src/model/appengine/branch.dart';
import 'package:cocoon_service/src/model/appengine/key_helper.dart';
import 'package:cocoon_service/src/model/appengine/service_account_info.dart';
import 'package:cocoon_service/src/service/bigquery.dart';
import 'package:cocoon_service/src/service/config.dart';
import 'package:cocoon_service/src/service/github_service.dart';
import 'package:github/github.dart' as gh;
import 'package:googleapis/bigquery/v2.dart';
import 'package:graphql/client.dart';

import '../request_handling/fake_authentication.dart';
import '../service/fake_github_service.dart';
import 'fake_datastore.dart';

// ignore: must_be_immutable
class FakeConfig implements Config {
  FakeConfig({
    this.githubClient,
    this.deviceLabServiceAccountValue,
    this.maxTaskRetriesValue,
    this.maxLuciTaskRetriesValue,
    this.keyHelperValue,
    this.oauthClientIdValue,
    this.githubOAuthTokenValue,
    this.mergeConflictPullRequestMessageValue = 'default mergeConflictPullRequestMessageValue',
    this.missingTestsPullRequestMessageValue = 'default missingTestsPullRequestMessageValue',
    this.wrongBaseBranchPullRequestMessageValue,
    this.wrongHeadBranchPullRequestMessageValue,
    this.releaseBranchPullRequestMessageValue,
    this.webhookKeyValue,
    this.loggingServiceValue,
    this.tabledataResource,
    this.githubService,
    this.bigqueryService,
    this.githubGraphQLClient,
    this.cirrusGraphQLClient,
    this.rollerAccountsValue,
    this.flutterBuildValue,
    this.flutterBuildDescriptionValue,
    this.maxRecordsValue,
    this.flutterGoldPendingValue,
    this.flutterGoldSuccessValue,
    this.flutterGoldChangesValue,
    this.flutterGoldAlertConstantValue,
    this.flutterGoldInitialAlertValue,
    this.flutterGoldFollowUpAlertValue,
    this.flutterGoldDraftChangeValue,
    this.flutterGoldStalePRValue,
    this.postsubmitSupportedReposValue,
    this.supportedBranchesValue,
    this.supportedReposValue,
    this.batchSizeValue,
    this.githubRequestDelayValue,
    FakeDatastoreDB? dbValue,
  }) : dbValue = dbValue ?? FakeDatastoreDB();

  gh.GitHub? githubClient;
  GraphQLClient? githubGraphQLClient;
  GraphQLClient? cirrusGraphQLClient;
  TabledataResource? tabledataResource;
  BigqueryService? bigqueryService;
  GithubService? githubService;
  FakeDatastoreDB dbValue;
  ServiceAccountInfo? deviceLabServiceAccountValue;
  int? maxTaskRetriesValue;
  int? maxLuciTaskRetriesValue;
  int? batchSizeValue;
  FakeKeyHelper? keyHelperValue;
  String? oauthClientIdValue;
  String? githubOAuthTokenValue;
  String mergeConflictPullRequestMessageValue;
  String missingTestsPullRequestMessageValue;
  String? wrongBaseBranchPullRequestMessageValue;
  String? wrongHeadBranchPullRequestMessageValue;
  String? releaseBranchPullRequestMessageValue;
  String? webhookKeyValue;
  String? flutterBuildValue;
  String? flutterBuildDescriptionValue;
  Logging? loggingServiceValue;
  String? waitingForTreeToGoGreenLabelNameValue;
  Set<String>? rollerAccountsValue;
  int? maxRecordsValue;
  String? flutterGoldPendingValue;
  String? flutterGoldSuccessValue;
  String? flutterGoldChangesValue;
  String? flutterGoldAlertConstantValue;
  String? flutterGoldInitialAlertValue;
  String? flutterGoldFollowUpAlertValue;
  String? flutterGoldDraftChangeValue;
  String? flutterGoldStalePRValue;
  List<String>? supportedBranchesValue;
  String? overrideTreeStatusLabelValue;
  Set<gh.RepositorySlug>? supportedReposValue;
  Set<gh.RepositorySlug>? postsubmitSupportedReposValue;
  Duration? githubRequestDelayValue;

  @override
  Future<gh.GitHub> createGitHubClient({gh.PullRequest? pullRequest, gh.RepositorySlug? slug}) async => githubClient!;

  @override
  gh.GitHub createGitHubClientWithToken(String token) => githubClient!;

  @override
  Future<GraphQLClient> createGitHubGraphQLClient() async => githubGraphQLClient!;

  @override
  Future<GraphQLClient> createCirrusGraphQLClient() async => cirrusGraphQLClient!;

  @override
  Future<TabledataResource> createTabledataResourceApi() async => tabledataResource!;

  @override
  Future<BigqueryService> createBigQueryService() async => bigqueryService!;

  @override
  Future<GithubService> createGithubService(gh.RepositorySlug slug) async => githubService ?? FakeGithubService();

  @override
  GithubService createGithubServiceWithToken(String token) => githubService!;

  @override
  FakeDatastoreDB get db => dbValue;

  @override
  Duration get githubRequestDelay => githubRequestDelayValue ?? Duration.zero;

  @override
  int get maxTaskRetries => maxTaskRetriesValue!;

  /// Size of the shards to send to buildBucket when scheduling builds.
  @override
  int get schedulingShardSize => 5;

  @override
  int get batchSize => batchSizeValue ?? 5;

  @override
  int get maxLuciTaskRetries => maxLuciTaskRetriesValue!;

  @override
  int get maxRecords => maxRecordsValue!;

  @override
  String get flutterGoldPending => flutterGoldPendingValue!;

  @override
  String get flutterGoldSuccess => flutterGoldSuccessValue!;

  @override
  String get flutterGoldChanges => flutterGoldChangesValue!;

  @override
  String get flutterGoldDraftChange => flutterGoldDraftChangeValue!;

  @override
  String get flutterGoldStalePR => flutterGoldStalePRValue!;

  @override
  String flutterGoldInitialAlert(String url) => flutterGoldInitialAlertValue!;

  @override
  String flutterGoldFollowUpAlert(String url) => flutterGoldFollowUpAlertValue!;

  @override
  String flutterGoldAlertConstant(gh.RepositorySlug slug) => flutterGoldAlertConstantValue!;

  @override
  String flutterGoldCommentID(gh.PullRequest pr) => 'PR ${pr.number}, at ${pr.head!.sha}';

  @override
  int get commitNumber => 30;

  @override
  KeyHelper get keyHelper => keyHelperValue!;

  @override
  Future<String> get oauthClientId async => oauthClientIdValue!;

  @override
  Future<String> get githubOAuthToken async => githubOAuthTokenValue ?? 'token';

  @override
  String get mergeConflictPullRequestMessage => mergeConflictPullRequestMessageValue;

  @override
  String get missingTestsPullRequestMessage => missingTestsPullRequestMessageValue;

  @override
  String get wrongBaseBranchPullRequestMessage => wrongBaseBranchPullRequestMessageValue!;

  @override
  String wrongHeadBranchPullRequestMessage(String branch) => wrongHeadBranchPullRequestMessageValue!;

  @override
  String get releaseBranchPullRequestMessage => releaseBranchPullRequestMessageValue!;

  @override
  Future<String> get webhookKey async => webhookKeyValue!;

  @override
  String get flutterBuild => flutterBuildValue!;

  @override
  String get flutterBuildDescription =>
      flutterBuildDescriptionValue ??
      'Tree is currently broken. Please do not merge this '
          'PR unless it contains a fix for the tree.';

  @override
  Logging get loggingService => loggingServiceValue!;

  @override
  String get waitingForTreeToGoGreenLabelName => waitingForTreeToGoGreenLabelNameValue!;

  @override
  Set<String> get rollerAccounts => rollerAccountsValue!;

  @override
<<<<<<< HEAD
  bool githubPresubmitSupportedRepo(gh.RepositorySlug slug) {
    return supportedRepos.contains(slug);
  }

  @override
  bool githubPostsubmitSupportedRepo(gh.RepositorySlug slug) {
    return postsubmitSupportedRepos.contains(slug);
  }

  @override
  bool isGithubRepoMirroredToGob(gh.RepositorySlug slug) {
    return githubPresubmitSupportedRepo(slug) || githubPostsubmitSupportedRepo(slug);
  }

  @override
=======
>>>>>>> 8d7dbc74
  Future<String> generateGithubToken(gh.RepositorySlug slug) {
    throw UnimplementedError();
  }

  @override
  Future<String> generateJsonWebToken() {
    throw UnimplementedError();
  }

  @override
  Future<String> get githubAppId => throw UnimplementedError();

  @override
  Future<Map<String, dynamic>> get githubAppInstallations => throw UnimplementedError();

  @override
  Future<String> get githubPrivateKey => throw UnimplementedError();

  @override
  Future<String> get githubPublicKey => throw UnimplementedError();

  @override
  Future<GithubService> createDefaultGitHubService() async => githubService!;

  @override
  Future<String> get overrideTreeStatusLabel async => overrideTreeStatusLabelValue!;

  @override
  String get defaultRecipeBundleRef => 'refs/heads/main';

  @override
  Future<List<String>> get releaseAccounts async => <String>['dart-flutter-releaser'];

  @override
  Set<gh.RepositorySlug> get supportedRepos =>
      supportedReposValue ??
      <gh.RepositorySlug>{
        Config.flutterSlug,
        Config.engineSlug,
        Config.cocoonSlug,
        Config.packagesSlug,
        Config.pluginsSlug,
      };

  @override
  Set<gh.RepositorySlug> get postsubmitSupportedRepos =>
      postsubmitSupportedReposValue ?? <gh.RepositorySlug>{Config.packagesSlug, Config.pluginsSlug};

  @override
  Future<Iterable<Branch>> getBranches(gh.RepositorySlug slug) async {
    if (supportedBranchesValue == null) {
      throw Exception('Test must set suportedBranchesValue to be able to use Config.getBranches');
    }
    return supportedBranchesValue!.map(
      (String branch) => Branch(
        key: db.emptyKey.append<String>(
          Branch,
          id: '${slug.fullName}/$branch',
        ),
      ),
    );
  }
}<|MERGE_RESOLUTION|>--- conflicted
+++ resolved
@@ -223,7 +223,6 @@
   Set<String> get rollerAccounts => rollerAccountsValue!;
 
   @override
-<<<<<<< HEAD
   bool githubPresubmitSupportedRepo(gh.RepositorySlug slug) {
     return supportedRepos.contains(slug);
   }
@@ -239,8 +238,6 @@
   }
 
   @override
-=======
->>>>>>> 8d7dbc74
   Future<String> generateGithubToken(gh.RepositorySlug slug) {
     throw UnimplementedError();
   }
