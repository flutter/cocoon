# Copyright 2022 The Flutter Authors. All rights reserved.
# Use of this source code is governed by a BSD-style license that can be
# found in the LICENSE file.
name: auto_submit
description: GitHub application for managing pull request submission
version: 0.0.1
publish_to: none
homepage: https://github.com/flutter/cocoon/blob/main/autosubmit

environment:
  sdk: '>=2.18.0 <4.0.0'

dependencies:
  appengine: 0.13.5
  corsac_jwt: 1.0.0-nullsafety.1
  github: 9.14.0
  googleapis: 10.1.0
  googleapis_auth: 1.4.0
  graphql: 5.1.3
  gql: 0.14.0
  http: 0.13.6
  json_annotation: 4.8.1
  meta: 1.9.1
  neat_cache: 2.0.3
  shelf: 1.4.1
  shelf_router: 1.1.4
  crypto: 3.0.3
  logging: 1.1.1
  retry: 3.1.1
  yaml: 3.1.2
  mutex: 3.0.1

dev_dependencies:
<<<<<<< HEAD
  build_runner: 2.4.2
  json_serializable: 6.6.2
  flutter_lints: 2.0.1
  mockito: 5.4.0
  test: 1.24.2
=======
  build_runner: ^2.4.3
  json_serializable: ^6.6.2
  flutter_lints: ^2.0.1
  mockito: ^5.4.0
  test: ^1.24.2
>>>>>>> 8bb7f3db

builders:
  json_serializable: 3.3.0<|MERGE_RESOLUTION|>--- conflicted
+++ resolved
@@ -31,19 +31,11 @@
   mutex: 3.0.1
 
 dev_dependencies:
-<<<<<<< HEAD
-  build_runner: 2.4.2
+  build_runner: 2.4.3
   json_serializable: 6.6.2
   flutter_lints: 2.0.1
   mockito: 5.4.0
   test: 1.24.2
-=======
-  build_runner: ^2.4.3
-  json_serializable: ^6.6.2
-  flutter_lints: ^2.0.1
-  mockito: ^5.4.0
-  test: ^1.24.2
->>>>>>> 8bb7f3db
 
 builders:
   json_serializable: 3.3.0