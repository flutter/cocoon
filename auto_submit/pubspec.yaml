# Copyright 2022 The Flutter Authors. All rights reserved.
# Use of this source code is governed by a BSD-style license that can be
# found in the LICENSE file.
name: auto_submit
description: GitHub application for managing pull request submission
version: 0.0.1
publish_to: none
homepage: https://github.com/flutter/cocoon/blob/main/autosubmit

environment:
  sdk: '>=2.15.0 <3.0.0'

dependencies: 
  appengine: ^0.13.1
  googleapis: ^7.0.0
  googleapis_auth: ^1.3.0
<<<<<<< HEAD
  github: ^8.3.0
  graphql: ^5.0.0
  neat_cache: ^2.0.1
=======
  meta: ^1.7.0
>>>>>>> 06eb0d50
  shelf: ^1.2.0
  shelf_router: ^1.1.2

dev_dependencies:
  build_runner: ^2.1.1
  linter: ^1.18.0
  lints: ^1.0.0
  mockito: ^5.0.14
  test: ^1.20.1
  <|MERGE_RESOLUTION|>--- conflicted
+++ resolved
@@ -14,13 +14,10 @@
   appengine: ^0.13.1
   googleapis: ^7.0.0
   googleapis_auth: ^1.3.0
-<<<<<<< HEAD
   github: ^8.3.0
   graphql: ^5.0.0
+  meta: ^1.7.0
   neat_cache: ^2.0.1
-=======
-  meta: ^1.7.0
->>>>>>> 06eb0d50
   shelf: ^1.2.0
   shelf_router: ^1.1.2
 
