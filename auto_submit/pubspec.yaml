# Copyright 2022 The Flutter Authors. All rights reserved.
# Use of this source code is governed by a BSD-style license that can be
# found in the LICENSE file.
name: auto_submit
description: GitHub application for managing pull request submission
version: 0.0.1
publish_to: none
homepage: https://github.com/flutter/cocoon/blob/main/autosubmit

environment:
  sdk: '>=3.0.0 <4.0.0'

dependencies:
  appengine: 0.13.7
  corsac_jwt: 1.0.0-nullsafety.1
<<<<<<< HEAD
  github: ^9.19.0
=======
  github: 9.19.0
>>>>>>> 5d3c2be3
  googleapis: 11.4.0
  googleapis_auth: 1.4.1
  graphql: 5.2.0-beta.6
  gql: 1.0.1-alpha+1691943394579
  http: 1.1.0
  json_annotation: 4.8.1
  meta: 1.10.0
  neat_cache: 2.0.3
  shelf: 1.4.1
  shelf_router: 1.1.4
  crypto: 3.0.3
  logging: 1.2.0
  retry: 3.1.2
  yaml: 3.1.2
  mutex: 3.0.1

dev_dependencies:
  build_runner: 2.4.6
  json_serializable: 6.7.1
  flutter_lints: 2.0.3
  mockito: 5.4.2
  test: 1.24.6

builders:
  json_serializable: 3.3.0<|MERGE_RESOLUTION|>--- conflicted
+++ resolved
@@ -13,11 +13,7 @@
 dependencies:
   appengine: 0.13.7
   corsac_jwt: 1.0.0-nullsafety.1
-<<<<<<< HEAD
-  github: ^9.19.0
-=======
   github: 9.19.0
->>>>>>> 5d3c2be3
   googleapis: 11.4.0
   googleapis_auth: 1.4.1
   graphql: 5.2.0-beta.6
