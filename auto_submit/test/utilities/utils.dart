// Copyright 2022 The Flutter Authors. All rights reserved.
// Use of this source code is governed by a BSD-style license that can be
// found in the LICENSE file.

import 'package:meta/meta.dart';
import 'package:github/github.dart' as github;
import 'package:auto_submit/model/auto_submit_query_result.dart';

const String oid = '6dcb09b5b57875f334f61aebed695e2e4193db5e';
const String title = 'some_title';

/// Helper for Github statuses.
@immutable
class StatusHelper {
  const StatusHelper(this.name, this.state);

  static const StatusHelper flutterBuildSuccess = StatusHelper('tree-status', 'SUCCESS');
  static const StatusHelper flutterBuildFailure = StatusHelper('tree-status', 'FAILURE');
  static const StatusHelper otherStatusFailure = StatusHelper('other status', 'FAILURE');

  final String name;
  final String state;
}

/// Helper to generate Github pull requests.
class PullRequestHelper {
  PullRequestHelper({
    this.author = 'author1',
    this.prNumber = 0,
    this.id = 'PR_kwDOA8VHis5QCyt7',
    this.repo = 'flutter',
    this.authorAssociation = 'MEMBER',
    this.title = 'some_title',
    this.mergeableState = MergeableState.MERGEABLE,
    this.reviews = const <PullRequestReviewHelper>[
      PullRequestReviewHelper(authorName: 'member', state: ReviewState.APPROVED, memberType: MemberType.MEMBER),
    ],
    this.lastCommitHash = 'oid',
    this.lastCommitStatuses = const <StatusHelper>[StatusHelper.flutterBuildSuccess],
    this.lastCommitMessage = '',
    this.dateTime,
    this.state = 'open',
  });

  final int prNumber;
  final String id;
  final String repo;
  final String author;
  final String authorAssociation;
  final List<PullRequestReviewHelper> reviews;
  final String lastCommitHash;
  List<StatusHelper>? lastCommitStatuses;
  final String? lastCommitMessage;
  final DateTime? dateTime;
  final String title;
<<<<<<< HEAD
  final String state;
=======
  final MergeableState mergeableState;
>>>>>>> d3644b81

  github.RepositorySlug get slug => github.RepositorySlug('flutter', repo);

  Map<String, dynamic> toEntry() {
    return <String, dynamic>{
      'author': <String, dynamic>{'login': author},
      'authorAssociation': authorAssociation,
      'number': prNumber,
      'id': id,
      'title': title,
<<<<<<< HEAD
      'state': state,
=======
      'mergeable': mergeableState.name,
>>>>>>> d3644b81
      'reviews': <String, dynamic>{
        'nodes': reviews.map((PullRequestReviewHelper review) {
          return <String, dynamic>{
            'author': <String, dynamic>{'login': review.authorName},
            'authorAssociation': review.memberType.toString().replaceFirst('MemberType.', ''),
            'state': review.state.toString().replaceFirst('ReviewState.', ''),
          };
        }).toList(),
      },
      'commits': <String, dynamic>{
        'nodes': <dynamic>[
          <String, dynamic>{
            'commit': <String, dynamic>{
              'oid': lastCommitHash,
              'pushedDate': (dateTime ?? DateTime.now().add(const Duration(hours: -2))).toUtc().toIso8601String(),
              'message': lastCommitMessage,
              'status': <String, dynamic>{
                'contexts': lastCommitStatuses != null
                    ? lastCommitStatuses!.map((StatusHelper status) {
                        return <String, dynamic>{
                          'context': status.name,
                          'state': status.state,
                          'targetUrl': 'https://${status.name}',
                        };
                      }).toList()
                    : <dynamic>[],
              },
            },
          }
        ],
      },
    };
  }
}

/// Generate `QueryResult` model as in auto submit.
QueryResult createQueryResult(PullRequestHelper pullRequest) {
  return QueryResult.fromJson(<String, dynamic>{
    'repository': <String, dynamic>{
      'pullRequest': pullRequest.toEntry().cast<String, dynamic>(),
    },
  });
}

// /// Generate a revert mutation result.
// RevertPullRequestData createMutationResult(
//   PullRequestHelper closedPullRequest,
//   PullRequestHelper revertPullRequest,
//   String clientMutationId,
// ) {
//   return RevertPullRequestData.fromJson(<String, dynamic>{
//     'revertPullRequest': <String, dynamic>{
//       "clientMutationId": clientMutationId,
//       'pullRequest': closedPullRequest.toEntry().cast<String, dynamic>(),
//       'revertPullRequest': revertPullRequest.toEntry().cast<String, dynamic>(),
//     }
//   });
// }

/// List of review state from a github pull request.
enum ReviewState {
  APPROVED,
  CHANGES_REQUESTED,
}

/// List of member type of a github pull request author/reviewer.
enum MemberType {
  OWNER,
  MEMBER,
  OTHER,
}

/// Details of a github pull request review.
@immutable
class PullRequestReviewHelper {
  const PullRequestReviewHelper({
    required this.authorName,
    required this.state,
    required this.memberType,
  });

  final String authorName;
  final ReviewState state;
  final MemberType memberType;
}<|MERGE_RESOLUTION|>--- conflicted
+++ resolved
@@ -53,11 +53,7 @@
   final String? lastCommitMessage;
   final DateTime? dateTime;
   final String title;
-<<<<<<< HEAD
-  final String state;
-=======
   final MergeableState mergeableState;
->>>>>>> d3644b81
 
   github.RepositorySlug get slug => github.RepositorySlug('flutter', repo);
 
@@ -68,11 +64,7 @@
       'number': prNumber,
       'id': id,
       'title': title,
-<<<<<<< HEAD
-      'state': state,
-=======
       'mergeable': mergeableState.name,
->>>>>>> d3644b81
       'reviews': <String, dynamic>{
         'nodes': reviews.map((PullRequestReviewHelper review) {
           return <String, dynamic>{
