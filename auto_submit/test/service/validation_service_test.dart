--- conflicted
+++ resolved
@@ -76,11 +76,7 @@
 
     final FakePubSub pubsub = FakePubSub();
     final PullRequest pullRequest = generatePullRequest(prNumber: 0, repoName: slug.name);
-<<<<<<< HEAD
-
-=======
     githubService.pullRequestData = pullRequest;
->>>>>>> d3644b81
     unawaited(pubsub.publish('auto-submit-queue-sub', pullRequest));
     final auto.QueryResult queryResult = createQueryResult(flutterRequest);
 
@@ -485,22 +481,10 @@
       assert(pubsub.messagesQueue.isEmpty);
     });
 
-<<<<<<< HEAD
     test('Revert checkruns complete, merge is successful.', () async {
       const String labelingAuthor = 'yosemitesam';
       const String prAuthor = 'ricardoamador';
       const String prState = 'closed';
-=======
-    test('Do not retry merge on multiple errors with retryable error.', () async {
-      githubGraphQLClient.mutateResultForOptions = (MutationOptions options) => createFakeQueryResult(
-            exception: OperationException(
-              graphqlErrors: [
-                const GraphQLError(message: 'Account does not have merge permissions.'),
-                const GraphQLError(message: 'Base branch was modified. Review and try the merge again.'),
-              ],
-            ),
-          );
->>>>>>> d3644b81
 
       // This query result is needed for the initial QueryResult from getting pull requests.
       final PullRequestHelper closedPullRequest = PullRequestHelper(
