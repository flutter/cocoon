--- conflicted
+++ resolved
@@ -173,10 +173,7 @@
       final List<LogRecord> errorLogs = records.where((LogRecord record) => record.level == Level.SEVERE).toList();
       expect(errorLogs.length, 1);
       expect(errorLogs[0].message.contains('_processMerge'), true);
-<<<<<<< HEAD
-=======
       pubsub.messagesQueue.clear();
->>>>>>> e866f9c3
     });
 
     test('Merges PR with successful status and checks', () async {
