--- conflicted
+++ resolved
@@ -54,13 +54,8 @@
     final String? baseBranch = messagePullRequest.base!.ref;
     if (baseBranch == targetBranch) {
       // Only validate tree status where base branch is the default branch.
-<<<<<<< HEAD
-      if (!treeStatusCheck(slug, statuses)) {
-        log.warning('Statuses were not ready for ${slug.fullName}, sha: ${commit.oid}.');
-=======
       if (!treeStatusCheck(slug, prNumber, statuses)) {
         log.warning('Statuses were not ready for ${slug.fullName}/$prNumber, sha: $commit.');
->>>>>>> e8fb84c4
         return ValidationResult(false, Action.IGNORE_TEMPORARILY, 'Hold to wait for the tree status ready.');
       }
     } else {
