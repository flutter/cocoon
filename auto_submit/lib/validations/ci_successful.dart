--- conflicted
+++ resolved
@@ -67,9 +67,15 @@
     if (!allSuccess && failures.isEmpty) {
       return ValidationResult(allSuccess, Action.IGNORE_TEMPORARILY, '');
     }
-
+    final StringBuffer buffer = StringBuffer();
+    if (failures.isNotEmpty) {
+      for (FailureDetail detail in failures) {
+        buffer.writeln('- The status or check suite ${detail.markdownLink} has failed. Please fix the '
+            'issues identified (or deflake) before re-applying this label.');
+      }
+    }
     Action action = labelNames.contains(config.overrideTreeStatusLabel) ? Action.IGNORE_FAILURE : Action.REMOVE_LABEL;
-    return ValidationResult(allSuccess, action, '');
+    return ValidationResult(allSuccess, action, buffer.toString());
   }
 
 
@@ -156,22 +162,7 @@
       }
       allSuccess = false;
     }
-<<<<<<< HEAD
 
     return allSuccess;
-=======
-    if (!allSuccess && failures.isEmpty) {
-      return ValidationResult(allSuccess, Action.IGNORE_TEMPORARILY, '');
-    }
-    final StringBuffer buffer = StringBuffer();
-    if (failures.isNotEmpty) {
-      for (FailureDetail detail in failures) {
-        buffer.writeln('- The status or check suite ${detail.markdownLink} has failed. Please fix the '
-            'issues identified (or deflake) before re-applying this label.');
-      }
-    }
-    Action action = labelNames.contains(config.overrideTreeStatusLabel) ? Action.IGNORE_FAILURE : Action.REMOVE_LABEL;
-    return ValidationResult(allSuccess, action, buffer.toString());
->>>>>>> 2cd68acb
   }
 }