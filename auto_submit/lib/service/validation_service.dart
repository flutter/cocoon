// Copyright 2022 The Flutter Authors. All rights reserved.
// Use of this source code is governed by a BSD-style license that can be
// found in the LICENSE file.

import 'package:auto_submit/requests/check_pull_request_queries.dart';
import 'package:auto_submit/service/approver_service.dart';
import 'package:auto_submit/service/config.dart';
import 'package:auto_submit/service/github_service.dart';
import 'package:auto_submit/service/graphql_service.dart';
import 'package:auto_submit/service/log.dart';
import 'package:auto_submit/service/process_method.dart';
import 'package:auto_submit/validations/ci_successful.dart';
import 'package:auto_submit/validations/revert.dart';
import 'package:auto_submit/validations/unknown_mergeable.dart';
import 'package:github/github.dart' as gh;
import 'package:graphql/client.dart' as graphql;

import '../model/auto_submit_query_result.dart';
import '../request_handling/pubsub.dart';
import '../validations/approval.dart';
import '../validations/change_requested.dart';
import '../validations/conflicting.dart';
import '../validations/empty_checks.dart';
import '../validations/validation.dart';

/// Provides an extensible and standardized way to validate different aspects of
/// a commit to ensure it is ready to land, it has been reviewed, and it has been
/// tested. The expectation is that the list of validation will grow overtime.
class ValidationService {
  ValidationService(this.config) {
    /// Validates a PR marked with the reverts label.
    revertValidation = Revert(config: config);

    validations.addAll({
      /// Validates the PR has been approved following the codereview guidelines.
      Approval(config: config),

      /// Validates all the tests ran and where successful.
      CiSuccessful(config: config),

      /// Validates there are no pending change requests.
      ChangeRequested(config: config),

      /// Validates that the list of checks is not empty.
      EmptyChecks(config: config),

      /// Validates the PR state is in a well known state.
      UnknownMergeable(config: config),

      /// Validates the PR is conflict free.
      Conflicting(config: config),
    });
  }

  Revert? revertValidation;
  final Config config;
  final Set<Validation> validations = <Validation>{};

  /// Processes a pub/sub message associated with PullRequest event.
  Future<void> processMessage(gh.PullRequest messagePullRequest, String ackId, PubSub pubsub) async {
    ProcessMethod processMethod = await processPullRequestMethod(messagePullRequest);

    switch (processMethod) {
      case ProcessMethod.processAutosubmit:
        await processPullRequest(
            config: config,
            result: await getNewestPullRequestInfo(config, messagePullRequest),
            messagePullRequest: messagePullRequest,
            ackId: ackId,
            pubsub: pubsub);
        break;
      case ProcessMethod.processRevert:
        await processRevertRequest(
            config: config,
            result: await getNewestPullRequestInfo(config, messagePullRequest),
            messagePullRequest: messagePullRequest,
            ackId: ackId,
            pubsub: pubsub);
        break;
      case ProcessMethod.doNotProcess:
        log.info('Shout not process ${messagePullRequest.toJson()}, and ack the message.');
        await pubsub.acknowledge('auto-submit-queue-sub', ackId);
        break;
    }
  }

  /// Fetch the most up to date info for the current pull request from github.
  Future<QueryResult> getNewestPullRequestInfo(Config config, gh.PullRequest pullRequest) async {
    final gh.RepositorySlug slug = pullRequest.base!.repo!.slug();
    final graphql.GraphQLClient graphQLClient = await config.createGitHubGraphQLClient(slug);
    final int? prNumber = pullRequest.number;
    GraphQlService graphQlService = GraphQlService();
    final Map<String, dynamic> data = await graphQlService.queryGraphQL(
      slug,
      prNumber!,
      graphQLClient,
    );
    return QueryResult.fromJson(data);
  }

  /// Checks if a pullRequest is still open and with autosubmit label before trying to process it.
  Future<ProcessMethod> processPullRequestMethod(gh.PullRequest pullRequest) async {
    final gh.RepositorySlug slug = pullRequest.base!.repo!.slug();
    final GithubService gitHubService = await config.createGithubService(slug);
    final gh.PullRequest currentPullRequest = await gitHubService.getPullRequest(slug, pullRequest.number!);
    final List<String> labelNames = (currentPullRequest.labels as List<gh.IssueLabel>)
        .map<String>((gh.IssueLabel labelMap) => labelMap.name)
        .toList();

    if (currentPullRequest.state == 'open' && labelNames.contains(Config.kRevertLabel)) {
      return ProcessMethod.processRevert;
    } else if (currentPullRequest.state == 'open' && labelNames.contains(Config.kAutosubmitLabel)) {
      return ProcessMethod.processAutosubmit;
    } else {
      return ProcessMethod.doNotProcess;
    }
  }

  /// Processes a PullRequest running several validations to decide whether to
  /// land the commit or remove the autosubmit label.
  Future<void> processPullRequest({
      required Config config,
      required QueryResult result,
      required gh.PullRequest messagePullRequest,
      required String ackId,
      required PubSub pubsub}) async {
    List<ValidationResult> results = <ValidationResult>[];

    /// Runs all the validation defined in the service.
    for (Validation validation in validations) {
      ValidationResult validationResult = await validation.validate(result, messagePullRequest);
      results.add(validationResult);
    }
    gh.RepositorySlug slug = messagePullRequest.base!.repo!.slug();
    final GithubService gitHubService = await config.createGithubService(slug);

    /// If there is at least one action that requires to remove label do so and add comments for all the failures.
    bool shouldReturn = false;
    final int prNumber = messagePullRequest.number!;
    for (ValidationResult result in results) {
      if (!result.result && result.action == Action.REMOVE_LABEL) {
        final String commentMessage = result.message.isEmpty ? 'Validations Failed.' : result.message;
        log.info('auto label is removed for ${slug.fullName}, pr: $prNumber, due to $commentMessage');
        await removeLabelAndComment(
          githubService: gitHubService,
          repositorySlug: slug,
          prNumber: prNumber,
          prLabel: Config.kAutosubmitLabel,
          message: commentMessage);
        shouldReturn = true;
      }
    }
    if (shouldReturn) {
      log.info('The pr ${slug.fullName}/$prNumber with message: $ackId should be acknowledged.');
      await pubsub.acknowledge('auto-submit-queue-sub', ackId);
      log.info('The pr ${slug.fullName}/$prNumber is not feasible for merge and message: $ackId is acknowledged.');
      return;
    }
    // If PR has some failures to ignore temporarily do nothing and continue.
    for (ValidationResult result in results) {
      if (!result.result && result.action == Action.IGNORE_TEMPORARILY) {
        return;
      }
    }
    // If we got to this point it means we are ready to submit the PR.
    await processMergeSafely(
        config: config,
        gitHubService: gitHubService,
        messagePullRequest: messagePullRequest,
        queryResult: result,
        pubSub: pubsub,
        ackId: ackId,
        repositorySlug: slug,
        prNumber: prNumber,
        prLabel: Config.kAutosubmitLabel);
  }

  /// The logic for processing a revert request and opening the follow up
  /// review issue in github.
  Future<void> processRevertRequest({
    required Config config,
    required QueryResult result,
    required gh.PullRequest messagePullRequest,
    required String ackId,
    required PubSub pubsub,
  }) async {
    ValidationResult revertValidationResult = await revertValidation!.validate(result, messagePullRequest);

    gh.RepositorySlug slug = messagePullRequest.base!.repo!.slug();
    final int prNumber = messagePullRequest.number!;
    final GithubService githubService = await config.createGithubService(slug);

    if (revertValidationResult.result) {
      try {
        bool processed = await processMerge(config, result, messagePullRequest);
        if (processed) {
          gh.Issue issue = await githubService.createIssue(
            repositorySlug: gh.RepositorySlug('flutter', 'flutter'),
            title: 'Follow up review for revert pull request $prNumber',
            body: 'Revert request by author ${result.repository!.pullRequest!.author}',
            labels: <String>['P1'],
          );
          log.info('Issue #${issue.id} was created to track the review for $prNumber in flutter/flutter');
        } else {
          String message = 'Unable to merge pull request $prNumber.';
          log.warning(message);
          await removeLabelAndComment(
            githubService: githubService,
            repositorySlug: slug,
            prNumber: prNumber,
            prLabel: Config.kRevertLabel,
            message: message);
        }
      } on gh.GitHubError catch (exception) {
        String message = '''
An exception occurred while attempting to create a follow up review for $prNumber in flutter/flutter.
Exception: ${exception.toString()}
''';
        log.severe(message);
        await removeLabelAndComment(
          githubService: githubService,
          repositorySlug: slug,
          prNumber: prNumber,
          prLabel: Config.kRevertLabel,
          message: message);
      } catch (exception) {
        String message = '''
An exception occurred during merge of pull request $prNumber, removing the revert label.
Exception: ${exception.toString()}
''';
        log.severe(message);
        await removeLabelAndComment(
          githubService: githubService,
          repositorySlug: slug,
          prNumber: prNumber,
          prLabel: Config.kRevertLabel,
          message: message);
      }

      // We will acknowledge in any case so do it here.
      log.info('Ack the processed message : $ackId.');
      await pubsub.acknowledge('auto-submit-queue-sub', ackId);
    } else {
      // Since we do not temporarily ignore anything with a revert request we
      // know we will report the error and remove the label.
      final String commentMessage =
          revertValidationResult.message.isEmpty ? 'Validation Failed.' : revertValidationResult.message;
      log.info('revert label is removed for ${slug.fullName}, pr: $prNumber, due to $commentMessage');
      await removeLabelAndComment(
        githubService: githubService,
        repositorySlug: slug,
        prNumber: prNumber,
        prLabel: Config.kRevertLabel,
        message: commentMessage);
      log.info('The pr ${slug.fullName}/$prNumber with message: $ackId should be acknowledged.');
      await pubsub.acknowledge('auto-submit-queue-sub', ackId);
      log.info('The pr ${slug.fullName}/$prNumber is not feasible for merge and message: $ackId is acknowledged.');
    }
  }

  /// Safe merge that wraps the merging process so that we can fail gracefully and
  /// process the pull request correctly.
  Future<bool> processMergeSafely({
      required Config config,
      required GithubService gitHubService,
      required gh.PullRequest messagePullRequest,
      required QueryResult queryResult,
      required PubSub pubSub,
      required String ackId,
      required gh.RepositorySlug repositorySlug,
      required int prNumber,
      required String prLabel}) async {
    try {
      bool processed = await processMerge(config, queryResult, messagePullRequest);

      if (!processed) {
        String message = 'Unable to merge pull request $prNumber.';
        log.warning(message);
        await removeLabelAndComment(
          githubService: gitHubService,
          repositorySlug: repositorySlug,
          prNumber: prNumber,
          prLabel: prLabel,
          message: message);
      }

      log.info('Ack the processed message : $ackId.');
      await pubSub.acknowledge('auto-submit-queue-sub', ackId);
      return processed;
    } catch (exception) {
      String message = '''
An exception occurred during merge of pull request $prNumber, removing the autosubmit label.
Exception: ${exception.toString()}
''';
      log.severe(message);
      await removeLabelAndComment(
        githubService: gitHubService,
        repositorySlug: repositorySlug,
        prNumber: prNumber,
        prLabel: prLabel,
        message: message);
      log.info('Ack the processed message : $ackId.');
      await pubSub.acknowledge('auto-submit-queue-sub', ackId);
      return false;
    }
  }

  /// Merges the commit if the PullRequest passes all the validations.
  Future<bool> processMerge(Config config, QueryResult queryResult, gh.PullRequest messagePullRequest) async {
    String id = queryResult.repository!.pullRequest!.id!;
    gh.RepositorySlug slug = messagePullRequest.base!.repo!.slug();
    final PullRequest pullRequest = queryResult.repository!.pullRequest!;
    Commit commit = pullRequest.commits!.nodes!.single.commit!;
    final String? sha = commit.oid;
    int number = messagePullRequest.number!;
    final graphql.GraphQLClient client = await config.createGitHubGraphQLClient(slug);

    try {
      final graphql.QueryResult result = await client.mutate(graphql.MutationOptions(
        document: mergePullRequestMutation,
        variables: <String, dynamic>{
          'id': id,
          'oid': sha,
          'title': '${queryResult.repository!.pullRequest!.title} (#$number)',
        },
      ));
      if (result.hasException) {
        log.severe('Failed to merge pr#: $number with ${result.exception.toString()}');
        return false;
      }
    } catch (e) {
      log.severe('_processMerge error in $slug: $e');
      return false;
    }
    return true;
  }

<<<<<<< HEAD
  /// Remove the requested label and add a comment to the target pull request issue.
  Future<void> removeLabelAndComment({
      required GithubService githubService,
      required gh.RepositorySlug repositorySlug,
      required int prNumber,
      required String prLabel,
      required String message}) async {
    await githubService.removeLabel(repositorySlug, prNumber, prLabel);
    await githubService.createComment(repositorySlug, prNumber, message);
=======
  /// The logic for processing a revert request and opening the follow up
  /// review issue in github.
  Future<void> processRevertRequest(
    Config config,
    QueryResult result,
    github.PullRequest messagePullRequest,
    String ackId,
    PubSub pubsub,
  ) async {
    ValidationResult revertValidationResult = await revertValidation!.validate(result, messagePullRequest);

    github.RepositorySlug slug = messagePullRequest.base!.repo!.slug();
    final int prNumber = messagePullRequest.number!;
    final GithubService githubService = await config.createGithubService(slug);

    if (revertValidationResult.result) {
      // Approve the pull request automatically as it has been validated.
      ApproverService approverService = ApproverService(config);
      approverService.revertApproval(messagePullRequest);

      bool processed = await processMerge(config, result, messagePullRequest);
      if (processed) {
        await pubsub.acknowledge('auto-submit-queue-sub', ackId);
      }
      log.info('Ack the processed message : $ackId.');
      github.Issue issue = await githubService.createIssue(
        slug,
        'Follow up review for revert pull request $prNumber',
        'Revert request by author ${result.repository!.pullRequest!.author}',
      );
      log.info('Issue #${issue.id} was created to track the review for $prNumber in ${slug.fullName}');
    } else {
      // since we do not temporarily ignore anything with a revert request we
      // know we will report the error and remove the label.
      final String commmentMessage =
          revertValidationResult.message.isEmpty ? 'Validations Fail.' : revertValidationResult.message;
      await githubService.createComment(slug, prNumber, commmentMessage);
      await githubService.removeLabel(slug, prNumber, Config.kRevertLabel);
      log.info('revert label is removed for ${slug.fullName}, pr: $prNumber, due to $commmentMessage');
      log.info('The pr ${slug.fullName}/$prNumber with message: $ackId should be acknowledged.');
      await pubsub.acknowledge('auto-submit-queue-sub', ackId);
      log.info('The pr ${slug.fullName}/$prNumber is not feasible for merge and message: $ackId is acknowledged.');
    }
>>>>>>> a95207aa
  }
}<|MERGE_RESOLUTION|>--- conflicted
+++ resolved
@@ -335,7 +335,6 @@
     return true;
   }
 
-<<<<<<< HEAD
   /// Remove the requested label and add a comment to the target pull request issue.
   Future<void> removeLabelAndComment({
       required GithubService githubService,
@@ -345,50 +344,5 @@
       required String message}) async {
     await githubService.removeLabel(repositorySlug, prNumber, prLabel);
     await githubService.createComment(repositorySlug, prNumber, message);
-=======
-  /// The logic for processing a revert request and opening the follow up
-  /// review issue in github.
-  Future<void> processRevertRequest(
-    Config config,
-    QueryResult result,
-    github.PullRequest messagePullRequest,
-    String ackId,
-    PubSub pubsub,
-  ) async {
-    ValidationResult revertValidationResult = await revertValidation!.validate(result, messagePullRequest);
-
-    github.RepositorySlug slug = messagePullRequest.base!.repo!.slug();
-    final int prNumber = messagePullRequest.number!;
-    final GithubService githubService = await config.createGithubService(slug);
-
-    if (revertValidationResult.result) {
-      // Approve the pull request automatically as it has been validated.
-      ApproverService approverService = ApproverService(config);
-      approverService.revertApproval(messagePullRequest);
-
-      bool processed = await processMerge(config, result, messagePullRequest);
-      if (processed) {
-        await pubsub.acknowledge('auto-submit-queue-sub', ackId);
-      }
-      log.info('Ack the processed message : $ackId.');
-      github.Issue issue = await githubService.createIssue(
-        slug,
-        'Follow up review for revert pull request $prNumber',
-        'Revert request by author ${result.repository!.pullRequest!.author}',
-      );
-      log.info('Issue #${issue.id} was created to track the review for $prNumber in ${slug.fullName}');
-    } else {
-      // since we do not temporarily ignore anything with a revert request we
-      // know we will report the error and remove the label.
-      final String commmentMessage =
-          revertValidationResult.message.isEmpty ? 'Validations Fail.' : revertValidationResult.message;
-      await githubService.createComment(slug, prNumber, commmentMessage);
-      await githubService.removeLabel(slug, prNumber, Config.kRevertLabel);
-      log.info('revert label is removed for ${slug.fullName}, pr: $prNumber, due to $commmentMessage');
-      log.info('The pr ${slug.fullName}/$prNumber with message: $ackId should be acknowledged.');
-      await pubsub.acknowledge('auto-submit-queue-sub', ackId);
-      log.info('The pr ${slug.fullName}/$prNumber is not feasible for merge and message: $ackId is acknowledged.');
-    }
->>>>>>> a95207aa
   }
 }