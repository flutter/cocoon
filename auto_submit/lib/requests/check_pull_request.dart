// Copyright 2022 The Flutter Authors. All rights reserved.
// Use of this source code is governed by a BSD-style license that can be
// found in the LICENSE file.

import 'dart:async';
import 'dart:convert';

import 'package:github/github.dart';
import 'package:googleapis/pubsub/v1.dart' as pub;
import 'package:shelf/shelf.dart';
import 'package:graphql/client.dart' hide Response, Request;

import 'check_pull_request_queries.dart';
import 'exceptions.dart';
import '../request_handling/pubsub.dart';
import '../service/config.dart';
import '../service/github_service.dart';
import '../service/log.dart';
import '../server/request_handler.dart';

/// Maximum number of pull requests to merge on each check on each repo.
/// This should be kept reasonably low to avoid flooding infra when the tree
/// goes green.
const int _kMergeCountPerRepo = 1;

/// Handler for processing pull requests with 'autosubmit' label.
///
/// For pull requests where an 'autosubmit' label was added in pubsub,
/// check if the pull request is mergable.
class CheckPullRequest extends RequestHandler {
  CheckPullRequest({
    required Config config,
    this.pubsub = const PubSub(),
  }) : super(config: config);

  final PubSub pubsub;

  static const int kPullMesssageBatchSize = 100;

  Future<List<Response>> get() async {
    final List<Response> responses = <Response>[];
    final pub.PullResponse pullResponse = await pubsub.pull('auto-submit-queue-sub', kPullMesssageBatchSize);
    final List<pub.ReceivedMessage>? receivedMessages = pullResponse.receivedMessages;
    if (receivedMessages == null) {
      log.info('There are no requests in the queue');
      responses.add(Response.ok('No requests in the queue.'));
      return responses;
    }
    final List<Future<Response>> futures = <Future<Response>>[];
    //The repoPullRequestsMap stores the repo name and the set of PRs ready to merge to this repo
    final Map<String, Set<PullRequest>> repoPullRequestsMap = <String, Set<PullRequest>>{};
    for (pub.ReceivedMessage message in receivedMessages) {
      futures.add(_processMessage(message, repoPullRequestsMap));
    }
    responses.addAll(await Future.wait(futures));

    await checkPullRequests(repoPullRequestsMap);
    return responses;
  }

  /// Check and merge the pull requests to each repo this cycle.
  ///
  /// The number of pull requests to be merged to each repo will not exceed
  /// the _kMergeCountPerRepo
  Future<List<Map<int, String>>> checkPullRequests(Map<String, Set<PullRequest>> repoPullRequestsMap) async {
    final List<Map<int, String>> responses = <Map<int, String>>[];
    for (String repoName in repoPullRequestsMap.keys) {
      // Merge first _kMergeCountPerRepo counts of pull requests to each repo
      for (int index = 0; index < repoPullRequestsMap[repoName]!.length; index++) {
        final PullRequest pullRequest = repoPullRequestsMap[repoName]!.elementAt(index);
        if (index < _kMergeCountPerRepo) {
          final bool mergeResult = await _processMerge(pullRequest);
          if (mergeResult) {
            responses.add(<int, String>{pullRequest.number!: 'merged'});
          } else {
            responses.add(<int, String>{pullRequest.number!: 'unmerged'});
          }
        } else {
          await pubsub.publish('auto-submit-queue', repoPullRequestsMap[repoName]!.elementAt(index));
          responses.add(<int, String>{pullRequest.number!: 'queued'});
        }
      }
    }
    return responses;
  }

  Future<bool> _processMerge(PullRequest pullRequest) async {
    // TODO(Kristin): Merge this PR. https://github.com/flutter/flutter/issues/100088
    bool merged = 1 < 2;
    if (merged) {
      log.info(
          'Merged the pull request ${pullRequest.number} in ${pullRequest.base!.repo!.slug().fullName} repository.');
    } else {
      log.info('Failed to merge the pull request ${pullRequest.number}');
      await pubsub.publish('auto-submit-queue', pullRequest);
    }
    return merged;
  }

  Future<Response> _processMessage(
      pub.ReceivedMessage receivedMessage, Map<String, Set<PullRequest>> repoPullRequestsMap) async {
    final String messageData = receivedMessage.message!.data!;
    final rawBody = json.decode(String.fromCharCodes(base64.decode(messageData))) as Map<String, dynamic>;
    final PullRequest pullRequest = PullRequest.fromJson(rawBody);
    log.info('Got the Pull Request ${pullRequest.number} from pubsub.');

    final RepositorySlug slug = pullRequest.base!.repo!.slug();
    final GithubService gitHub = await config.createGithubService();
    final GraphQLClient graphQLClient = await config.createGitHubGraphQLClient();
    final _AutoMergeQueryResult queryResult = await _parseQueryData(pullRequest, gitHub, graphQLClient);
    if (await shouldMergePullRequest(queryResult, slug, gitHub)) {
      final bool hasAutosubmitLabel = queryResult.labels.any((label) => label == config.autosubmitLabel);
      if (hasAutosubmitLabel) {
        if (!repoPullRequestsMap.containsKey(slug.fullName)) {
          repoPullRequestsMap[slug.fullName] = <PullRequest>{};
        }
        repoPullRequestsMap[slug.fullName]!.add(pullRequest);
        await pubsub.acknowledge('auto-submit-queue-sub', receivedMessage.ackId!);
        return Response.ok('Should merge the pull request ${queryResult.number} in ${slug.fullName} repository.');
      } else {
        await pubsub.acknowledge('auto-submit-queue-sub', receivedMessage.ackId!);
        return Response.ok('Does not merge the pull request ${queryResult.number} for no autosubmit label any more.');
      }
    } else if (queryResult.shouldRemoveLabel) {
      log.info('Removing label for commit: ${queryResult.sha}');
      await _removeLabel(queryResult, gitHub, slug, config.autosubmitLabel);
      await pubsub.acknowledge('auto-submit-queue-sub', receivedMessage.ackId!);
      return Response.ok('Remove the autosubmit label for commit: ${queryResult.sha}.');
    } else {
      log.info('The pull request ${queryResult.number} has unfinished tests,'
          'leave it at pubsub and check later.');
    }
    return Response.ok('Does not merge the pull request ${queryResult.number}.');
  }

  Future<Map<String, dynamic>> _queryGraphQL(
    RepositorySlug slug,
    int prNumber,
    GraphQLClient client,
  ) async {
    final QueryResult result = await client.query(
      QueryOptions(
        document: pullRequestWithReviewsQuery,
        fetchPolicy: FetchPolicy.noCache,
        variables: <String, dynamic>{
          'sOwner': slug.owner,
          'sName': slug.name,
          'sPrNumber': prNumber,
        },
      ),
    );

    if (result.hasException) {
      log.severe(result.exception.toString());
      throw const BadRequestException('GraphQL query failed');
    }
    return result.data!;
  }

  /// Check if the pull request should be merged.
  ///
  /// A pull request should be merged on either cases:
  /// 1) All tests have finished running and satified basic merge requests
  /// 2) Not all tests finish but this is a clean revert of the Tip of Tree (TOT) commit.
  Future<bool> shouldMergePullRequest(
      _AutoMergeQueryResult queryResult, RepositorySlug slug, GithubService github) async {
    // Check the label again before merge the pull request.
    if (queryResult.shouldMerge) {
      return true;
    }
    // If the PR is a revert of the tot commit, merge without waiting for checks passing.
    return await isTOTRevert(queryResult.sha!, slug, github);
  }

  /// Check if the `commitSha` is a clean revert of TOT commit.
  ///
  /// A clean revert of TOT commit only reverts all changes made by TOT, thus should be
  /// equivalent to the second TOT commit. When comparing the current commit with second
  /// TOT commit, empty `files` in `GitHubComparison` validates a clean revert of TOT commit.
  ///
  /// Note: [compareCommits] expects base commit first, and then head commit.
  Future<bool> isTOTRevert(String headSha, RepositorySlug slug, GithubService github) async {
    final RepositoryCommit secondTotCommit = await github.getCommit(slug, 'HEAD~');
    log.info('Current commit is: $headSha');
    log.info('Second TOT commit is: ${secondTotCommit.sha}');
    final GitHubComparison githubComparison = await github.compareTwoCommits(slug, secondTotCommit.sha!, headSha);
    final bool filesIsEmpty = githubComparison.files!.isEmpty;
    if (filesIsEmpty) {
      log.info('This is a TOT revert. Merge ignoring tests statuses.');
    }
    return filesIsEmpty;
  }

  /// Removes the 'autosubmit' label if this PR should not be merged.
  ///
  /// Returns true if we successfully remove the label.
  Future<bool> _removeLabel(
      _AutoMergeQueryResult queryResult, GithubService gitHub, RepositorySlug slug, String label) async {
    final String commentBody = queryResult.removalMessage;
<<<<<<< HEAD
    await gitHub.createComment(slug, queryResult.number!, commentBody, queryResult.sha!);
    final bool result = await gitHub.removeLabel(slug, queryResult.number!, config.autosubmitLabel);
=======
    await gitHub.createComment(slug, queryResult.number, commentBody);
    final bool result = await gitHub.removeLabel(slug, queryResult.number, config.autosubmitLabel);
>>>>>>> 86c7bedc
    if (!result) {
      log.info('Failed to remove the autosubmit label.');
      return false;
    }
    return true;
  }

  /// Parses the Rest API query to a [_AutoMergeQueryResult].
  ///
  /// This method will not return null, but may return an empty list.
  Future<_AutoMergeQueryResult> _parseQueryData(
      PullRequest pr, GithubService gitHub, GraphQLClient graphQLClient) async {
    // This is used to remove the bot label as it requires manual intervention.
    final bool isConflicting = pr.mergeable == false;
    // This is used to skip landing until we are sure the PR is mergeable.
    final bool unknownMergeableState = pr.mergeableState == 'UNKNOWN';

    final RepositorySlug slug = pr.base!.repo!.slug();
    final int? prNumber = pr.number;
    final Map<String, dynamic> data = await _queryGraphQL(
      slug,
      prNumber!,
      graphQLClient,
    );
    final Map<String, dynamic>? repository = data['repository'] as Map<String, dynamic>?;
    if (repository == null || repository.isEmpty) {
      throw StateError('Query did not return a repository.');
    }
    final Map<String, dynamic> pullRequest = repository['pullRequest'] as Map<String, dynamic>;
    final String authorAssociation = pullRequest['authorAssociation'] as String;

    final Map<String, dynamic> commit = pullRequest['commits']['nodes'].single['commit'] as Map<String, dynamic>;
    List<Map<String, dynamic>> statuses = <Map<String, dynamic>>[];
    if (commit['status'] != null &&
        commit['status']['contexts'] != null &&
        (commit['status']['contexts'] as List<dynamic>).isNotEmpty) {
      statuses.addAll((commit['status']['contexts'] as List<dynamic>).cast<Map<String, dynamic>>());
    }

    final List<Map<String, dynamic>> reviews =
        (pullRequest['reviews']['nodes'] as List<dynamic>).cast<Map<String, dynamic>>();

    final Set<String?> changeRequestAuthors = <String?>{};
    final Set<_FailureDetail> failures = <_FailureDetail>{};
    final String? sha = pr.head!.sha;
    final String? author = pr.user!.login;

    // List of labels associated with the pull request.
    final List<String> labelNames =
        (pr.labels as List<IssueLabel>).map<String>((IssueLabel labelMap) => labelMap.name).toList();

    List<CheckRun> checkRuns = <CheckRun>[];
    if (pr.head != null && sha != null) {
      checkRuns.addAll(await gitHub.getCheckRuns(slug, sha));
    }

    final bool hasApproval = config.rollerAccounts.contains(author) ||
        _checkApproval(
          author,
          authorAssociation,
          reviews,
          changeRequestAuthors,
        );
    final bool ciSuccessful = await _checkStatuses(
      slug,
      failures,
      statuses,
      checkRuns,
      slug.name,
      labelNames,
    );
    return _AutoMergeQueryResult(
      ciSuccessful: ciSuccessful,
      failures: failures,
      hasApprovedReview: hasApproval,
      changeRequestAuthors: changeRequestAuthors,
      number: prNumber,
      sha: sha,
      emptyChecks: checkRuns.isEmpty,
      isConflicting: isConflicting,
      unknownMergeableState: unknownMergeableState,
      labels: labelNames,
    );
  }

  /// Returns whether all statuses are successful.
  ///
  /// Also fills [failures] with the names of any status/check that has failed.
  Future<bool> _checkStatuses(
    RepositorySlug slug,
    Set<_FailureDetail> failures,
    List<Map<String, dynamic>> statuses,
    List<CheckRun> checkRuns,
    String name,
    List<String> labels,
  ) async {
    assert(failures.isEmpty);
    bool allSuccess = true;

    // The status checks that are not related to changes in this PR.
    const Set<String> notInAuthorsControl = <String>{
      'luci-flutter', // flutter repo
      'luci-engine', // engine repo
      'submit-queue', // plugins repo
    };

    // Ensure repos with tree statuses have it set
    if (Config.reposWithTreeStatus.contains(slug)) {
      bool treeStatusExists = false;
      final String treeStatusName = 'luci-${slug.name}';

      // Scan list of statuses to see if the tree status exists (this list is expected to be <5 items)
      for (Map<String, dynamic> status in statuses) {
        if (status['context'] == treeStatusName) {
          treeStatusExists = true;
        }
      }

      if (!treeStatusExists) {
        failures.add(_FailureDetail('tree status $treeStatusName', 'https://flutter-dashboard.appspot.com/#/build'));
      }
    }

    final String overrideTreeStatusLabel = config.overrideTreeStatusLabel;
    log.info('Validating name: $name, status: $statuses');
    for (Map<String, dynamic> status in statuses) {
      final String? name = status['context'] as String?;
      if (status['state'] != 'SUCCESS') {
        if (notInAuthorsControl.contains(name) && labels.contains(overrideTreeStatusLabel)) {
          continue;
        }
        allSuccess = false;
        if (status['state'] == 'FAILURE' && !notInAuthorsControl.contains(name)) {
          failures.add(_FailureDetail(name!, status['targetUrl'] as String));
        }
      }
    }

    log.info('Validating name: $name, checks: $checkRuns');
    for (CheckRun checkRun in checkRuns) {
      final String? name = checkRun.name;
      if (checkRun.conclusion == CheckRunConclusion.success) {
        continue;
      } else if (checkRun.status == CheckRunStatus.completed) {
        failures.add(_FailureDetail(name!, checkRun.detailsUrl as String));
      }
      allSuccess = false;
    }
    return allSuccess;
  }
}

/// Parses the restApi response reviews.
///
/// If author is a MEMBER or OWNER then it only requires a single review from
/// another MEMBER or OWNER. If the author is not a MEMBER or OWNER then it
/// requires two reviews from MEMBERs or OWNERS.
///
/// If there are any CHANGES_REQUESTED reviews, checks if the same author has
/// subsequently APPROVED.  From testing, dismissing a review means it won't
/// show up in this list since it will have a status of DISMISSED and we only
/// ask for CHANGES_REQUESTED or APPROVED - however, adding a new review does
/// not automatically dismiss the previous one.
///
/// If the author has not subsequently approved or dismissed the review, the
/// name will be added to the changeRequestAuthors set.
///
/// Returns false if no approved reviews or any oustanding change request
/// reviews.
///
/// Returns true if at least one approved review and no outstanding change
/// request reviews.
bool _checkApproval(
  String? author,
  String? authorAssociation,
  List<Map<String, dynamic>> reviewNodes,
  Set<String?> changeRequestAuthors,
) {
  assert(changeRequestAuthors.isEmpty);
  const Set<String> allowedReviewers = <String>{'MEMBER', 'OWNER'};
  final Set<String?> approvers = <String?>{};
  if (allowedReviewers.contains(authorAssociation)) {
    approvers.add(author);
  }

  for (Map<String, dynamic> review in reviewNodes) {
    // Ignore reviews from non-members/owners.
    if (!allowedReviewers.contains(review['authorAssociation'])) {
      continue;
    }
    // Reviews come back in order of creation.
    final String? state = review['state'] as String?;
    final String? authorLogin = review['author']['login'] as String?;
    if (state == 'APPROVED') {
      approvers.add(authorLogin);
      changeRequestAuthors.remove(authorLogin);
    } else if (state == 'CHANGES_REQUESTED') {
      changeRequestAuthors.add(authorLogin);
    }
  }
  final bool approved = (approvers.length > 1) && changeRequestAuthors.isEmpty;
  log.info('PR approved $approved, approvers: $approvers, change request authors: $changeRequestAuthors');
  return (approvers.length > 1) && changeRequestAuthors.isEmpty;
}

// TODO(Kristin): Simplify the _AutoMergeQueryResult class. https://github.com/flutter/flutter/issues/99717.
class _AutoMergeQueryResult {
  const _AutoMergeQueryResult({
    required this.hasApprovedReview,
    required this.changeRequestAuthors,
    required this.ciSuccessful,
    required this.failures,
    required this.number,
    required this.sha,
    required this.emptyChecks,
    required this.isConflicting,
    required this.unknownMergeableState,
    required this.labels,
  });

  /// Whether the pull request has at least one approved review.
  final bool hasApprovedReview;

  /// A set of login names that have at least one outstanding change request.
  final Set<String?> changeRequestAuthors;

  /// Whether CI has run successfully on the pull request.
  final bool ciSuccessful;

  /// A set of status/check names that have failed.
  final Set<_FailureDetail> failures;

  /// The pull request number.
  final int? number;

  /// The git SHA to be merged.
  final String? sha;

  /// Whether the commit has checks or not.
  final bool emptyChecks;

  /// Whether the PR has conflicts or not.
  final bool isConflicting;

  /// Whether has an unknown mergeable state or not.
  final bool unknownMergeableState;

  /// List of labels associated with the PR.
  final List<String> labels;

  /// Whether it is sane to automatically merge this PR.
  bool get shouldMerge =>
      ciSuccessful &&
      failures.isEmpty &&
      hasApprovedReview &&
      changeRequestAuthors.isEmpty &&
      !emptyChecks &&
      !unknownMergeableState &&
      !isConflicting;

  /// Whether the auto-merge label should be removed from this PR.
  bool get shouldRemoveLabel =>
      !hasApprovedReview || changeRequestAuthors.isNotEmpty || failures.isNotEmpty || emptyChecks || isConflicting;

  /// The comment message we want to send when removing the label.
  String get removalMessage {
    if (!shouldRemoveLabel) {
      return '';
    }
    final StringBuffer buffer = StringBuffer();
    buffer.writeln('This pull request is not suitable for automatic merging in its '
        'current state.');
    buffer.writeln();
    if (!hasApprovedReview && changeRequestAuthors.isEmpty) {
      buffer.writeln('- Please get at least one approved review if you are already '
          'a member or two member reviews if you are not a member before re-applying this '
          'label. __Reviewers__: If you left a comment approving, please use '
          'the "approve" review action instead.');
    }
    for (String? author in changeRequestAuthors) {
      buffer.writeln('- This pull request has changes requested by @$author. Please '
          'resolve those before re-applying the label.');
    }
    for (_FailureDetail detail in failures) {
      buffer.writeln('- The status or check suite ${detail.markdownLink} has failed. Please fix the '
          'issues identified (or deflake) before re-applying this label.');
    }
    if (emptyChecks) {
      buffer.writeln('- This commit has no checks. Please check that ci.yaml validation has started'
          ' and there are multiple checks. If not, try uploading an empty commit.');
    }
    if (isConflicting) {
      buffer.writeln('- This commit is not mergeable and has conflicts. Please'
          ' rebase your PR and fix all the conflicts.');
    }
    return buffer.toString();
  }

  @override
  String toString() {
    return '$runtimeType{PR#$number, '
        'sha: $sha, '
        'ciSuccessful: $ciSuccessful, '
        'hasApprovedReview: $hasApprovedReview, '
        'changeRequestAuthors: $changeRequestAuthors, '
        'emptyValidations: $emptyChecks, '
        'shouldMerge: $shouldMerge}';
  }
}

class _FailureDetail {
  const _FailureDetail(this.name, this.url);

  final String name;
  final String url;

  String get markdownLink => '[$name]($url)';

  @override
  int get hashCode => 17 * 31 + name.hashCode * 31 + url.hashCode;

  @override
  bool operator ==(Object other) {
    if (other.runtimeType != runtimeType) {
      return false;
    }
    return other is _FailureDetail && other.name == name && other.url == url;
  }
}<|MERGE_RESOLUTION|>--- conflicted
+++ resolved
@@ -197,13 +197,8 @@
   Future<bool> _removeLabel(
       _AutoMergeQueryResult queryResult, GithubService gitHub, RepositorySlug slug, String label) async {
     final String commentBody = queryResult.removalMessage;
-<<<<<<< HEAD
-    await gitHub.createComment(slug, queryResult.number!, commentBody, queryResult.sha!);
+    await gitHub.createComment(slug, queryResult.number!, commentBody);
     final bool result = await gitHub.removeLabel(slug, queryResult.number!, config.autosubmitLabel);
-=======
-    await gitHub.createComment(slug, queryResult.number, commentBody);
-    final bool result = await gitHub.removeLabel(slug, queryResult.number, config.autosubmitLabel);
->>>>>>> 86c7bedc
     if (!result) {
       log.info('Failed to remove the autosubmit label.');
       return false;
