// Copyright 2022 The Flutter Authors. All rights reserved.
// Use of this source code is governed by a BSD-style license that can be
// found in the LICENSE file.

import 'dart:async';
import 'dart:convert';
import 'dart:io' show Platform;

<<<<<<< HEAD
import 'package:auto_submit/service/log.dart';
=======
import 'package:auto_submit/service/config.dart';
>>>>>>> d7690d64
import 'package:github/github.dart';
import 'package:shelf/shelf.dart';

import '../service/config.dart';
import '../service/github_service.dart';
import '../service/log.dart';
import '../server/request_handler.dart';

/// Handler for processing GitHub webhooks.
///
/// On events where an 'autosubmit' label was added to a pull request,
/// check if the pull request is mergable and publish to pubsub.
class GithubWebhook extends RequestHandler {
<<<<<<< HEAD
  const GithubWebhook(
    Config config,
  ) : super(config: config);
=======
  GithubWebhook({
    required Config config,
  }) : super(config: config);
>>>>>>> d7690d64

  Future<Response> post(Request request) async {
    final Map<String, String> reqHeader = request.headers;
    log.info('Header: $reqHeader');

    // Listen to the pull request with 'autosubmit' label.
    bool hasAutosubmit = false;
    final String rawBody = await request.readAsString();
    final body = json.decode(rawBody) as Map<String, dynamic>;

    if (!body.containsKey('pull_request') || !body['pull_request'].containsKey('labels')) {
      return Response.ok(jsonEncode(<String, String>{}));
    }

    final PullRequest pullRequest = PullRequest.fromJson(body['pull_request']);
    hasAutosubmit = pullRequest.labels!.any((label) => label.name == 'autosubmit');

    if (hasAutosubmit) {
      final String githubToken = Platform.environment['GITHUB_TOKEN']!;
      final GithubService gitHub = config.createGithubServiceWithToken(githubToken);
      final RepositorySlug slug = RepositorySlug.full(body['repository']['full_name']);
      final int number = body['number'];
      log.info('gitHub: $gitHub, slog: $slug, number: $number.');

      // TODO(Kristin): use slug and prnumber to call github Rest API to get this single pull request.
    }
    return Response.ok(rawBody);
  }
}<|MERGE_RESOLUTION|>--- conflicted
+++ resolved
@@ -6,11 +6,7 @@
 import 'dart:convert';
 import 'dart:io' show Platform;
 
-<<<<<<< HEAD
-import 'package:auto_submit/service/log.dart';
-=======
 import 'package:auto_submit/service/config.dart';
->>>>>>> d7690d64
 import 'package:github/github.dart';
 import 'package:shelf/shelf.dart';
 
@@ -24,15 +20,9 @@
 /// On events where an 'autosubmit' label was added to a pull request,
 /// check if the pull request is mergable and publish to pubsub.
 class GithubWebhook extends RequestHandler {
-<<<<<<< HEAD
-  const GithubWebhook(
-    Config config,
-  ) : super(config: config);
-=======
   GithubWebhook({
     required Config config,
   }) : super(config: config);
->>>>>>> d7690d64
 
   Future<Response> post(Request request) async {
     final Map<String, String> reqHeader = request.headers;
@@ -43,19 +33,22 @@
     final String rawBody = await request.readAsString();
     final body = json.decode(rawBody) as Map<String, dynamic>;
 
-    if (!body.containsKey('pull_request') || !body['pull_request'].containsKey('labels')) {
+    if (!body.containsKey('pull_request') ||
+        !body['pull_request'].containsKey('labels')) {
       return Response.ok(jsonEncode(<String, String>{}));
     }
 
     final PullRequest pullRequest = PullRequest.fromJson(body['pull_request']);
-    hasAutosubmit = pullRequest.labels!.any((label) => label.name == 'autosubmit');
+    hasAutosubmit =
+        pullRequest.labels!.any((label) => label.name == 'autosubmit');
 
     if (hasAutosubmit) {
-      final String githubToken = Platform.environment['GITHUB_TOKEN']!;
-      final GithubService gitHub = config.createGithubServiceWithToken(githubToken);
-      final RepositorySlug slug = RepositorySlug.full(body['repository']['full_name']);
-      final int number = body['number'];
-      log.info('gitHub: $gitHub, slog: $slug, number: $number.');
+      // final GitHub gitHub = await config.createGithubClient();
+
+      // final RepositorySlug slug =
+      //     RepositorySlug.full(body['repository']['full_name']);
+      // final int number = body['number'];
+      // log.info('gitHub: $gitHub, slog: $slug, number: $number.');
 
       // TODO(Kristin): use slug and prnumber to call github Rest API to get this single pull request.
     }
