// Copyright 2022 The Flutter Authors. All rights reserved.
// Use of this source code is governed by a BSD-style license that can be
// found in the LICENSE file.

import 'dart:async';
import 'dart:convert';

<<<<<<< HEAD
import 'package:auto_submit/requests/cirrus_graphql_client.dart';
import 'package:auto_submit/service/log.dart';
import 'package:github/github.dart';
import 'package:shelf/shelf.dart';

import '../service/config.dart';
import '../service/github_service.dart';
=======
import 'package:github/github.dart';
import 'package:shelf/shelf.dart';

import '../server/request_handler.dart';
import '../service/log.dart';
>>>>>>> 06eb0d50

/// Handler for processing GitHub webhooks.
///
/// On events where an 'autosubmit' label was added to a pull request,
/// check if the pull request is mergable and publish to pubsub.
<<<<<<< HEAD
class GithubWebhook {
  const GithubWebhook(
    this.config,
  );

  final Config config;

=======
class GithubWebhook extends RequestHandler {
>>>>>>> 06eb0d50
  Future<Response> post(Request request) async {
    final Map<String, String> reqHeader = request.headers;
    log.info('Header: $reqHeader');

    // Listen to the pull request with 'autosubmit' label.
    bool hasAutosubmit = false;
    final String rawBody = await request.readAsString();
    final body = json.decode(rawBody) as Map<String, dynamic>;

    if (!body.containsKey('pull_request') ||
        !body['pull_request'].containsKey('labels')) {
      return Response.ok(jsonEncode(<String, String>{}));
    }

    PullRequest pullRequest = PullRequest.fromJson(body['pull_request']);
    hasAutosubmit =
        pullRequest.labels!.any((label) => label.name == 'autosubmit');

    if (hasAutosubmit) {
      // TODO(kristin): hardcode the githubToken this time for test, will add it to env later.
      // final String githubToken = Platform.environment['AUTOSUBMIT_TOKEN']!;

      final String githubToken = 'f4d8bc081a5f3ad57f3df3a99ec0417b269cec90';
      final GithubService gitHub =
          config.createGithubServiceWithToken(githubToken);

      if (!(body.containsKey('repository') &&
          body['repository'].containsKey('full_name') &&
          body.containsKey('number'))) {
        return Response.ok(jsonEncode(<String, String>{}));
      }
      RepositorySlug slug =
          RepositorySlug.full(body['repository']['full_name']);
      int number = body['number'];

      // Use github Rest API to get this single pull request.
      final PullRequest pr =
          await gitHub.getPullRequest(slug, prNumber: number);
      logger.info('Get the pull request $pr');

      _AutoMergeQueryResult queryResult =
          await _parseQueryData(pr, gitHub, body);
      if (await shouldMergePullRequest(queryResult, slug, gitHub)) {
        // TODO(Kristin): publish the pr with 'autosubmit' labek to pubsub. https://github.com/flutter/flutter/issues/98704

      } else {
        return Response.ok(jsonEncode(<String, String>{}));
      }
    }

    return Response.ok(rawBody);
  }

  /// Check if the pull request should be merged.
  ///
  /// A pull request should be merged on either cases:
  /// 1) All tests have finished running and satified basic merge requests
  /// 2) Not all tests finish but this is a clean revert of the Tip of Tree (TOT) commit.
  Future<bool> shouldMergePullRequest(_AutoMergeQueryResult queryResult,
      RepositorySlug slug, GithubService github) async {
    if (queryResult.shouldMerge) {
      return true;
    }
    // If the PR is a revert of the tot commit, merge without waiting for checks passing.
    return await isTOTRevert(queryResult.sha, slug, github);
  }

  /// Check if the `commitSha` is a clean revert of TOT commit.
  ///
  /// By comparing the current commit with second TOT commit, an empty `files` in
  /// `GitHubComparison` validates a clean revert of TOT commit.
  ///
  /// Note: [compareCommits] expects base commit first, and then head commit.
  Future<bool> isTOTRevert(
      String headSha, RepositorySlug slug, GithubService github) async {
    final RepositoryCommit secondTotCommit =
        await github.getRepoCommit(slug, 'HEAD~');
    logger.info('Current commit is: $headSha');
    logger.info('Second TOT commit is: ${secondTotCommit.sha}');
    final GitHubComparison githubComparison =
        await github.compareTwoCommits(slug, secondTotCommit.sha!, headSha);
    final bool filesIsEmpty = githubComparison.files!.isEmpty;
    if (filesIsEmpty) {
      logger.info('This is a TOT revert. Merge ignoring tests statuses.');
    }
    return filesIsEmpty;
  }

  Future<_AutoMergeQueryResult> _parseQueryData(
      PullRequest pr, GithubService gitHub, Map<String, dynamic> body) async {
    // TODO(Kristin): validate the way to parse data later if needed when get the real payload.

    // This is used to remove the bot label as it requires manual intervention.
    final bool isConflicting = pr.mergeable == false;
    // This is used to skip landing until we are sure the PR is mergeable.
    final bool unknownMergeableState = pr.mergeableState == 'UNKNOWN';
    RepositorySlug slug = RepositorySlug.full(body['repository']['full_name']);

    List<CheckRun>? checkRuns;
    List<CheckSuite>? checkSuitesList;
    if (pr.head != null && pr.head!.sha != null) {
      checkRuns = await gitHub.getCheckRuns(slug, ref: pr.head!.sha!);
      checkSuitesList = await gitHub.listCheckSuites(slug, ref: pr.head!.sha!);
    }
    checkRuns ??= <CheckRun>[];
    checkSuitesList ??= <CheckSuite>[];
    CheckSuite? checkSuite =
        checkSuitesList.isEmpty ? null : checkSuitesList[0];

    final String? author = pr.user!.login;
    final String? authorAssociation =
        body['pull_request']['author_association'] as String?;
    final List<PullRequestReview> reviews =
        await gitHub.getReviews(slug, prNumber: body['number']);
    final Set<String?> changeRequestAuthors = <String?>{};
    final bool hasApproval = config.rollerAccounts.contains(author) ||
        _checkApproval(
          author,
          authorAssociation,
          reviews,
          changeRequestAuthors,
        );

    final Set<_FailureDetail> failures = <_FailureDetail>{};
    final String sha = pr.head!.sha as String;
    final List<RepositoryStatus> statuses = await gitHub.getStatuses(slug, sha);

    // List of labels associated with the pull request.
    final List<String> labelNames = ((PullRequest.fromJson(body['pull_request'])
            .labels as List<IssueLabel>))
        .map<String>((IssueLabel labelMap) => labelMap.name)
        .toList();

    final bool ciSuccessful = await _checkStatuses(
      slug,
      sha,
      failures,
      statuses,
      checkRuns,
      checkSuite,
      slug.name,
      labelNames,
    );
    return _AutoMergeQueryResult(
        ciSuccessful: ciSuccessful,
        failures: failures,
        hasApprovedReview: hasApproval,
        changeRequestAuthors: changeRequestAuthors,
        number: body['number'],
        sha: sha,
        emptyChecks: checkRuns.isEmpty,
        isConflicting: isConflicting,
        unknownMergeableState: unknownMergeableState);
  }

  /// Returns whether all statuses are successful.
  ///
  /// Also fills [failures] with the names of any status/check that has failed.
  Future<bool> _checkStatuses(
    RepositorySlug slug,
    String sha,
    Set<_FailureDetail> failures,
    List<RepositoryStatus> statuses,
    List<CheckRun> checkRuns,
    CheckSuite? checkSuite,
    String name,
    List<String> labels,
  ) async {
    assert(failures.isEmpty);
    bool allSuccess = true;

    // The status checks that are not related to changes in this PR.
    const Set<String> notInAuthorsControl = <String>{
      'luci-flutter', // flutter repo
      'luci-engine', // engine repo
      'submit-queue', // plugins repo
    };

    // Ensure repos with tree statuses have it set
    if (Config.reposWithTreeStatus.contains(slug)) {
      bool treeStatusExists = false;
      final String treeStatusName = 'luci-${slug.name}';

      // Scan list of statuses to see if the tree status exists (this list is expected to be <5 items)
      for (RepositoryStatus status in statuses) {
        if (status.context == treeStatusName) {
          treeStatusExists = true;
        }
      }

      if (!treeStatusExists) {
        failures.add(_FailureDetail('tree status $treeStatusName',
            'https://flutter-dashboard.appspot.com/#/build'));
      }
    }

    String overrideTreeStatusLabel = config.overrideTreeStatusLabel;
    logger.info('Validating name: $name, status: $statuses');
    for (RepositoryStatus status in statuses) {
      final String? name = status.context;
      if (status.state != 'success') {
        if (notInAuthorsControl.contains(name) &&
            labels.contains(overrideTreeStatusLabel)) {
          continue;
        }
        allSuccess = false;
        if (status.state == 'failure' && !notInAuthorsControl.contains(name)) {
          failures.add(_FailureDetail(name!, status.targetUrl as String));
        }
      }
    }

    logger.info('Validating name: $name, checks: $checkRuns');
    for (CheckRun checkRun in checkRuns) {
      final String? name = checkRun.name;
      if (checkSuite!.conclusion == CheckRunConclusion.success) {
        continue;
      } else if (checkRun.status == CheckRunStatus.completed) {
        failures.add(_FailureDetail(name!, checkRun.detailsUrl as String));
      }
      allSuccess = false;
    }

    // Validate cirrus
    const List<String> _failedStates = <String>['FAILED', 'ABORTED'];
    const List<String> _succeededStates = <String>['COMPLETED', 'SKIPPED'];
    final CirrusGraphQLClient cirrusGraphQlClient =
        await config.createCirrusGraphQLClient();
    final List<CirrusResult> cirrusResults =
        await cirrusGraphQlClient.queryCirrusGraphQL(sha, name);

    // The first build of cirrusGraphQL query always reflects the latest test statuses of the PR.
    final List<Map<String, dynamic>>? cirrusStatuses =
        cirrusResults.first.tasks;

    if (cirrusStatuses == null) {
      return allSuccess;
    }
    for (Map<String, dynamic> runStatus in cirrusStatuses) {
      final String? status = runStatus['status'] as String?;
      final String? name = runStatus['name'] as String?;
      final String? id = runStatus['id'] as String?;
      if (!_succeededStates.contains(status)) {
        allSuccess = false;
      }
      if (_failedStates.contains(status)) {
        failures.add(_FailureDetail(name!, 'https://cirrus-ci.com/task/$id'));
      }
    }
    return allSuccess;
  }
}

/// Parses the restApi response reviews.
///
/// If author is a MEMBER or OWNER then it only requires a single review from
/// another MEMBER or OWNER. If the author is not a MEMBER or OWNER then it
/// requires two reviews from MEMBERs or OWNERS.
///
/// If there are any CHANGES_REQUESTED reviews, checks if the same author has
/// subsequently APPROVED.  From testing, dismissing a review means it won't
/// show up in this list since it will have a status of DISMISSED and we only
/// ask for CHANGES_REQUESTED or APPROVED - however, adding a new review does
/// not automatically dismiss the previous one (why, GitHub? Why?).
///
/// If the author has not subsequently approved or dismissed the review, the
/// name will be added to the changeRequestAuthors set.
///
/// Returns false if no approved reviews or any oustanding change request
/// reviews.
///
/// Returns true if at least one approved review and no outstanding change
/// request reviews.
bool _checkApproval(
  String? author,
  String? authorAssociation,
  List<PullRequestReview> reviews,
  Set<String?> changeRequestAuthors,
) {
  assert(changeRequestAuthors.isEmpty);
  const Set<String> allowedReviewers = <String>{'MEMBER', 'OWNER'};
  final Set<String?> approvers = <String?>{};
  if (allowedReviewers.contains(authorAssociation)) {
    approvers.add(author);
  }

  for (PullRequestReview review in reviews) {
    // Ignore reviews from non-members/owners.
    if (!allowedReviewers.contains(review.authorAssociation)) {
      continue;
    }
    // Reviews come back in order of creation.
    final String? state = review.state;
    final String? authorloggerin = review.user.login;

    if (state == 'APPROVED') {
      approvers.add(authorloggerin);
      changeRequestAuthors.remove(authorloggerin);
    } else if (state == 'CHANGES_REQUESTED') {
      changeRequestAuthors.add(authorloggerin);
    }
  }

  final bool approved = (approvers.length > 1) && changeRequestAuthors.isEmpty;
  logger.info(
      'PR approved $approved, approvers: $approvers, change request authors: $changeRequestAuthors');
  return (approvers.length > 1) && changeRequestAuthors.isEmpty;
}

class _AutoMergeQueryResult {
  const _AutoMergeQueryResult({
    required this.hasApprovedReview,
    required this.changeRequestAuthors,
    required this.ciSuccessful,
    required this.failures,
    required this.number,
    required this.sha,
    required this.emptyChecks,
    required this.isConflicting,
    required this.unknownMergeableState,
  });

  /// Whether the pull request has at least one approved review.
  final bool hasApprovedReview;

  /// A set of login names that have at least one outstanding change request.
  final Set<String?> changeRequestAuthors;

  /// Whether CI has run successfully on the pull request.
  final bool ciSuccessful;

  /// A set of status/check names that have failed.
  final Set<_FailureDetail> failures;

  /// The pull request number.
  final int number;

  /// The git SHA to be merged.
  final String sha;

  /// Whether the commit has checks or not.
  final bool emptyChecks;

  /// Whether the PR has conflicts or not.
  final bool isConflicting;

  /// Whether has an unknown mergeable state or not.
  final bool unknownMergeableState;

  /// Whether it is sane to automatically merge this PR.
  bool get shouldMerge =>
      ciSuccessful &&
      failures.isEmpty &&
      hasApprovedReview &&
      changeRequestAuthors.isEmpty &&
      !emptyChecks &&
      !unknownMergeableState &&
      !isConflicting;

  /// Whether the auto-merge label should be removed from this PR.
  bool get shouldRemoveLabel =>
      !hasApprovedReview ||
      changeRequestAuthors.isNotEmpty ||
      failures.isNotEmpty ||
      emptyChecks ||
      isConflicting;

  String get removalMessage {
    if (!shouldRemoveLabel) {
      return '';
    }
    final StringBuffer buffer = StringBuffer();
    buffer.writeln(
        'This pull request is not suitable for automatic merging in its '
        'current state.');
    buffer.writeln();
    if (!hasApprovedReview && changeRequestAuthors.isEmpty) {
      buffer.writeln(
          '- Please get at least one approved review if you are already '
          'a member or two member reviews if you are not a member before re-applying this '
          'label. __Reviewers__: If you left a comment approving, please use '
          'the "approve" review action instead.');
    }
    for (String? author in changeRequestAuthors) {
      buffer.writeln(
          '- This pull request has changes requested by @$author. Please '
          'resolve those before re-applying the label.');
    }
    for (_FailureDetail detail in failures) {
      buffer.writeln(
          '- The status or check suite ${detail.markdownLink} has failed. Please fix the '
          'issues identified (or deflake) before re-applying this label.');
    }
    if (emptyChecks) {
      buffer.writeln(
          '- This commit has no checks. Please check that ci.yaml validation has started'
          ' and there are multiple checks. If not, try uploading an empty commit.');
    }
    if (isConflicting) {
      buffer.writeln('- This commit is not mergeable and has conflicts. Please'
          ' rebase your PR and fix all the conflicts.');
    }
    return buffer.toString();
  }

  @override
  String toString() {
    return '$runtimeType{PR#$number, '
        'sha: $sha, '
        'ciSuccessful: $ciSuccessful, '
        'hasApprovedReview: $hasApprovedReview, '
        'changeRequestAuthors: $changeRequestAuthors, '
        'emptyValidations: $emptyChecks, '
        'shouldMerge: $shouldMerge}';
  }
}

class _FailureDetail {
  const _FailureDetail(this.name, this.url);

  final String name;
  final String url;

  String get markdownLink => '[$name]($url)';

  @override
  int get hashCode => 17 * 31 + name.hashCode * 31 + url.hashCode;

  @override
  bool operator ==(Object other) {
    if (other.runtimeType != runtimeType) {
      return false;
    }
    return other is _FailureDetail && other.name == name && other.url == url;
  }
}<|MERGE_RESOLUTION|>--- conflicted
+++ resolved
@@ -5,7 +5,6 @@
 import 'dart:async';
 import 'dart:convert';
 
-<<<<<<< HEAD
 import 'package:auto_submit/requests/cirrus_graphql_client.dart';
 import 'package:auto_submit/service/log.dart';
 import 'package:github/github.dart';
@@ -13,29 +12,19 @@
 
 import '../service/config.dart';
 import '../service/github_service.dart';
-=======
-import 'package:github/github.dart';
-import 'package:shelf/shelf.dart';
-
 import '../server/request_handler.dart';
 import '../service/log.dart';
->>>>>>> 06eb0d50
 
 /// Handler for processing GitHub webhooks.
 ///
 /// On events where an 'autosubmit' label was added to a pull request,
 /// check if the pull request is mergable and publish to pubsub.
-<<<<<<< HEAD
-class GithubWebhook {
-  const GithubWebhook(
+class GithubWebhook extends RequestHandler {
+  GithubWebhook(
     this.config,
   );
-
   final Config config;
 
-=======
-class GithubWebhook extends RequestHandler {
->>>>>>> 06eb0d50
   Future<Response> post(Request request) async {
     final Map<String, String> reqHeader = request.headers;
     log.info('Header: $reqHeader');
@@ -74,7 +63,7 @@
       // Use github Rest API to get this single pull request.
       final PullRequest pr =
           await gitHub.getPullRequest(slug, prNumber: number);
-      logger.info('Get the pull request $pr');
+      log.info('Get the pull request $pr');
 
       _AutoMergeQueryResult queryResult =
           await _parseQueryData(pr, gitHub, body);
@@ -113,13 +102,13 @@
       String headSha, RepositorySlug slug, GithubService github) async {
     final RepositoryCommit secondTotCommit =
         await github.getRepoCommit(slug, 'HEAD~');
-    logger.info('Current commit is: $headSha');
-    logger.info('Second TOT commit is: ${secondTotCommit.sha}');
+    log.info('Current commit is: $headSha');
+    log.info('Second TOT commit is: ${secondTotCommit.sha}');
     final GitHubComparison githubComparison =
         await github.compareTwoCommits(slug, secondTotCommit.sha!, headSha);
     final bool filesIsEmpty = githubComparison.files!.isEmpty;
     if (filesIsEmpty) {
-      logger.info('This is a TOT revert. Merge ignoring tests statuses.');
+      log.info('This is a TOT revert. Merge ignoring tests statuses.');
     }
     return filesIsEmpty;
   }
@@ -233,7 +222,7 @@
     }
 
     String overrideTreeStatusLabel = config.overrideTreeStatusLabel;
-    logger.info('Validating name: $name, status: $statuses');
+    log.info('Validating name: $name, status: $statuses');
     for (RepositoryStatus status in statuses) {
       final String? name = status.context;
       if (status.state != 'success') {
@@ -248,7 +237,7 @@
       }
     }
 
-    logger.info('Validating name: $name, checks: $checkRuns');
+    log.info('Validating name: $name, checks: $checkRuns');
     for (CheckRun checkRun in checkRuns) {
       final String? name = checkRun.name;
       if (checkSuite!.conclusion == CheckRunConclusion.success) {
@@ -329,18 +318,18 @@
     }
     // Reviews come back in order of creation.
     final String? state = review.state;
-    final String? authorloggerin = review.user.login;
+    final String? authorlogin = review.user.login;
 
     if (state == 'APPROVED') {
-      approvers.add(authorloggerin);
-      changeRequestAuthors.remove(authorloggerin);
+      approvers.add(authorlogin);
+      changeRequestAuthors.remove(authorlogin);
     } else if (state == 'CHANGES_REQUESTED') {
-      changeRequestAuthors.add(authorloggerin);
+      changeRequestAuthors.add(authorlogin);
     }
   }
 
   final bool approved = (approvers.length > 1) && changeRequestAuthors.isEmpty;
-  logger.info(
+  log.info(
       'PR approved $approved, approvers: $approvers, change request authors: $changeRequestAuthors');
   return (approvers.length > 1) && changeRequestAuthors.isEmpty;
 }
