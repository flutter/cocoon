--- conflicted
+++ resolved
@@ -201,12 +201,7 @@
     dependency: transitive
     description:
       name: string_scanner
-<<<<<<< HEAD
-      sha256: "556692adab6cfa87322a115640c11f13cb77b3f076ddcc5d6ae3c20242bedcde"
-      url: "https://pub.dev"
-=======
-      url: "https://pub.dartlang.org"
->>>>>>> 048df582
+      url: "https://pub.dartlang.org"
     source: hosted
     version: "1.2.0"
   term_glyph:
