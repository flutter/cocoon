--- conflicted
+++ resolved
@@ -14,6 +14,8 @@
   flutter:
     sdk: flutter
   collection: any # Match Flutter SDK
+  firebase_crashlytics: 3.4.7 # Rolled by dependabot
+  firebase_core: 2.24.2 # Rolled by dependabot
   fixnum: 1.1.0 # Rolled by dependabot
   flutter_app_icons: 0.0.9 # Rolled by dependabot
   google_sign_in: 6.2.0 # Rolled by dependabot
@@ -25,13 +27,7 @@
   truncate: 3.0.1 # Rolled by dependabot
   url_launcher: 6.2.2 # Rolled by dependabot
   url_launcher_platform_interface: 2.2.0 # Rolled by dependabot
-<<<<<<< HEAD
-  url_launcher_web: 2.2.1 # Rolled by dependabot
-  firebase_crashlytics: ^3.4.7
-  firebase_core: ^2.24.2
-=======
   url_launcher_web: 2.2.2 # Rolled by dependabot
->>>>>>> 2744081b
 
 dev_dependencies:
   flutter_test:
