# Copyright 2019 The Flutter Authors. All rights reserved.
# Use of this source code is governed by a BSD-style license that can be
# found in the LICENSE file.

name: flutter_dashboard
description: The Flutter dashboard.
publish_to: none

# The following defines the version and build number for your application.
# A version number is three numbers separated by dots, like 1.2.43
# followed by an optional build number separated by a +.
# Both the version and the builder number may be overridden in flutter
# build by specifying --build-name and --build-number, respectively.
# In Android, build-name is used as versionName while build-number used as versionCode.
# Read more about Android versioning at https://developer.android.com/studio/publish/versioning
# In iOS, build-name is used as CFBundleShortVersionString while build-number used as CFBundleVersion.
# Read more about iOS versioning at
# https://developer.apple.com/library/archive/documentation/General/Reference/InfoPlistKeyReference/Articles/CoreFoundationKeys.html
version: 1.0.0+1

environment:
  sdk: '>=2.18.0 <4.0.0'

dependencies:
<<<<<<< HEAD
  collection: ^1.7.2
=======
  collection: 1.17.2
>>>>>>> 354995f6
  fixnum: 1.1.0
  flutter:
    sdk: flutter
  google_sign_in: 6.1.0
  google_sign_in_platform_interface: any # Match google_sign_in
  google_sign_in_web: any # Match google_sign_in
  http: 0.13.5
  protobuf: 2.1.0
  provider: 6.0.5
  url_launcher: 6.1.11
  flutter_app_icons: 0.0.8
  truncate: 3.0.1
  url_launcher_web: 2.0.16

dev_dependencies:
  build_runner: ^2.4.4
  flutter_lints: 2.0.1
  flutter_test:
    sdk: flutter
  mockito: 5.4.0 # Remember to run ./regen_mocks.sh!
  path: 1.8.3
  url_launcher_platform_interface: 2.1.2

# For information on the generic Dart part of this file, see the
# following page: https://dart.dev/tools/pub/pubspec

# The following section is specific to Flutter.
flutter:

  # The following line ensures that the Material Icons font is
  # included with your application, so that you can use the icons in
  # the material Icons class.
  uses-material-design: true

  assets:
    - assets/

  # An image asset can refer to one or more resolution-specific "variants", see
  # https://flutter.dev/assets-and-images/#resolution-aware.

  # For details regarding adding assets from package dependencies, see
  # https://flutter.dev/assets-and-images/#from-packages

  # To add custom fonts to your application, add a fonts section here,
  # in this "flutter" section. Each entry in this list should have a
  # "family" key with the font family name, and a "fonts" key with a
  # list giving the asset and other descriptors for the font. For
  # example:
  # fonts:
  #   - family: Schyler
  #     fonts:
  #       - asset: fonts/Schyler-Regular.ttf
  #       - asset: fonts/Schyler-Italic.ttf
  #         style: italic
  #   - family: Trajan Pro
  #     fonts:
  #       - asset: fonts/TrajanPro.ttf
  #       - asset: fonts/TrajanPro_Bold.ttf
  #         weight: 700
  #
  # For details regarding fonts from package dependencies,
  # see https://flutter.dev/custom-fonts/#from-packages<|MERGE_RESOLUTION|>--- conflicted
+++ resolved
@@ -22,11 +22,7 @@
   sdk: '>=2.18.0 <4.0.0'
 
 dependencies:
-<<<<<<< HEAD
-  collection: ^1.7.2
-=======
-  collection: 1.17.2
->>>>>>> 354995f6
+  collection: ^1.17.2
   fixnum: 1.1.0
   flutter:
     sdk: flutter
