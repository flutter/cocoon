--- conflicted
+++ resolved
@@ -157,16 +157,6 @@
   void clearIsFlaky() => clearField(8);
 
   @$pb.TagNumber(14)
-<<<<<<< HEAD
-  $core.String get status => $_getSZ(6);
-  @$pb.TagNumber(14)
-  set status($core.String v) {
-    $_setString(6, v);
-  }
-
-  @$pb.TagNumber(14)
-  $core.bool hasStatus() => $_has(6);
-=======
   $core.String get status => $_getSZ(5);
   @$pb.TagNumber(14)
   set status($core.String v) {
@@ -175,21 +165,10 @@
 
   @$pb.TagNumber(14)
   $core.bool hasStatus() => $_has(5);
->>>>>>> 7286827f
   @$pb.TagNumber(14)
   void clearStatus() => clearField(14);
 
   @$pb.TagNumber(16)
-<<<<<<< HEAD
-  $core.String get buildNumberList => $_getSZ(7);
-  @$pb.TagNumber(16)
-  set buildNumberList($core.String v) {
-    $_setString(7, v);
-  }
-
-  @$pb.TagNumber(16)
-  $core.bool hasBuildNumberList() => $_has(7);
-=======
   $core.String get buildNumberList => $_getSZ(6);
   @$pb.TagNumber(16)
   set buildNumberList($core.String v) {
@@ -198,21 +177,10 @@
 
   @$pb.TagNumber(16)
   $core.bool hasBuildNumberList() => $_has(6);
->>>>>>> 7286827f
   @$pb.TagNumber(16)
   void clearBuildNumberList() => clearField(16);
 
   @$pb.TagNumber(17)
-<<<<<<< HEAD
-  $core.String get builderName => $_getSZ(8);
-  @$pb.TagNumber(17)
-  set builderName($core.String v) {
-    $_setString(8, v);
-  }
-
-  @$pb.TagNumber(17)
-  $core.bool hasBuilderName() => $_has(8);
-=======
   $core.String get builderName => $_getSZ(7);
   @$pb.TagNumber(17)
   set builderName($core.String v) {
@@ -221,7 +189,6 @@
 
   @$pb.TagNumber(17)
   $core.bool hasBuilderName() => $_has(7);
->>>>>>> 7286827f
   @$pb.TagNumber(17)
   void clearBuilderName() => clearField(17);
 }
